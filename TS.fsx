--- conflicted
+++ resolved
@@ -419,144 +419,6 @@
                 | Some eType' -> eType'
                 | _ -> "Event"
             else
-<<<<<<< HEAD
-                // Check if is array type, which looks like "sequence<DOMString>"
-                let unescaped = System.Web.HttpUtility.HtmlDecode(objDomType)
-                let genericMatch = Regex.Match(unescaped, @"^(\w+)<(\w+)>$")
-                if genericMatch.Success then
-                    let tName = DomTypeToTsType (genericMatch.Groups.[1].Value)
-                    let paramName = DomTypeToTsType (genericMatch.Groups.[2].Value)
-                    match tName with
-                    | "Promise" ->
-                        "PromiseLike<" + paramName + ">"
-                    | _ ->
-                        if tName = "Array" then paramName + "[]"
-                        else tName + "<" + paramName + ">"
-                elif objDomType.EndsWith("[]") then
-                    let elementType = objDomType.Replace("[]", "").Trim() |> DomTypeToTsType
-                    elementType + "[]"
-                else "any"
-
-
-let makeNullable (originalType: string) =
-    match originalType with
-    | "any" -> "any"
-    | "void" -> "void"
-    | t when t.Contains "| null" -> t
-    | functionType when functionType.Contains "=>" -> "(" + functionType + ") | null"
-    | _ -> originalType + " | null"
-
-let DomTypeToNullableTsType (objDomType: string) (nullable: bool) =
-    let resolvedType = DomTypeToTsType objDomType
-    if nullable then makeNullable resolvedType else resolvedType
-
-let EmitConstants (i: Browser.Interface) =
-    let emitConstantFromJson (c: ItemsType.Root) = Pt.printl "readonly %s: %s;" c.Name.Value c.Type.Value
-
-    let emitConstant (c: Browser.Constant) =
-        if Option.isNone (findRemovedItem c.Name ItemKind.Constant i.Name) then
-            match findOverriddenItem c.Name ItemKind.Constant i.Name with
-            | Some c' -> emitConstantFromJson c'
-            | None -> Pt.printl "readonly %s: %s;" c.Name (DomTypeToTsType c.Type)
-
-    // Emit the constants added in the json files
-
-    let addedConstants = getAddedItems ItemKind.Constant Flavor.All
-    Array.iter emitConstantFromJson addedConstants
-
-    if i.Constants.IsSome then
-        Array.iter emitConstant i.Constants.Value.Constants
-
-let matchSingleParamMethodSignature (m: Browser.Method) expectedMName expectedMType expectedParamType =
-    OptionCheckValue expectedMName m.Name &&
-    (DomTypeToNullableTsType m.Type m.Nullable.IsSome) = expectedMType &&
-    m.Params.Length = 1 &&
-    (DomTypeToTsType m.Params.[0].Type) = expectedParamType
-
-/// Emit overloads for the createElement method
-let EmitCreateElementOverloads (m: Browser.Method) =
-    if matchSingleParamMethodSignature m "createElement" "Element" "string" then
-        Pt.printl "createElement<K extends keyof HTMLElementTagNameMap>(tagName: K): HTMLElementTagNameMap[K];"
-        Pt.printl "createElement(tagName: string): HTMLElement;"
-
-/// Emit overloads for the getElementsByTagName method
-let EmitGetElementsByTagNameOverloads (m: Browser.Method) =
-    if matchSingleParamMethodSignature m "getElementsByTagName" "NodeList" "string" then
-        Pt.printl "getElementsByTagName<K extends keyof ElementListTagNameMap>(%s: K): ElementListTagNameMap[K];" m.Params.[0].Name
-        Pt.printl "getElementsByTagName(%s: string): NodeListOf<Element>;" m.Params.[0].Name
-
-/// Emit overloads for the querySelector method
-let EmitQuerySelectorOverloads (m: Browser.Method) =
-    if matchSingleParamMethodSignature m "querySelector" "Element" "string" then
-        Pt.printl "querySelector<K extends keyof ElementTagNameMap>(selectors: K): ElementTagNameMap[K] | null;"
-        Pt.printl "querySelector<E extends Element>(selectors: string): E | null;"
-        Pt.printl "querySelector(selectors: string): Element | null;"
-
-/// Emit overloads for the querySelectorAll method
-let EmitQuerySelectorAllOverloads (m: Browser.Method) =
-    if matchSingleParamMethodSignature m "querySelectorAll" "NodeList" "string" then
-        Pt.printl "querySelectorAll<K extends keyof ElementListTagNameMap>(selectors: K): ElementListTagNameMap[K];"
-        Pt.printl "querySelectorAll<E extends Element>(selectors: string): NodeListOf<E>;"
-        Pt.printl "querySelectorAll(selectors: string): NodeListOf<Element>;"
-
-let EmitHTMLElementTagNameMap () =
-    Pt.printl "interface HTMLElementTagNameMap {"
-    Pt.increaseIndent()
-    for e in tagNameToEleName do
-        if iNameToIDependList.ContainsKey e.Value && Seq.contains "HTMLElement" iNameToIDependList.[e.Value] then
-            Pt.printl "\"%s\": %s;" (e.Key.ToLower()) e.Value
-    Pt.decreaseIndent()
-    Pt.printl "}"
-    Pt.printl ""
-
-let EmitElementTagNameMap () =
-    Pt.printl "interface ElementTagNameMap {"
-    Pt.increaseIndent()
-    for e in tagNameToEleName do
-        Pt.printl "\"%s\": %s;" (e.Key.ToLower()) e.Value
-    Pt.decreaseIndent()
-    Pt.printl "}"
-    Pt.printl ""
-
-let EmitElementListTagNameMap () =
-    Pt.printl "interface ElementListTagNameMap {"
-    Pt.increaseIndent()
-    for e in tagNameToEleName do
-        Pt.printl "\"%s\": NodeListOf<%s>;" (e.Key.ToLower()) e.Value
-    Pt.decreaseIndent()
-    Pt.printl "}"
-    Pt.printl ""
-
-/// Emit overloads for the createEvent method
-let EmitCreateEventOverloads (m: Browser.Method) =
-    if matchSingleParamMethodSignature m "createEvent" "Event" "string" then
-        // Emit plurals. For example, "Events", "MutationEvents"
-        let hasPlurals = ["Event"; "MutationEvent"; "MouseEvent"; "SVGZoomEvent"; "UIEvent"]
-        for x in distinctETypeList do
-            Pt.printl "createEvent(eventInterface:\"%s\"): %s;" x x
-            if List.contains x hasPlurals then
-                Pt.printl "createEvent(eventInterface:\"%ss\"): %s;" x x
-        Pt.printl "createEvent(eventInterface: string): Event;"
-
-/// Generate the parameters string for function signatures
-let ParamsToString (ps: Param list) =
-    let paramToString (p: Param) =
-        let isOptional = not p.Variadic && p.Optional
-        let pType = if isOptional then DomTypeToTsType p.Type else DomTypeToNullableTsType p.Type p.Nullable
-        (if p.Variadic then "..." else "") +
-        (AdjustParamName p.Name) +
-        (if isOptional then "?: " else ": ") +
-        pType +
-        (if p.Variadic then "[]" else "")
-    String.Join(", ", (List.map paramToString ps))
-
-let EmitMethod flavor prefix (i:Browser.Interface) (m:Browser.Method) =
-    // print comment
-    if m.Name.IsSome then
-        match GetCommentForMethod i.Name m.Name.Value with
-        | Some comment -> Pt.printl "%s" comment
-        | _ -> ()
-=======
                 ownEventType
 
     /// Tag name to element name map
@@ -568,7 +430,6 @@
             | "title" -> "HTMLTitleElement"
             | "style" -> "HTMLStyleElement"
             | _ -> ""
->>>>>>> 475f27ea
 
         let resolveElementConflict tagName (iNames : seq<string>) =
             match preferedElementMap tagName with
