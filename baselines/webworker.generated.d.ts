
/////////////////////////////
/// IE Worker APIs
/////////////////////////////

interface Algorithm {
    name: string;
}

interface CacheQueryOptions {
    ignoreSearch?: boolean;
    ignoreMethod?: boolean;
    ignoreVary?: boolean;
    cacheName?: string;
}

interface CloseEventInit extends EventInit {
    wasClean?: boolean;
    code?: number;
    reason?: string;
}

interface EventInit {
    scoped?: boolean;
    bubbles?: boolean;
    cancelable?: boolean;
}

interface GetNotificationOptions {
    tag?: string;
}

interface IDBIndexParameters {
    multiEntry?: boolean;
    unique?: boolean;
}

interface IDBObjectStoreParameters {
    autoIncrement?: boolean;
    keyPath?: IDBKeyPath;
}

interface KeyAlgorithm {
    name?: string;
}

interface MessageEventInit extends EventInit {
    lastEventId?: string;
    channel?: string;
    data?: any;
    origin?: string;
    source?: any;
    ports?: MessagePort[];
}

interface NotificationOptions {
    dir?: NotificationDirection;
    lang?: string;
    body?: string;
    tag?: string;
    icon?: string;
}

interface ObjectURLOptions {
    oneTimeOnly?: boolean;
}

interface PushSubscriptionOptionsInit {
    userVisibleOnly?: boolean;
    applicationServerKey?: any;
}

interface RequestInit {
    method?: string;
    headers?: any;
    body?: any;
    referrer?: string;
    referrerPolicy?: ReferrerPolicy;
    mode?: RequestMode;
    credentials?: RequestCredentials;
    cache?: RequestCache;
    redirect?: RequestRedirect;
    integrity?: string;
    keepalive?: boolean;
    window?: any;
}

interface ResponseInit {
    status?: number;
    statusText?: string;
    headers?: any;
}

interface ClientQueryOptions {
    includeUncontrolled?: boolean;
    type?: ClientType;
}

interface ExtendableEventInit extends EventInit {
}

interface ExtendableMessageEventInit extends ExtendableEventInit {
    data?: any;
    origin?: string;
    lastEventId?: string;
    source?: Client | ServiceWorker | MessagePort;
    ports?: MessagePort[];
}

interface FetchEventInit extends ExtendableEventInit {
    request?: Request;
    clientId?: string;
    isReload?: boolean;
}

interface NotificationEventInit extends ExtendableEventInit {
    notification?: Notification;
    action?: string;
}

interface PushEventInit extends ExtendableEventInit {
    data?: any;
}

interface SyncEventInit extends ExtendableEventInit {
    tag?: string;
    lastChance?: boolean;
}

interface EventListener {
    (evt: Event): void;
}

interface WebKitEntriesCallback {
    (evt: Event): void;
}

interface WebKitErrorCallback {
    (evt: Event): void;
}

interface WebKitFileCallback {
    (evt: Event): void;
}

interface AudioBuffer {
    readonly duration: number;
    readonly length: number;
    readonly numberOfChannels: number;
    readonly sampleRate: number;
    copyFromChannel(destination: Float32Array, channelNumber: number, startInChannel?: number): void;
    copyToChannel(source: Float32Array, channelNumber: number, startInChannel?: number): void;
    getChannelData(channel: number): Float32Array;
}

declare var AudioBuffer: {
    prototype: AudioBuffer;
    new(): AudioBuffer;
}

interface Blob {
    readonly size: number;
    readonly type: string;
    msClose(): void;
    msDetachStream(): any;
    slice(start?: number, end?: number, contentType?: string): Blob;
}

declare var Blob: {
    prototype: Blob;
    new (blobParts?: any[], options?: BlobPropertyBag): Blob;
}

interface Cache {
    add(request: RequestInfo): Promise<void>;
    addAll(requests: RequestInfo[]): Promise<void>;
    delete(request: RequestInfo, options?: CacheQueryOptions): Promise<boolean>;
    keys(request?: RequestInfo, options?: CacheQueryOptions): any;
    match(request: RequestInfo, options?: CacheQueryOptions): Promise<Response>;
    matchAll(request?: RequestInfo, options?: CacheQueryOptions): any;
    put(request: RequestInfo, response: Response): Promise<void>;
}

declare var Cache: {
    prototype: Cache;
    new(): Cache;
}

interface CacheStorage {
    delete(cacheName: string): Promise<boolean>;
    has(cacheName: string): Promise<boolean>;
    keys(): any;
    match(request: RequestInfo, options?: CacheQueryOptions): Promise<any>;
    open(cacheName: string): Promise<Cache>;
}

declare var CacheStorage: {
    prototype: CacheStorage;
    new(): CacheStorage;
}

interface CloseEvent extends Event {
    readonly code: number;
    readonly reason: string;
    readonly wasClean: boolean;
    initCloseEvent(typeArg: string, canBubbleArg: boolean, cancelableArg: boolean, wasCleanArg: boolean, codeArg: number, reasonArg: string): void;
}

declare var CloseEvent: {
    prototype: CloseEvent;
    new(typeArg: string, eventInitDict?: CloseEventInit): CloseEvent;
}

interface Console {
    assert(test?: boolean, message?: string, ...optionalParams: any[]): void;
    clear(): void;
    count(countTitle?: string): void;
    debug(message?: any, ...optionalParams: any[]): void;
    dir(value?: any, ...optionalParams: any[]): void;
    dirxml(value: any): void;
    error(message?: any, ...optionalParams: any[]): void;
    exception(message?: string, ...optionalParams: any[]): void;
    group(groupTitle?: string): void;
    groupCollapsed(groupTitle?: string): void;
    groupEnd(): void;
    info(message?: any, ...optionalParams: any[]): void;
    log(message?: any, ...optionalParams: any[]): void;
    msIsIndependentlyComposed(element: any): boolean;
    profile(reportName?: string): void;
    profileEnd(): void;
    select(element: any): void;
    table(...data: any[]): void;
    time(timerName?: string): void;
    timeEnd(timerName?: string): void;
    trace(message?: any, ...optionalParams: any[]): void;
    warn(message?: any, ...optionalParams: any[]): void;
}

declare var Console: {
    prototype: Console;
    new(): Console;
}

interface Coordinates {
    readonly accuracy: number;
    readonly altitude: number | null;
    readonly altitudeAccuracy: number | null;
    readonly heading: number | null;
    readonly latitude: number;
    readonly longitude: number;
    readonly speed: number | null;
}

declare var Coordinates: {
    prototype: Coordinates;
    new(): Coordinates;
}

interface CryptoKey {
    readonly algorithm: KeyAlgorithm;
    readonly extractable: boolean;
    readonly type: string;
    readonly usages: string[];
}

declare var CryptoKey: {
    prototype: CryptoKey;
    new(): CryptoKey;
}

interface DOMError {
    readonly name: string;
    toString(): string;
}

declare var DOMError: {
    prototype: DOMError;
    new(): DOMError;
}

interface DOMException {
    readonly code: number;
    readonly message: string;
    readonly name: string;
    toString(): string;
    readonly ABORT_ERR: number;
    readonly DATA_CLONE_ERR: number;
    readonly DOMSTRING_SIZE_ERR: number;
    readonly HIERARCHY_REQUEST_ERR: number;
    readonly INDEX_SIZE_ERR: number;
    readonly INUSE_ATTRIBUTE_ERR: number;
    readonly INVALID_ACCESS_ERR: number;
    readonly INVALID_CHARACTER_ERR: number;
    readonly INVALID_MODIFICATION_ERR: number;
    readonly INVALID_NODE_TYPE_ERR: number;
    readonly INVALID_STATE_ERR: number;
    readonly NAMESPACE_ERR: number;
    readonly NETWORK_ERR: number;
    readonly NOT_FOUND_ERR: number;
    readonly NOT_SUPPORTED_ERR: number;
    readonly NO_DATA_ALLOWED_ERR: number;
    readonly NO_MODIFICATION_ALLOWED_ERR: number;
    readonly PARSE_ERR: number;
    readonly QUOTA_EXCEEDED_ERR: number;
    readonly SECURITY_ERR: number;
    readonly SERIALIZE_ERR: number;
    readonly SYNTAX_ERR: number;
    readonly TIMEOUT_ERR: number;
    readonly TYPE_MISMATCH_ERR: number;
    readonly URL_MISMATCH_ERR: number;
    readonly VALIDATION_ERR: number;
    readonly WRONG_DOCUMENT_ERR: number;
}

declare var DOMException: {
    prototype: DOMException;
    new(): DOMException;
    readonly ABORT_ERR: number;
    readonly DATA_CLONE_ERR: number;
    readonly DOMSTRING_SIZE_ERR: number;
    readonly HIERARCHY_REQUEST_ERR: number;
    readonly INDEX_SIZE_ERR: number;
    readonly INUSE_ATTRIBUTE_ERR: number;
    readonly INVALID_ACCESS_ERR: number;
    readonly INVALID_CHARACTER_ERR: number;
    readonly INVALID_MODIFICATION_ERR: number;
    readonly INVALID_NODE_TYPE_ERR: number;
    readonly INVALID_STATE_ERR: number;
    readonly NAMESPACE_ERR: number;
    readonly NETWORK_ERR: number;
    readonly NOT_FOUND_ERR: number;
    readonly NOT_SUPPORTED_ERR: number;
    readonly NO_DATA_ALLOWED_ERR: number;
    readonly NO_MODIFICATION_ALLOWED_ERR: number;
    readonly PARSE_ERR: number;
    readonly QUOTA_EXCEEDED_ERR: number;
    readonly SECURITY_ERR: number;
    readonly SERIALIZE_ERR: number;
    readonly SYNTAX_ERR: number;
    readonly TIMEOUT_ERR: number;
    readonly TYPE_MISMATCH_ERR: number;
    readonly URL_MISMATCH_ERR: number;
    readonly VALIDATION_ERR: number;
    readonly WRONG_DOCUMENT_ERR: number;
}

interface DOMStringList {
    readonly length: number;
    contains(str: string): boolean;
    item(index: number): string | null;
    [index: number]: string;
}

declare var DOMStringList: {
    prototype: DOMStringList;
    new(): DOMStringList;
}

interface ErrorEvent extends Event {
    readonly colno: number;
    readonly error: any;
    readonly filename: string;
    readonly lineno: number;
    readonly message: string;
    initErrorEvent(typeArg: string, canBubbleArg: boolean, cancelableArg: boolean, messageArg: string, filenameArg: string, linenoArg: number): void;
}

declare var ErrorEvent: {
    prototype: ErrorEvent;
    new(type: string, errorEventInitDict?: ErrorEventInit): ErrorEvent;
}

interface Event {
    readonly bubbles: boolean;
    cancelBubble: boolean;
    readonly cancelable: boolean;
    readonly currentTarget: EventTarget;
    readonly defaultPrevented: boolean;
    readonly eventPhase: number;
    readonly isTrusted: boolean;
    returnValue: boolean;
    readonly srcElement: any;
    readonly target: EventTarget;
    readonly timeStamp: number;
    readonly type: string;
    readonly scoped: boolean;
    initEvent(eventTypeArg: string, canBubbleArg: boolean, cancelableArg: boolean): void;
    preventDefault(): void;
    stopImmediatePropagation(): void;
    stopPropagation(): void;
    deepPath(): EventTarget[];
    readonly AT_TARGET: number;
    readonly BUBBLING_PHASE: number;
    readonly CAPTURING_PHASE: number;
}

declare var Event: {
    prototype: Event;
    new(typeArg: string, eventInitDict?: EventInit): Event;
    readonly AT_TARGET: number;
    readonly BUBBLING_PHASE: number;
    readonly CAPTURING_PHASE: number;
}

interface EventTarget {
    addEventListener(type: string, listener?: EventListenerOrEventListenerObject, useCapture?: boolean): void;
    dispatchEvent(evt: Event): boolean;
    removeEventListener(type: string, listener?: EventListenerOrEventListenerObject, useCapture?: boolean): void;
}

declare var EventTarget: {
    prototype: EventTarget;
    new(): EventTarget;
}

interface File extends Blob {
    readonly lastModifiedDate: any;
    readonly name: string;
    readonly webkitRelativePath: string;
}

declare var File: {
    prototype: File;
    new (parts: (ArrayBuffer | ArrayBufferView | Blob | string)[], filename: string, properties?: FilePropertyBag): File;
}

interface FileList {
    readonly length: number;
    item(index: number): File;
    [index: number]: File;
}

declare var FileList: {
    prototype: FileList;
    new(): FileList;
}

interface FileReader extends EventTarget, MSBaseReader {
    readonly error: DOMError;
    readAsArrayBuffer(blob: Blob): void;
    readAsBinaryString(blob: Blob): void;
    readAsDataURL(blob: Blob): void;
    readAsText(blob: Blob, encoding?: string): void;
    addEventListener<K extends keyof MSBaseReaderEventMap>(type: K, listener: (this: FileReader, ev: MSBaseReaderEventMap[K]) => any, useCapture?: boolean): void;
    addEventListener(type: string, listener: EventListenerOrEventListenerObject, useCapture?: boolean): void;
}

declare var FileReader: {
    prototype: FileReader;
    new(): FileReader;
}

interface Headers {
    append(name: string, value: string): void;
    delete(name: string): void;
    forEach(callback: ForEachCallback): void;
    get(name: string): string | null;
    has(name: string): boolean;
    set(name: string, value: string): void;
}

declare var Headers: {
    prototype: Headers;
    new(init?: any): Headers;
}

interface IDBCursor {
    readonly direction: IDBCursorDirection;
    key: IDBKeyRange | IDBValidKey;
    readonly primaryKey: any;
    source: IDBObjectStore | IDBIndex;
    advance(count: number): void;
    continue(key?: IDBKeyRange | IDBValidKey): void;
    delete(): IDBRequest;
    update(value: any): IDBRequest;
    readonly NEXT: string;
    readonly NEXT_NO_DUPLICATE: string;
    readonly PREV: string;
    readonly PREV_NO_DUPLICATE: string;
}

declare var IDBCursor: {
    prototype: IDBCursor;
    new(): IDBCursor;
    readonly NEXT: string;
    readonly NEXT_NO_DUPLICATE: string;
    readonly PREV: string;
    readonly PREV_NO_DUPLICATE: string;
}

interface IDBCursorWithValue extends IDBCursor {
    readonly value: any;
}

declare var IDBCursorWithValue: {
    prototype: IDBCursorWithValue;
    new(): IDBCursorWithValue;
}

interface IDBDatabaseEventMap {
    "abort": Event;
    "error": Event;
}

interface IDBDatabase extends EventTarget {
    readonly name: string;
    readonly objectStoreNames: DOMStringList;
    onabort: (this: IDBDatabase, ev: Event) => any;
    onerror: (this: IDBDatabase, ev: Event) => any;
    version: number;
    onversionchange: (ev: IDBVersionChangeEvent) => any;
    close(): void;
    createObjectStore(name: string, optionalParameters?: IDBObjectStoreParameters): IDBObjectStore;
    deleteObjectStore(name: string): void;
    transaction(storeNames: string | string[], mode?: string): IDBTransaction;
    addEventListener(type: "versionchange", listener: (ev: IDBVersionChangeEvent) => any, useCapture?: boolean): void;
    addEventListener<K extends keyof IDBDatabaseEventMap>(type: K, listener: (this: IDBDatabase, ev: IDBDatabaseEventMap[K]) => any, useCapture?: boolean): void;
    addEventListener(type: string, listener: EventListenerOrEventListenerObject, useCapture?: boolean): void;
}

declare var IDBDatabase: {
    prototype: IDBDatabase;
    new(): IDBDatabase;
}

interface IDBFactory {
    cmp(first: any, second: any): number;
    deleteDatabase(name: string): IDBOpenDBRequest;
    open(name: string, version?: number): IDBOpenDBRequest;
}

declare var IDBFactory: {
    prototype: IDBFactory;
    new(): IDBFactory;
}

interface IDBIndex {
    keyPath: string | string[];
    readonly name: string;
    readonly objectStore: IDBObjectStore;
    readonly unique: boolean;
    multiEntry: boolean;
    count(key?: IDBKeyRange | IDBValidKey): IDBRequest;
    get(key: IDBKeyRange | IDBValidKey): IDBRequest;
    getKey(key: IDBKeyRange | IDBValidKey): IDBRequest;
    openCursor(range?: IDBKeyRange | IDBValidKey, direction?: string): IDBRequest;
    openKeyCursor(range?: IDBKeyRange | IDBValidKey, direction?: string): IDBRequest;
}

declare var IDBIndex: {
    prototype: IDBIndex;
    new(): IDBIndex;
}

interface IDBKeyRange {
    readonly lower: any;
    readonly lowerOpen: boolean;
    readonly upper: any;
    readonly upperOpen: boolean;
}

declare var IDBKeyRange: {
    prototype: IDBKeyRange;
    new(): IDBKeyRange;
    bound(lower: any, upper: any, lowerOpen?: boolean, upperOpen?: boolean): IDBKeyRange;
    lowerBound(lower: any, open?: boolean): IDBKeyRange;
    only(value: any): IDBKeyRange;
    upperBound(upper: any, open?: boolean): IDBKeyRange;
}

interface IDBObjectStore {
    readonly indexNames: DOMStringList;
    keyPath: string | string[];
    readonly name: string;
    readonly transaction: IDBTransaction;
    autoIncrement: boolean;
    add(value: any, key?: IDBKeyRange | IDBValidKey): IDBRequest;
    clear(): IDBRequest;
    count(key?: IDBKeyRange | IDBValidKey): IDBRequest;
    createIndex(name: string, keyPath: string | string[], optionalParameters?: IDBIndexParameters): IDBIndex;
    delete(key: IDBKeyRange | IDBValidKey): IDBRequest;
    deleteIndex(indexName: string): void;
    get(key: any): IDBRequest;
    index(name: string): IDBIndex;
    openCursor(range?: IDBKeyRange | IDBValidKey, direction?: string): IDBRequest;
    put(value: any, key?: IDBKeyRange | IDBValidKey): IDBRequest;
}

declare var IDBObjectStore: {
    prototype: IDBObjectStore;
    new(): IDBObjectStore;
}

interface IDBOpenDBRequestEventMap extends IDBRequestEventMap {
    "blocked": Event;
    "upgradeneeded": IDBVersionChangeEvent;
}

interface IDBOpenDBRequest extends IDBRequest {
    onblocked: (this: IDBOpenDBRequest, ev: Event) => any;
    onupgradeneeded: (this: IDBOpenDBRequest, ev: IDBVersionChangeEvent) => any;
    addEventListener<K extends keyof IDBOpenDBRequestEventMap>(type: K, listener: (this: IDBOpenDBRequest, ev: IDBOpenDBRequestEventMap[K]) => any, useCapture?: boolean): void;
    addEventListener(type: string, listener: EventListenerOrEventListenerObject, useCapture?: boolean): void;
}

declare var IDBOpenDBRequest: {
    prototype: IDBOpenDBRequest;
    new(): IDBOpenDBRequest;
}

interface IDBRequestEventMap {
    "error": Event;
    "success": Event;
}

interface IDBRequest extends EventTarget {
    readonly error: DOMError;
    onerror: (this: IDBRequest, ev: Event) => any;
    onsuccess: (this: IDBRequest, ev: Event) => any;
    readonly readyState: IDBRequestReadyState;
    readonly result: any;
    source: IDBObjectStore | IDBIndex | IDBCursor;
    readonly transaction: IDBTransaction;
    addEventListener<K extends keyof IDBRequestEventMap>(type: K, listener: (this: IDBRequest, ev: IDBRequestEventMap[K]) => any, useCapture?: boolean): void;
    addEventListener(type: string, listener: EventListenerOrEventListenerObject, useCapture?: boolean): void;
}

declare var IDBRequest: {
    prototype: IDBRequest;
    new(): IDBRequest;
}

interface IDBTransactionEventMap {
    "abort": Event;
    "complete": Event;
    "error": Event;
}

interface IDBTransaction extends EventTarget {
    readonly db: IDBDatabase;
    readonly error: DOMError;
    readonly mode: IDBTransactionMode;
    onabort: (this: IDBTransaction, ev: Event) => any;
    oncomplete: (this: IDBTransaction, ev: Event) => any;
    onerror: (this: IDBTransaction, ev: Event) => any;
    abort(): void;
    objectStore(name: string): IDBObjectStore;
    readonly READ_ONLY: string;
    readonly READ_WRITE: string;
    readonly VERSION_CHANGE: string;
    addEventListener<K extends keyof IDBTransactionEventMap>(type: K, listener: (this: IDBTransaction, ev: IDBTransactionEventMap[K]) => any, useCapture?: boolean): void;
    addEventListener(type: string, listener: EventListenerOrEventListenerObject, useCapture?: boolean): void;
}

declare var IDBTransaction: {
    prototype: IDBTransaction;
    new(): IDBTransaction;
    readonly READ_ONLY: string;
    readonly READ_WRITE: string;
    readonly VERSION_CHANGE: string;
}

interface IDBVersionChangeEvent extends Event {
    readonly newVersion: number | null;
    readonly oldVersion: number;
}

declare var IDBVersionChangeEvent: {
    prototype: IDBVersionChangeEvent;
    new(): IDBVersionChangeEvent;
}

interface ImageData {
    data: Uint8ClampedArray;
    readonly height: number;
    readonly width: number;
}

declare var ImageData: {
    prototype: ImageData;
    new(width: number, height: number): ImageData;
    new(array: Uint8ClampedArray, width: number, height: number): ImageData;
}

interface MessageChannel {
    readonly port1: MessagePort;
    readonly port2: MessagePort;
}

declare var MessageChannel: {
    prototype: MessageChannel;
    new(): MessageChannel;
}

interface MessageEvent extends Event {
    readonly data: any;
    readonly origin: string;
    readonly ports: any;
    readonly source: any;
    initMessageEvent(typeArg: string, canBubbleArg: boolean, cancelableArg: boolean, dataArg: any, originArg: string, lastEventIdArg: string, sourceArg: any): void;
}

declare var MessageEvent: {
    prototype: MessageEvent;
    new(type: string, eventInitDict?: MessageEventInit): MessageEvent;
}

interface MessagePortEventMap {
    "message": MessageEvent;
}

interface MessagePort extends EventTarget {
    onmessage: (this: MessagePort, ev: MessageEvent) => any;
    close(): void;
    postMessage(message?: any, transfer?: any[]): void;
    start(): void;
    addEventListener<K extends keyof MessagePortEventMap>(type: K, listener: (this: MessagePort, ev: MessagePortEventMap[K]) => any, useCapture?: boolean): void;
    addEventListener(type: string, listener: EventListenerOrEventListenerObject, useCapture?: boolean): void;
}

declare var MessagePort: {
    prototype: MessagePort;
    new(): MessagePort;
}

interface NotificationEventMap {
    "click": Event;
    "close": Event;
    "error": Event;
    "show": Event;
}

interface Notification extends EventTarget {
    readonly body: string;
    readonly dir: NotificationDirection;
    readonly icon: string;
    readonly lang: string;
    onclick: (this: Notification, ev: Event) => any;
    onclose: (this: Notification, ev: Event) => any;
    onerror: (this: Notification, ev: Event) => any;
    onshow: (this: Notification, ev: Event) => any;
    readonly permission: NotificationPermission;
    readonly tag: string;
    readonly title: string;
    close(): void;
    addEventListener<K extends keyof NotificationEventMap>(type: K, listener: (this: Notification, ev: NotificationEventMap[K]) => any, useCapture?: boolean): void;
    addEventListener(type: string, listener: EventListenerOrEventListenerObject, useCapture?: boolean): void;
}

declare var Notification: {
    prototype: Notification;
    new(title: string, options?: NotificationOptions): Notification;
    requestPermission(callback?: NotificationPermissionCallback): Promise<NotificationPermission>;
}

interface Performance {
    readonly navigation: PerformanceNavigation;
    readonly timing: PerformanceTiming;
    clearMarks(markName?: string): void;
    clearMeasures(measureName?: string): void;
    clearResourceTimings(): void;
    getEntries(): any;
    getEntriesByName(name: string, entryType?: string): any;
    getEntriesByType(entryType: string): any;
    getMarks(markName?: string): any;
    getMeasures(measureName?: string): any;
    mark(markName: string): void;
    measure(measureName: string, startMarkName?: string, endMarkName?: string): void;
    now(): number;
    setResourceTimingBufferSize(maxSize: number): void;
    toJSON(): any;
}

declare var Performance: {
    prototype: Performance;
    new(): Performance;
}

interface PerformanceNavigation {
    readonly redirectCount: number;
    readonly type: number;
    toJSON(): any;
    readonly TYPE_BACK_FORWARD: number;
    readonly TYPE_NAVIGATE: number;
    readonly TYPE_RELOAD: number;
    readonly TYPE_RESERVED: number;
}

declare var PerformanceNavigation: {
    prototype: PerformanceNavigation;
    new(): PerformanceNavigation;
    readonly TYPE_BACK_FORWARD: number;
    readonly TYPE_NAVIGATE: number;
    readonly TYPE_RELOAD: number;
    readonly TYPE_RESERVED: number;
}

interface PerformanceTiming {
    readonly connectEnd: number;
    readonly connectStart: number;
    readonly domComplete: number;
    readonly domContentLoadedEventEnd: number;
    readonly domContentLoadedEventStart: number;
    readonly domInteractive: number;
    readonly domLoading: number;
    readonly domainLookupEnd: number;
    readonly domainLookupStart: number;
    readonly fetchStart: number;
    readonly loadEventEnd: number;
    readonly loadEventStart: number;
    readonly msFirstPaint: number;
    readonly navigationStart: number;
    readonly redirectEnd: number;
    readonly redirectStart: number;
    readonly requestStart: number;
    readonly responseEnd: number;
    readonly responseStart: number;
    readonly unloadEventEnd: number;
    readonly unloadEventStart: number;
    readonly secureConnectionStart: number;
    toJSON(): any;
}

declare var PerformanceTiming: {
    prototype: PerformanceTiming;
    new(): PerformanceTiming;
}

interface Position {
    readonly coords: Coordinates;
    readonly timestamp: number;
}

declare var Position: {
    prototype: Position;
    new(): Position;
}

interface PositionError {
    readonly code: number;
    readonly message: string;
    toString(): string;
    readonly PERMISSION_DENIED: number;
    readonly POSITION_UNAVAILABLE: number;
    readonly TIMEOUT: number;
}

declare var PositionError: {
    prototype: PositionError;
    new(): PositionError;
    readonly PERMISSION_DENIED: number;
    readonly POSITION_UNAVAILABLE: number;
    readonly TIMEOUT: number;
}

interface ProgressEvent extends Event {
    readonly lengthComputable: boolean;
    readonly loaded: number;
    readonly total: number;
    initProgressEvent(typeArg: string, canBubbleArg: boolean, cancelableArg: boolean, lengthComputableArg: boolean, loadedArg: number, totalArg: number): void;
}

declare var ProgressEvent: {
    prototype: ProgressEvent;
    new(type: string, eventInitDict?: ProgressEventInit): ProgressEvent;
}

interface PushManager {
    getSubscription(): Promise<PushSubscription>;
    permissionState(options?: PushSubscriptionOptionsInit): Promise<PushPermissionState>;
    subscribe(options?: PushSubscriptionOptionsInit): Promise<PushSubscription>;
}

declare var PushManager: {
    prototype: PushManager;
    new(): PushManager;
}

interface PushSubscription {
    readonly endpoint: USVString;
    readonly options: PushSubscriptionOptions;
    getKey(name: PushEncryptionKeyName): ArrayBuffer | null;
    toJSON(): any;
    unsubscribe(): Promise<boolean>;
}

declare var PushSubscription: {
    prototype: PushSubscription;
    new(): PushSubscription;
}

interface PushSubscriptionOptions {
    readonly applicationServerKey: ArrayBuffer | null;
    readonly userVisibleOnly: boolean;
}

declare var PushSubscriptionOptions: {
    prototype: PushSubscriptionOptions;
    new(): PushSubscriptionOptions;
}

interface ReadableStream {
    readonly locked: boolean;
    cancel(): Promise<void>;
    getReader(): ReadableStreamReader;
}

declare var ReadableStream: {
    prototype: ReadableStream;
    new(): ReadableStream;
}

interface ReadableStreamReader {
    cancel(): Promise<void>;
    read(): Promise<any>;
    releaseLock(): void;
}

declare var ReadableStreamReader: {
    prototype: ReadableStreamReader;
    new(): ReadableStreamReader;
}

interface Request extends Object, Body {
    readonly cache: RequestCache;
    readonly credentials: RequestCredentials;
    readonly destination: RequestDestination;
    readonly headers: Headers;
    readonly integrity: string;
    readonly keepalive: boolean;
    readonly method: string;
    readonly mode: RequestMode;
    readonly redirect: RequestRedirect;
    readonly referrer: string;
    readonly referrerPolicy: ReferrerPolicy;
    readonly type: RequestType;
    readonly url: string;
    clone(): Request;
}

declare var Request: {
    prototype: Request;
    new(input: Request | string, init?: RequestInit): Request;
}

interface Response extends Object, Body {
    readonly body: ReadableStream | null;
    readonly headers: Headers;
    readonly ok: boolean;
    readonly status: number;
    readonly statusText: string;
    readonly type: ResponseType;
    readonly url: string;
    clone(): Response;
}

declare var Response: {
    prototype: Response;
    new(body?: any, init?: ResponseInit): Response;
}

interface ServiceWorkerEventMap extends AbstractWorkerEventMap {
    "statechange": Event;
}

interface ServiceWorker extends EventTarget, AbstractWorker {
    onstatechange: (this: ServiceWorker, ev: Event) => any;
    readonly scriptURL: USVString;
    readonly state: ServiceWorkerState;
    postMessage(message: any, transfer?: any[]): void;
    addEventListener<K extends keyof ServiceWorkerEventMap>(type: K, listener: (this: ServiceWorker, ev: ServiceWorkerEventMap[K]) => any, useCapture?: boolean): void;
    addEventListener(type: string, listener: EventListenerOrEventListenerObject, useCapture?: boolean): void;
}

declare var ServiceWorker: {
    prototype: ServiceWorker;
    new(): ServiceWorker;
}

interface ServiceWorkerRegistrationEventMap {
    "updatefound": Event;
}

interface ServiceWorkerRegistration extends EventTarget {
    readonly active: ServiceWorker | null;
    readonly installing: ServiceWorker | null;
    onupdatefound: (this: ServiceWorkerRegistration, ev: Event) => any;
    readonly pushManager: PushManager;
    readonly scope: USVString;
    readonly sync: SyncManager;
    readonly waiting: ServiceWorker | null;
    getNotifications(filter?: GetNotificationOptions): any;
    showNotification(title: string, options?: NotificationOptions): Promise<void>;
    unregister(): Promise<boolean>;
    update(): Promise<void>;
    addEventListener<K extends keyof ServiceWorkerRegistrationEventMap>(type: K, listener: (this: ServiceWorkerRegistration, ev: ServiceWorkerRegistrationEventMap[K]) => any, useCapture?: boolean): void;
    addEventListener(type: string, listener: EventListenerOrEventListenerObject, useCapture?: boolean): void;
}

declare var ServiceWorkerRegistration: {
    prototype: ServiceWorkerRegistration;
    new(): ServiceWorkerRegistration;
}

interface SyncManager {
    getTags(): any;
    register(tag: string): Promise<void>;
}

declare var SyncManager: {
    prototype: SyncManager;
    new(): SyncManager;
}

interface URL {
    hash: string;
    host: string;
    hostname: string;
    href: string;
    readonly origin: string;
    password: string;
    pathname: string;
    port: string;
    protocol: string;
    search: string;
    username: string;
    readonly searchParams: URLSearchParams;
    toString(): string;
}

declare var URL: {
    prototype: URL;
    new(url: string, base?: string): URL;
    createObjectURL(object: any, options?: ObjectURLOptions): string;
    revokeObjectURL(url: string): void;
}

interface WebSocketEventMap {
    "close": CloseEvent;
    "error": Event;
    "message": MessageEvent;
    "open": Event;
}

interface WebSocket extends EventTarget {
    binaryType: string;
    readonly bufferedAmount: number;
    readonly extensions: string;
    onclose: (this: WebSocket, ev: CloseEvent) => any;
    onerror: (this: WebSocket, ev: Event) => any;
    onmessage: (this: WebSocket, ev: MessageEvent) => any;
    onopen: (this: WebSocket, ev: Event) => any;
    readonly protocol: string;
    readonly readyState: number;
    readonly url: string;
    close(code?: number, reason?: string): void;
    send(data: any): void;
    readonly CLOSED: number;
    readonly CLOSING: number;
    readonly CONNECTING: number;
    readonly OPEN: number;
    addEventListener<K extends keyof WebSocketEventMap>(type: K, listener: (this: WebSocket, ev: WebSocketEventMap[K]) => any, useCapture?: boolean): void;
    addEventListener(type: string, listener: EventListenerOrEventListenerObject, useCapture?: boolean): void;
}

declare var WebSocket: {
    prototype: WebSocket;
    new(url: string, protocols?: string | string[]): WebSocket;
    readonly CLOSED: number;
    readonly CLOSING: number;
    readonly CONNECTING: number;
    readonly OPEN: number;
}

interface WorkerEventMap extends AbstractWorkerEventMap {
    "message": MessageEvent;
}

interface Worker extends EventTarget, AbstractWorker {
    onmessage: (this: Worker, ev: MessageEvent) => any;
    postMessage(message: any, transfer?: any[]): void;
    terminate(): void;
    addEventListener<K extends keyof WorkerEventMap>(type: K, listener: (this: Worker, ev: WorkerEventMap[K]) => any, useCapture?: boolean): void;
    addEventListener(type: string, listener: EventListenerOrEventListenerObject, useCapture?: boolean): void;
}

declare var Worker: {
    prototype: Worker;
    new(stringUrl: string): Worker;
}

interface XMLHttpRequestEventMap extends XMLHttpRequestEventTargetEventMap {
    "readystatechange": Event;
}

interface XMLHttpRequest extends EventTarget, XMLHttpRequestEventTarget {
    onreadystatechange: (this: XMLHttpRequest, ev: Event) => any;
    readonly readyState: number;
    readonly response: any;
    readonly responseText: string;
    responseType: XMLHttpRequestResponseType;
    readonly responseURL: string;
    readonly responseXML: any;
    readonly status: number;
    readonly statusText: string;
    timeout: number;
    readonly upload: XMLHttpRequestUpload;
    withCredentials: boolean;
    msCaching?: string;
    abort(): void;
    getAllResponseHeaders(): string;
    getResponseHeader(header: string): string | null;
    msCachingEnabled(): boolean;
    open(method: string, url: string, async?: boolean, user?: string, password?: string): void;
    overrideMimeType(mime: string): void;
    send(data?: string): void;
    send(data?: any): void;
    setRequestHeader(header: string, value: string): void;
    readonly DONE: number;
    readonly HEADERS_RECEIVED: number;
    readonly LOADING: number;
    readonly OPENED: number;
    readonly UNSENT: number;
    addEventListener<K extends keyof XMLHttpRequestEventMap>(type: K, listener: (this: XMLHttpRequest, ev: XMLHttpRequestEventMap[K]) => any, useCapture?: boolean): void;
    addEventListener(type: string, listener: EventListenerOrEventListenerObject, useCapture?: boolean): void;
}

declare var XMLHttpRequest: {
    prototype: XMLHttpRequest;
    new(): XMLHttpRequest;
    readonly DONE: number;
    readonly HEADERS_RECEIVED: number;
    readonly LOADING: number;
    readonly OPENED: number;
    readonly UNSENT: number;
}

interface XMLHttpRequestUpload extends EventTarget, XMLHttpRequestEventTarget {
    addEventListener<K extends keyof XMLHttpRequestEventTargetEventMap>(type: K, listener: (this: XMLHttpRequestUpload, ev: XMLHttpRequestEventTargetEventMap[K]) => any, useCapture?: boolean): void;
    addEventListener(type: string, listener: EventListenerOrEventListenerObject, useCapture?: boolean): void;
}

declare var XMLHttpRequestUpload: {
    prototype: XMLHttpRequestUpload;
    new(): XMLHttpRequestUpload;
}

interface AbstractWorkerEventMap {
    "error": ErrorEvent;
}

interface AbstractWorker {
    onerror: (this: AbstractWorker, ev: ErrorEvent) => any;
    addEventListener<K extends keyof AbstractWorkerEventMap>(type: K, listener: (this: AbstractWorker, ev: AbstractWorkerEventMap[K]) => any, useCapture?: boolean): void;
    addEventListener(type: string, listener: EventListenerOrEventListenerObject, useCapture?: boolean): void;
}

interface Body {
    readonly bodyUsed: boolean;
    arrayBuffer(): Promise<ArrayBuffer>;
    blob(): Promise<Blob>;
    json(): Promise<any>;
    text(): Promise<string>;
}

interface GlobalFetch {
    fetch(input: RequestInfo, init?: RequestInit): Promise<Response>;
}

interface MSBaseReaderEventMap {
    "abort": Event;
    "error": ErrorEvent;
    "load": Event;
    "loadend": ProgressEvent;
    "loadstart": Event;
    "progress": ProgressEvent;
}

interface MSBaseReader {
    onabort: (this: MSBaseReader, ev: Event) => any;
    onerror: (this: MSBaseReader, ev: ErrorEvent) => any;
    onload: (this: MSBaseReader, ev: Event) => any;
    onloadend: (this: MSBaseReader, ev: ProgressEvent) => any;
    onloadstart: (this: MSBaseReader, ev: Event) => any;
    onprogress: (this: MSBaseReader, ev: ProgressEvent) => any;
    readonly readyState: number;
    readonly result: any;
    abort(): void;
    readonly DONE: number;
    readonly EMPTY: number;
    readonly LOADING: number;
    addEventListener<K extends keyof MSBaseReaderEventMap>(type: K, listener: (this: MSBaseReader, ev: MSBaseReaderEventMap[K]) => any, useCapture?: boolean): void;
    addEventListener(type: string, listener: EventListenerOrEventListenerObject, useCapture?: boolean): void;
}

interface NavigatorBeacon {
    sendBeacon(url: USVString, data?: BodyInit): boolean;
}

interface NavigatorConcurrentHardware {
    readonly hardwareConcurrency: number;
}

interface NavigatorID {
    readonly appCodeName: string;
    readonly appName: string;
    readonly appVersion: string;
    readonly platform: string;
    readonly product: string;
    readonly productSub: string;
    readonly userAgent: string;
    readonly vendor: string;
    readonly vendorSub: string;
}

interface NavigatorOnLine {
    readonly onLine: boolean;
}

interface WindowBase64 {
    atob(encodedString: string): string;
    btoa(rawString: string): string;
}

interface WindowConsole {
    readonly console: Console;
}

interface XMLHttpRequestEventTargetEventMap {
    "abort": Event;
    "error": ErrorEvent;
    "load": Event;
    "loadend": ProgressEvent;
    "loadstart": Event;
    "progress": ProgressEvent;
    "timeout": ProgressEvent;
}

interface XMLHttpRequestEventTarget {
    onabort: (this: XMLHttpRequestEventTarget, ev: Event) => any;
    onerror: (this: XMLHttpRequestEventTarget, ev: ErrorEvent) => any;
    onload: (this: XMLHttpRequestEventTarget, ev: Event) => any;
    onloadend: (this: XMLHttpRequestEventTarget, ev: ProgressEvent) => any;
    onloadstart: (this: XMLHttpRequestEventTarget, ev: Event) => any;
    onprogress: (this: XMLHttpRequestEventTarget, ev: ProgressEvent) => any;
    ontimeout: (this: XMLHttpRequestEventTarget, ev: ProgressEvent) => any;
    addEventListener<K extends keyof XMLHttpRequestEventTargetEventMap>(type: K, listener: (this: XMLHttpRequestEventTarget, ev: XMLHttpRequestEventTargetEventMap[K]) => any, useCapture?: boolean): void;
    addEventListener(type: string, listener: EventListenerOrEventListenerObject, useCapture?: boolean): void;
}

interface Client {
    readonly frameType: FrameType;
    readonly id: string;
    readonly url: USVString;
    postMessage(message: any, transfer?: any[]): void;
}

declare var Client: {
    prototype: Client;
    new(): Client;
}

interface Clients {
    claim(): Promise<void>;
    get(id: string): Promise<any>;
    matchAll(options?: ClientQueryOptions): any;
    openWindow(url: USVString): Promise<WindowClient>;
}

declare var Clients: {
    prototype: Clients;
    new(): Clients;
}

interface DedicatedWorkerGlobalScopeEventMap extends WorkerGlobalScopeEventMap {
    "message": MessageEvent;
}

interface DedicatedWorkerGlobalScope extends WorkerGlobalScope {
    onmessage: (this: DedicatedWorkerGlobalScope, ev: MessageEvent) => any;
    close(): void;
    postMessage(message: any, transfer?: any[]): void;
    addEventListener<K extends keyof DedicatedWorkerGlobalScopeEventMap>(type: K, listener: (this: DedicatedWorkerGlobalScope, ev: DedicatedWorkerGlobalScopeEventMap[K]) => any, useCapture?: boolean): void;
    addEventListener(type: string, listener: EventListenerOrEventListenerObject, useCapture?: boolean): void;
}

declare var DedicatedWorkerGlobalScope: {
    prototype: DedicatedWorkerGlobalScope;
    new(): DedicatedWorkerGlobalScope;
}

interface ExtendableEvent extends Event {
    waitUntil(f: Promise<any>): void;
}

declare var ExtendableEvent: {
    prototype: ExtendableEvent;
    new(type: string, eventInitDict?: ExtendableEventInit): ExtendableEvent;
}

interface ExtendableMessageEvent extends ExtendableEvent {
    readonly data: any;
    readonly lastEventId: string;
    readonly origin: string;
    readonly ports: MessagePort[] | null;
    readonly source: Client | ServiceWorker | MessagePort | null;
}

declare var ExtendableMessageEvent: {
    prototype: ExtendableMessageEvent;
    new(type: string, eventInitDict?: ExtendableMessageEventInit): ExtendableMessageEvent;
}

interface FetchEvent extends ExtendableEvent {
    readonly clientId: string | null;
    readonly isReload: boolean;
    readonly request: Request;
    respondWith(r: Promise<Response>): void;
}

declare var FetchEvent: {
    prototype: FetchEvent;
    new(type: string, eventInitDict: FetchEventInit): FetchEvent;
}

interface FileReaderSync {
    readAsArrayBuffer(blob: Blob): any;
    readAsBinaryString(blob: Blob): void;
    readAsDataURL(blob: Blob): string;
    readAsText(blob: Blob, encoding?: string): string;
}

declare var FileReaderSync: {
    prototype: FileReaderSync;
    new(): FileReaderSync;
}

interface NotificationEvent extends ExtendableEvent {
    readonly action: string;
    readonly notification: Notification;
}

declare var NotificationEvent: {
    prototype: NotificationEvent;
    new(type: string, eventInitDict: NotificationEventInit): NotificationEvent;
}

interface PushEvent extends ExtendableEvent {
    readonly data: PushMessageData | null;
}

declare var PushEvent: {
    prototype: PushEvent;
    new(type: string, eventInitDict?: PushEventInit): PushEvent;
}

interface PushMessageData {
    arrayBuffer(): ArrayBuffer;
    blob(): Blob;
    json(): JSON;
    text(): USVString;
}

declare var PushMessageData: {
    prototype: PushMessageData;
    new(): PushMessageData;
}

interface ServiceWorkerGlobalScopeEventMap extends WorkerGlobalScopeEventMap {
    "activate": ExtendableEvent;
    "fetch": FetchEvent;
    "install": ExtendableEvent;
    "message": ExtendableMessageEvent;
    "notificationclick": NotificationEvent;
    "notificationclose": NotificationEvent;
    "push": PushEvent;
    "pushsubscriptionchange": ExtendableEvent;
    "sync": SyncEvent;
}

interface ServiceWorkerGlobalScope extends WorkerGlobalScope {
    readonly clients: Clients;
    onactivate: (this: ServiceWorkerGlobalScope, ev: ExtendableEvent) => any;
    onfetch: (this: ServiceWorkerGlobalScope, ev: FetchEvent) => any;
    oninstall: (this: ServiceWorkerGlobalScope, ev: ExtendableEvent) => any;
    onmessage: (this: ServiceWorkerGlobalScope, ev: ExtendableMessageEvent) => any;
    onnotificationclick: (this: ServiceWorkerGlobalScope, ev: NotificationEvent) => any;
    onnotificationclose: (this: ServiceWorkerGlobalScope, ev: NotificationEvent) => any;
    onpush: (this: ServiceWorkerGlobalScope, ev: PushEvent) => any;
    onpushsubscriptionchange: (this: ServiceWorkerGlobalScope, ev: ExtendableEvent) => any;
    onsync: (this: ServiceWorkerGlobalScope, ev: SyncEvent) => any;
    readonly registration: ServiceWorkerRegistration;
    skipWaiting(): Promise<void>;
    addEventListener<K extends keyof ServiceWorkerGlobalScopeEventMap>(type: K, listener: (this: ServiceWorkerGlobalScope, ev: ServiceWorkerGlobalScopeEventMap[K]) => any, useCapture?: boolean): void;
    addEventListener(type: string, listener: EventListenerOrEventListenerObject, useCapture?: boolean): void;
}

declare var ServiceWorkerGlobalScope: {
    prototype: ServiceWorkerGlobalScope;
    new(): ServiceWorkerGlobalScope;
}

interface SyncEvent extends ExtendableEvent {
    readonly lastChance: boolean;
    readonly tag: string;
}

declare var SyncEvent: {
    prototype: SyncEvent;
    new(type: string, init: SyncEventInit): SyncEvent;
}

interface WindowClient extends Client {
    readonly focused: boolean;
    readonly visibilityState: VisibilityState;
    focus(): Promise<WindowClient>;
    navigate(url: USVString): Promise<WindowClient>;
}

declare var WindowClient: {
    prototype: WindowClient;
    new(): WindowClient;
}

interface WorkerGlobalScopeEventMap {
    "error": ErrorEvent;
}

interface WorkerGlobalScope extends EventTarget, WorkerUtils, WindowConsole, GlobalFetch {
    readonly caches: CacheStorage;
    readonly isSecureContext: boolean;
    readonly location: WorkerLocation;
    onerror: (this: WorkerGlobalScope, ev: ErrorEvent) => any;
    readonly performance: Performance;
    readonly self: WorkerGlobalScope;
    msWriteProfilerMark(profilerMarkName: string): void;
    createImageBitmap(image: ImageBitmap | ImageData | Blob, options?: ImageBitmapOptions): Promise<ImageBitmap>;
    createImageBitmap(image: ImageBitmap | ImageData | Blob, sx: number, sy: number, sw: number, sh: number, options?: ImageBitmapOptions): Promise<ImageBitmap>;
    addEventListener<K extends keyof WorkerGlobalScopeEventMap>(type: K, listener: (this: WorkerGlobalScope, ev: WorkerGlobalScopeEventMap[K]) => any, useCapture?: boolean): void;
    addEventListener(type: string, listener: EventListenerOrEventListenerObject, useCapture?: boolean): void;
}

declare var WorkerGlobalScope: {
    prototype: WorkerGlobalScope;
    new(): WorkerGlobalScope;
}

interface WorkerLocation {
    readonly hash: string;
    readonly host: string;
    readonly hostname: string;
    readonly href: string;
    readonly origin: string;
    readonly pathname: string;
    readonly port: string;
    readonly protocol: string;
    readonly search: string;
    toString(): string;
}

declare var WorkerLocation: {
    prototype: WorkerLocation;
    new(): WorkerLocation;
}

interface WorkerNavigator extends Object, NavigatorID, NavigatorOnLine, NavigatorBeacon, NavigatorConcurrentHardware {
    readonly hardwareConcurrency: number;
}

declare var WorkerNavigator: {
    prototype: WorkerNavigator;
    new(): WorkerNavigator;
}

interface WorkerUtils extends Object, WindowBase64 {
    readonly indexedDB: IDBFactory;
    readonly msIndexedDB: IDBFactory;
    readonly navigator: WorkerNavigator;
    clearImmediate(handle: number): void;
    clearInterval(handle: number): void;
    clearTimeout(handle: number): void;
    importScripts(...urls: string[]): void;
    setImmediate(handler: (...args: any[]) => void): number;
    setImmediate(handler: any, ...args: any[]): number;
    setInterval(handler: (...args: any[]) => void, timeout: number): number;
    setInterval(handler: any, timeout?: any, ...args: any[]): number;
    setTimeout(handler: (...args: any[]) => void, timeout: number): number;
    setTimeout(handler: any, timeout?: any, ...args: any[]): number;
}

interface ErrorEventInit {
    message?: string;
    filename?: string;
    lineno?: number;
    conlno?: number;
    error?: any;
}

interface ImageBitmapOptions {
    imageOrientation?: "none" | "flipY";
    premultiplyAlpha?: "none" | "premultiply" | "default";
    colorSpaceConversion?: "none" | "default";
    resizeWidth?: number;
    resizeHeight?: number;
    resizeQuality?: "pixelated" | "low" | "medium" | "high";
}

interface ImageBitmap {
    readonly width: number;
    readonly height: number;
    close(): void;
}

interface URLSearchParams {
    /**
      * Appends a specified key/value pair as a new search parameter.
      */
    append(name: string, value: string): void;
    /**
      * Deletes the given search parameter, and its associated value, from the list of all search parameters.
      */
    delete(name: string): void;
    /**
      * Returns the first value associated to the given search parameter.
      */
    get(name: string): string | null;
    /**
      * Returns all the values association with a given search parameter.
      */
    getAll(name: string): string[];
    /**
      * Returns a Boolean indicating if such a search parameter exists.
      */
    has(name: string): boolean;
    /**
      * Sets the value associated to a given search parameter to the given value. If there were several values, delete the others.
      */
    set(name: string, value: string): void;
}

declare var URLSearchParams: {
    prototype: URLSearchParams;
    /**
      * Constructor returning a URLSearchParams object.
      */
    new (init?: string | URLSearchParams): URLSearchParams;
}

interface BlobPropertyBag {
    type?: string;
    endings?: string;
}

interface FilePropertyBag {
    type?: string;
    lastModified?: number;
}

interface EventListenerObject {
    handleEvent(evt: Event): void;
}

interface ProgressEventInit extends EventInit {
    lengthComputable?: boolean;
    loaded?: number;
    total?: number;
}

interface IDBArrayKey extends Array<IDBValidKey> {
}

interface RsaKeyGenParams extends Algorithm {
    modulusLength: number;
    publicExponent: Uint8Array;
}

interface RsaHashedKeyGenParams extends RsaKeyGenParams {
    hash: AlgorithmIdentifier;
}

interface RsaKeyAlgorithm extends KeyAlgorithm {
    modulusLength: number;
    publicExponent: Uint8Array;
}

interface RsaHashedKeyAlgorithm extends RsaKeyAlgorithm {
    hash: AlgorithmIdentifier;
}

interface RsaHashedImportParams {
    hash: AlgorithmIdentifier;
}

interface RsaPssParams {
    saltLength: number;
}

interface RsaOaepParams extends Algorithm {
    label?: BufferSource;
}

interface EcdsaParams extends Algorithm {
    hash: AlgorithmIdentifier;
}

interface EcKeyGenParams extends Algorithm {
    namedCurve: string;
}

interface EcKeyAlgorithm extends KeyAlgorithm {
    typedCurve: string;
}

interface EcKeyImportParams {
    namedCurve: string;
}

interface EcdhKeyDeriveParams extends Algorithm {
    public: CryptoKey;
}

interface AesCtrParams extends Algorithm {
    counter: BufferSource;
    length: number;
}

interface AesKeyAlgorithm extends KeyAlgorithm {
    length: number;
}

interface AesKeyGenParams extends Algorithm {
    length: number;
}

interface AesDerivedKeyParams extends Algorithm {
    length: number;
}

interface AesCbcParams extends Algorithm {
    iv: BufferSource;
}

interface AesCmacParams extends Algorithm {
    length: number;
}

interface AesGcmParams extends Algorithm {
    iv: BufferSource;
    additionalData?: BufferSource;
    tagLength?: number;
}

interface AesCfbParams extends Algorithm {
    iv: BufferSource;
}

interface HmacImportParams extends Algorithm {
    hash?: AlgorithmIdentifier;
    length?: number;
}

interface HmacKeyAlgorithm extends KeyAlgorithm {
    hash: AlgorithmIdentifier;
    length: number;
}

interface HmacKeyGenParams extends Algorithm {
    hash: AlgorithmIdentifier;
    length?: number;
}

interface DhKeyGenParams extends Algorithm {
    prime: Uint8Array;
    generator: Uint8Array;
}

interface DhKeyAlgorithm extends KeyAlgorithm {
    prime: Uint8Array;
    generator: Uint8Array;
}

interface DhKeyDeriveParams extends Algorithm {
    public: CryptoKey;
}

interface DhImportKeyParams extends Algorithm {
    prime: Uint8Array;
    generator: Uint8Array;
}

interface ConcatParams extends Algorithm {
    hash?: AlgorithmIdentifier;
    algorithmId: Uint8Array;
    partyUInfo: Uint8Array;
    partyVInfo: Uint8Array;
    publicInfo?: Uint8Array;
    privateInfo?: Uint8Array;
}

interface HkdfCtrParams extends Algorithm {
    hash: AlgorithmIdentifier;
    label: BufferSource;
    context: BufferSource;
}

interface Pbkdf2Params extends Algorithm {
    salt: BufferSource;
    iterations: number;
    hash: AlgorithmIdentifier;
}

interface RsaOtherPrimesInfo {
    r: string;
    d: string;
    t: string;
}

interface JsonWebKey {
    kty: string;
    use?: string;
    key_ops?: string[];
    alg?: string;
    kid?: string;
    x5u?: string;
    x5c?: string;
    x5t?: string;
    ext?: boolean;
    crv?: string;
    x?: string;
    y?: string;
    d?: string;
    n?: string;
    e?: string;
    p?: string;
    q?: string;
    dp?: string;
    dq?: string;
    qi?: string;
    oth?: RsaOtherPrimesInfo[];
    k?: string;
}

declare type EventListenerOrEventListenerObject = EventListener | EventListenerObject;

interface ErrorEventHandler {
    (message: string, filename?: string, lineno?: number, colno?: number, error?:Error): void;
}
interface PositionCallback {
    (position: Position): void;
}
interface PositionErrorCallback {
    (error: PositionError): void;
}
interface DecodeSuccessCallback {
    (decodedData: AudioBuffer): void;
}
interface DecodeErrorCallback {
    (error: DOMException): void;
}
interface FunctionStringCallback {
    (data: string): void;
}
interface ForEachCallback {
    (keyId: any, status: MediaKeyStatus): void;
}
interface NotificationPermissionCallback {
    (permission: NotificationPermission): void;
}
declare var onmessage: (this: DedicatedWorkerGlobalScope, ev: MessageEvent) => any;
declare function close(): void;
declare function postMessage(message: any, transfer?: any[]): void;
declare var caches: CacheStorage;
declare var isSecureContext: boolean;
declare var location: WorkerLocation;
declare var onerror: (this: DedicatedWorkerGlobalScope, ev: ErrorEvent) => any;
declare var performance: Performance;
declare var self: WorkerGlobalScope;
declare function msWriteProfilerMark(profilerMarkName: string): void;
declare function createImageBitmap(image: ImageBitmap | ImageData | Blob, options?: ImageBitmapOptions): Promise<ImageBitmap>;
declare function createImageBitmap(image: ImageBitmap | ImageData | Blob, sx: number, sy: number, sw: number, sh: number, options?: ImageBitmapOptions): Promise<ImageBitmap>;
declare function dispatchEvent(evt: Event): boolean;
declare function removeEventListener(type: string, listener?: EventListenerOrEventListenerObject, useCapture?: boolean): void;
declare var indexedDB: IDBFactory;
declare var msIndexedDB: IDBFactory;
declare var navigator: WorkerNavigator;
declare function clearImmediate(handle: number): void;
declare function clearInterval(handle: number): void;
declare function clearTimeout(handle: number): void;
declare function importScripts(...urls: string[]): void;
declare function setImmediate(handler: (...args: any[]) => void): number;
declare function setImmediate(handler: any, ...args: any[]): number;
declare function setInterval(handler: (...args: any[]) => void, timeout: number): number;
declare function setInterval(handler: any, timeout?: any, ...args: any[]): number;
declare function setTimeout(handler: (...args: any[]) => void, timeout: number): number;
declare function setTimeout(handler: any, timeout?: any, ...args: any[]): number;
declare function atob(encodedString: string): string;
declare function btoa(rawString: string): string;
declare var console: Console;
declare function fetch(input: RequestInfo, init?: RequestInit): Promise<Response>;
declare function dispatchEvent(evt: Event): boolean;
declare function removeEventListener(type: string, listener?: EventListenerOrEventListenerObject, useCapture?: boolean): void;
declare function addEventListener<K extends keyof DedicatedWorkerGlobalScopeEventMap>(type: K, listener: (this: DedicatedWorkerGlobalScope, ev: DedicatedWorkerGlobalScopeEventMap[K]) => any, useCapture?: boolean): void;
declare function addEventListener(type: string, listener: EventListenerOrEventListenerObject, useCapture?: boolean): void;
type AlgorithmIdentifier = string | Algorithm;
type BodyInit = any;
type IDBKeyPath = string;
type RequestInfo = Request | string;
type USVString = string;
type IDBValidKey = number | string | Date | IDBArrayKey;
type BufferSource = ArrayBuffer | ArrayBufferView;
<<<<<<< HEAD
type IDBCursorDirection = "next" | "nextunique" | "prev" | "prevunique";
type IDBRequestReadyState = "pending" | "done";
type IDBTransactionMode = "readonly" | "readwrite" | "versionchange";
type MediaKeyStatus = "usable" | "expired" | "output-downscaled" | "output-not-allowed" | "status-pending" | "internal-error";
type NotificationDirection = "auto" | "ltr" | "rtl";
type NotificationPermission = "default" | "denied" | "granted";
type PushEncryptionKeyName = "p256dh" | "auth";
type PushPermissionState = "granted" | "denied" | "prompt";
type ReferrerPolicy = "" | "no-referrer" | "no-referrer-when-downgrade" | "origin-only" | "origin-when-cross-origin" | "unsafe-url";
type RequestCache = "default" | "no-store" | "reload" | "no-cache" | "force-cache";
type RequestCredentials = "omit" | "same-origin" | "include";
type RequestDestination = "" | "document" | "sharedworker" | "subresource" | "unknown" | "worker";
type RequestMode = "navigate" | "same-origin" | "no-cors" | "cors";
type RequestRedirect = "follow" | "error" | "manual";
type RequestType = "" | "audio" | "font" | "image" | "script" | "style" | "track" | "video";
type ResponseType = "basic" | "cors" | "default" | "error" | "opaque" | "opaqueredirect";
type ServiceWorkerState = "installing" | "installed" | "activating" | "activated" | "redundant";
type VisibilityState = "hidden" | "visible" | "prerender" | "unloaded";
type XMLHttpRequestResponseType = "" | "arraybuffer" | "blob" | "document" | "json" | "text";
type ClientType = "window" | "worker" | "sharedworker" | "all";
type FrameType = "auxiliary" | "top-level" | "nested" | "none";
=======
type FormDataEntryValue = string | File;
>>>>>>> 077bd913
<|MERGE_RESOLUTION|>--- conflicted
+++ resolved
@@ -1808,7 +1808,7 @@
 type USVString = string;
 type IDBValidKey = number | string | Date | IDBArrayKey;
 type BufferSource = ArrayBuffer | ArrayBufferView;
-<<<<<<< HEAD
+type FormDataEntryValue = string | File;
 type IDBCursorDirection = "next" | "nextunique" | "prev" | "prevunique";
 type IDBRequestReadyState = "pending" | "done";
 type IDBTransactionMode = "readonly" | "readwrite" | "versionchange";
@@ -1829,7 +1829,4 @@
 type VisibilityState = "hidden" | "visible" | "prerender" | "unloaded";
 type XMLHttpRequestResponseType = "" | "arraybuffer" | "blob" | "document" | "json" | "text";
 type ClientType = "window" | "worker" | "sharedworker" | "all";
-type FrameType = "auxiliary" | "top-level" | "nested" | "none";
-=======
-type FormDataEntryValue = string | File;
->>>>>>> 077bd913
+type FrameType = "auxiliary" | "top-level" | "nested" | "none";