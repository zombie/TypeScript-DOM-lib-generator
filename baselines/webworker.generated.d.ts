/////////////////////////////
/// Worker APIs
/////////////////////////////

interface AddEventListenerOptions extends EventListenerOptions {
    once?: boolean;
    passive?: boolean;
    signal?: AbortSignal;
}

interface AesCbcParams extends Algorithm {
    iv: BufferSource;
}

interface AesCtrParams extends Algorithm {
    counter: BufferSource;
    length: number;
}

interface AesDerivedKeyParams extends Algorithm {
    length: number;
}

interface AesGcmParams extends Algorithm {
    additionalData?: BufferSource;
    iv: BufferSource;
    tagLength?: number;
}

interface AesKeyAlgorithm extends KeyAlgorithm {
    length: number;
}

interface AesKeyGenParams extends Algorithm {
    length: number;
}

interface Algorithm {
    name: string;
}

interface AudioConfiguration {
    bitrate?: number;
    channels?: string;
    contentType: string;
    samplerate?: number;
    spatialRendering?: boolean;
}

interface BlobPropertyBag {
    endings?: EndingType;
    type?: string;
}

interface CacheQueryOptions {
    ignoreMethod?: boolean;
    ignoreSearch?: boolean;
    ignoreVary?: boolean;
}

interface CanvasRenderingContext2DSettings {
    alpha?: boolean;
    colorSpace?: PredefinedColorSpace;
    desynchronized?: boolean;
    willReadFrequently?: boolean;
}

interface ClientQueryOptions {
    includeUncontrolled?: boolean;
    type?: ClientTypes;
}

interface CloseEventInit extends EventInit {
    code?: number;
    reason?: string;
    wasClean?: boolean;
}

interface CryptoKeyPair {
    privateKey?: CryptoKey;
    publicKey?: CryptoKey;
}

interface CustomEventInit<T = any> extends EventInit {
    detail?: T;
}

interface DOMMatrix2DInit {
    a?: number;
    b?: number;
    c?: number;
    d?: number;
    e?: number;
    f?: number;
    m11?: number;
    m12?: number;
    m21?: number;
    m22?: number;
    m41?: number;
    m42?: number;
}

interface DOMMatrixInit extends DOMMatrix2DInit {
    is2D?: boolean;
    m13?: number;
    m14?: number;
    m23?: number;
    m24?: number;
    m31?: number;
    m32?: number;
    m33?: number;
    m34?: number;
    m43?: number;
    m44?: number;
}

interface DOMPointInit {
    w?: number;
    x?: number;
    y?: number;
    z?: number;
}

interface DOMQuadInit {
    p1?: DOMPointInit;
    p2?: DOMPointInit;
    p3?: DOMPointInit;
    p4?: DOMPointInit;
}

interface DOMRectInit {
    height?: number;
    width?: number;
    x?: number;
    y?: number;
}

interface EcKeyGenParams extends Algorithm {
    namedCurve: NamedCurve;
}

interface EcKeyImportParams extends Algorithm {
    namedCurve: NamedCurve;
}

interface EcdhKeyDeriveParams extends Algorithm {
    public: CryptoKey;
}

interface EcdsaParams extends Algorithm {
    hash: HashAlgorithmIdentifier;
}

interface ErrorEventInit extends EventInit {
    colno?: number;
    error?: any;
    filename?: string;
    lineno?: number;
    message?: string;
}

interface EventInit {
    bubbles?: boolean;
    cancelable?: boolean;
    composed?: boolean;
}

interface EventListenerOptions {
    capture?: boolean;
}

interface EventSourceInit {
    withCredentials?: boolean;
}

interface ExtendableEventInit extends EventInit {
}

interface ExtendableMessageEventInit extends ExtendableEventInit {
    data?: any;
    lastEventId?: string;
    origin?: string;
    ports?: MessagePort[];
    source?: Client | ServiceWorker | MessagePort | null;
}

interface FetchEventInit extends ExtendableEventInit {
    clientId?: string;
    handled?: Promise<undefined>;
    preloadResponse?: Promise<any>;
    replacesClientId?: string;
    request: Request;
    resultingClientId?: string;
}

interface FilePropertyBag extends BlobPropertyBag {
    lastModified?: number;
}

interface FontFaceDescriptors {
    display?: string;
    featureSettings?: string;
    stretch?: string;
    style?: string;
    unicodeRange?: string;
    variant?: string;
    weight?: string;
}

interface FontFaceSetLoadEventInit extends EventInit {
    fontfaces?: FontFace[];
}

interface GetNotificationOptions {
    tag?: string;
}

interface HkdfParams extends Algorithm {
    hash: HashAlgorithmIdentifier;
    info: BufferSource;
    salt: BufferSource;
}

interface HmacImportParams extends Algorithm {
    hash: HashAlgorithmIdentifier;
    length?: number;
}

interface HmacKeyGenParams extends Algorithm {
    hash: HashAlgorithmIdentifier;
    length?: number;
}

interface IDBDatabaseInfo {
    name?: string;
    version?: number;
}

interface IDBIndexParameters {
    multiEntry?: boolean;
    unique?: boolean;
}

interface IDBObjectStoreParameters {
    autoIncrement?: boolean;
    keyPath?: string | string[] | null;
}

interface IDBVersionChangeEventInit extends EventInit {
    newVersion?: number | null;
    oldVersion?: number;
}

interface ImageBitmapOptions {
    colorSpaceConversion?: ColorSpaceConversion;
    imageOrientation?: ImageOrientation;
    premultiplyAlpha?: PremultiplyAlpha;
    resizeHeight?: number;
    resizeQuality?: ResizeQuality;
    resizeWidth?: number;
}

interface ImageBitmapRenderingContextSettings {
    alpha?: boolean;
}

interface ImageDataSettings {
    colorSpace?: PredefinedColorSpace;
}

interface ImportMeta {
    url: string;
}

interface JsonWebKey {
    alg?: string;
    crv?: string;
    d?: string;
    dp?: string;
    dq?: string;
    e?: string;
    ext?: boolean;
    k?: string;
    key_ops?: string[];
    kty?: string;
    n?: string;
    oth?: RsaOtherPrimesInfo[];
    p?: string;
    q?: string;
    qi?: string;
    use?: string;
    x?: string;
    y?: string;
}

interface KeyAlgorithm {
    name: string;
}

interface MediaCapabilitiesDecodingInfo extends MediaCapabilitiesInfo {
    configuration?: MediaDecodingConfiguration;
}

interface MediaCapabilitiesEncodingInfo extends MediaCapabilitiesInfo {
    configuration?: MediaEncodingConfiguration;
}

interface MediaCapabilitiesInfo {
    powerEfficient: boolean;
    smooth: boolean;
    supported: boolean;
}

interface MediaConfiguration {
    audio?: AudioConfiguration;
    video?: VideoConfiguration;
}

interface MediaDecodingConfiguration extends MediaConfiguration {
    type: MediaDecodingType;
}

interface MediaEncodingConfiguration extends MediaConfiguration {
    type: MediaEncodingType;
}

interface MessageEventInit<T = any> extends EventInit {
    data?: T;
    lastEventId?: string;
    origin?: string;
    ports?: MessagePort[];
    source?: MessageEventSource | null;
}

interface MultiCacheQueryOptions extends CacheQueryOptions {
    cacheName?: string;
}

interface NotificationAction {
    action: string;
    icon?: string;
    title: string;
}

interface NotificationEventInit extends ExtendableEventInit {
    action?: string;
    notification: Notification;
}

interface NotificationOptions {
    actions?: NotificationAction[];
    badge?: string;
    body?: string;
    data?: any;
    dir?: NotificationDirection;
    icon?: string;
    image?: string;
    lang?: string;
    renotify?: boolean;
    requireInteraction?: boolean;
    silent?: boolean;
    tag?: string;
    timestamp?: DOMTimeStamp;
    vibrate?: VibratePattern;
}

interface Pbkdf2Params extends Algorithm {
    hash: HashAlgorithmIdentifier;
    iterations: number;
    salt: BufferSource;
}

interface PerformanceMarkOptions {
    detail?: any;
    startTime?: DOMHighResTimeStamp;
}

interface PerformanceMeasureOptions {
    detail?: any;
    duration?: DOMHighResTimeStamp;
    end?: string | DOMHighResTimeStamp;
    start?: string | DOMHighResTimeStamp;
}

interface PerformanceObserverInit {
    buffered?: boolean;
    entryTypes?: string[];
    type?: string;
}

interface PermissionDescriptor {
    name: PermissionName;
}

interface PostMessageOptions {
    transfer?: any[];
}

interface ProgressEventInit extends EventInit {
    lengthComputable?: boolean;
    loaded?: number;
    total?: number;
}

interface PromiseRejectionEventInit extends EventInit {
    promise: Promise<any>;
    reason?: any;
}

interface PushEventInit extends ExtendableEventInit {
    data?: PushMessageDataInit;
}

<<<<<<< HEAD
interface PushPermissionDescriptor extends PermissionDescriptor {
    name: "push";
    userVisibleOnly?: boolean;
}

=======
>>>>>>> 5288d88a
interface PushSubscriptionJSON {
    endpoint?: string;
    expirationTime?: DOMTimeStamp | null;
    keys?: Record<string, string>;
}

interface PushSubscriptionOptionsInit {
    applicationServerKey?: BufferSource | string | null;
    userVisibleOnly?: boolean;
}

interface QueuingStrategy<T = any> {
    highWaterMark?: number;
    size?: QueuingStrategySize<T>;
}

interface QueuingStrategyInit {
    /**
     * Creates a new ByteLengthQueuingStrategy with the provided high water mark.
     *
     * Note that the provided high water mark will not be validated ahead of time. Instead, if it is negative, NaN, or not a number, the resulting ByteLengthQueuingStrategy will cause the corresponding stream constructor to throw.
     */
    highWaterMark: number;
}

interface ReadableStreamDefaultReadDoneResult {
    done: true;
    value?: undefined;
}

interface ReadableStreamDefaultReadValueResult<T> {
    done: false;
    value: T;
}

interface ReadableWritablePair<R = any, W = any> {
    readable: ReadableStream<R>;
    /**
     * Provides a convenient, chainable way of piping this readable stream through a transform stream (or any other { writable, readable } pair). It simply pipes the stream into the writable side of the supplied pair, and returns the readable side for further use.
     *
     * Piping a stream will lock it for the duration of the pipe, preventing any other consumer from acquiring a reader.
     */
    writable: WritableStream<W>;
}

interface RegistrationOptions {
    scope?: string;
    type?: WorkerType;
    updateViaCache?: ServiceWorkerUpdateViaCache;
}

interface RequestInit {
    /**
     * A BodyInit object or null to set request's body.
     */
    body?: BodyInit | null;
    /**
     * A string indicating how the request will interact with the browser's cache to set request's cache.
     */
    cache?: RequestCache;
    /**
     * A string indicating whether credentials will be sent with the request always, never, or only when sent to a same-origin URL. Sets request's credentials.
     */
    credentials?: RequestCredentials;
    /**
     * A Headers object, an object literal, or an array of two-item arrays to set request's headers.
     */
    headers?: HeadersInit;
    /**
     * A cryptographic hash of the resource to be fetched by request. Sets request's integrity.
     */
    integrity?: string;
    /**
     * A boolean to set request's keepalive.
     */
    keepalive?: boolean;
    /**
     * A string to set request's method.
     */
    method?: string;
    /**
     * A string to indicate whether the request will use CORS, or will be restricted to same-origin URLs. Sets request's mode.
     */
    mode?: RequestMode;
    /**
     * A string indicating whether request follows redirects, results in an error upon encountering a redirect, or returns the redirect (in an opaque fashion). Sets request's redirect.
     */
    redirect?: RequestRedirect;
    /**
     * A string whose value is a same-origin URL, "about:client", or the empty string, to set request's referrer.
     */
    referrer?: string;
    /**
     * A referrer policy to set request's referrerPolicy.
     */
    referrerPolicy?: ReferrerPolicy;
    /**
     * An AbortSignal to set request's signal.
     */
    signal?: AbortSignal | null;
    /**
     * Can only be null. Used to disassociate request from any Window.
     */
    window?: any;
}

interface ResponseInit {
    headers?: HeadersInit;
    status?: number;
    statusText?: string;
}

interface RsaHashedImportParams extends Algorithm {
    hash: HashAlgorithmIdentifier;
}

interface RsaHashedKeyGenParams extends RsaKeyGenParams {
    hash: HashAlgorithmIdentifier;
}

interface RsaKeyGenParams extends Algorithm {
    modulusLength: number;
    publicExponent: BigInteger;
}

interface RsaOaepParams extends Algorithm {
    label?: BufferSource;
}

interface RsaOtherPrimesInfo {
    d?: string;
    r?: string;
    t?: string;
}

interface RsaPssParams extends Algorithm {
    saltLength: number;
}

interface SecurityPolicyViolationEventInit extends EventInit {
    blockedURI?: string;
    columnNumber?: number;
    disposition: SecurityPolicyViolationEventDisposition;
    documentURI: string;
    effectiveDirective: string;
    lineNumber?: number;
    originalPolicy: string;
    referrer?: string;
    sample?: string;
    sourceFile?: string;
    statusCode: number;
    violatedDirective: string;
}

interface StorageEstimate {
    quota?: number;
    usage?: number;
}

interface StreamPipeOptions {
    preventAbort?: boolean;
    preventCancel?: boolean;
    /**
     * Pipes this readable stream to a given writable stream destination. The way in which the piping process behaves under various error conditions can be customized with a number of passed options. It returns a promise that fulfills when the piping process completes successfully, or rejects if any errors were encountered.
     *
     * Piping a stream will lock it for the duration of the pipe, preventing any other consumer from acquiring a reader.
     *
     * Errors and closures of the source and destination streams propagate as follows:
     *
     * An error in this source readable stream will abort destination, unless preventAbort is truthy. The returned promise will be rejected with the source's error, or with any error that occurs during aborting the destination.
     *
     * An error in destination will cancel this source readable stream, unless preventCancel is truthy. The returned promise will be rejected with the destination's error, or with any error that occurs during canceling the source.
     *
     * When this source readable stream closes, destination will be closed, unless preventClose is truthy. The returned promise will be fulfilled once this process completes, unless an error is encountered while closing the destination, in which case it will be rejected with that error.
     *
     * If destination starts out closed or closing, this source readable stream will be canceled, unless preventCancel is true. The returned promise will be rejected with an error indicating piping to a closed stream failed, or with any error that occurs during canceling the source.
     *
     * The signal option can be set to an AbortSignal to allow aborting an ongoing pipe operation via the corresponding AbortController. In this case, this source readable stream will be canceled, and destination aborted, unless the respective options preventCancel or preventAbort are set.
     */
    preventClose?: boolean;
    signal?: AbortSignal;
}

interface TextDecodeOptions {
    stream?: boolean;
}

interface TextDecoderOptions {
    fatal?: boolean;
    ignoreBOM?: boolean;
}

interface TextEncoderEncodeIntoResult {
    read?: number;
    written?: number;
}

interface Transformer<I = any, O = any> {
    flush?: TransformerFlushCallback<O>;
    readableType?: undefined;
    start?: TransformerStartCallback<O>;
    transform?: TransformerTransformCallback<I, O>;
    writableType?: undefined;
}

interface UnderlyingSink<W = any> {
    abort?: UnderlyingSinkAbortCallback;
    close?: UnderlyingSinkCloseCallback;
    start?: UnderlyingSinkStartCallback;
    type?: undefined;
    write?: UnderlyingSinkWriteCallback<W>;
}

interface UnderlyingSource<R = any> {
    cancel?: UnderlyingSourceCancelCallback;
    pull?: UnderlyingSourcePullCallback<R>;
    start?: UnderlyingSourceStartCallback<R>;
    type?: undefined;
}

interface VideoConfiguration {
    bitrate: number;
    colorGamut?: ColorGamut;
    contentType: string;
    framerate: number;
    hdrMetadataType?: HdrMetadataType;
    height: number;
    scalabilityMode?: string;
    transferFunction?: TransferFunction;
    width: number;
}

interface WebGLContextAttributes {
    alpha?: boolean;
    antialias?: boolean;
    depth?: boolean;
    desynchronized?: boolean;
    failIfMajorPerformanceCaveat?: boolean;
    powerPreference?: WebGLPowerPreference;
    premultipliedAlpha?: boolean;
    preserveDrawingBuffer?: boolean;
    stencil?: boolean;
}

interface WebGLContextEventInit extends EventInit {
    statusMessage?: string;
}

interface WorkerOptions {
    credentials?: RequestCredentials;
    name?: string;
    type?: WorkerType;
}

type EventListener = ((event: Event) => void) | { handleEvent(event: Event): void; };

/** The ANGLE_instanced_arrays extension is part of the WebGL API and allows to draw the same object, or groups of similar objects multiple times, if they share the same vertex data, primitive count and type. */
interface ANGLE_instanced_arrays {
    drawArraysInstancedANGLE(mode: GLenum, first: GLint, count: GLsizei, primcount: GLsizei): void;
    drawElementsInstancedANGLE(mode: GLenum, count: GLsizei, type: GLenum, offset: GLintptr, primcount: GLsizei): void;
    vertexAttribDivisorANGLE(index: GLuint, divisor: GLuint): void;
    readonly VERTEX_ATTRIB_ARRAY_DIVISOR_ANGLE: GLenum;
}

/** A controller object that allows you to abort one or more DOM requests as and when desired. */
interface AbortController {
    /**
     * Returns the AbortSignal object associated with this object.
     */
    readonly signal: AbortSignal;
    /**
     * Invoking this method will set this object's AbortSignal's aborted flag and signal to any observers that the associated activity is to be aborted.
     */
    abort(): void;
}

declare var AbortController: {
    prototype: AbortController;
    new(): AbortController;
};

interface AbortSignalEventMap {
    "abort": Event;
}

/** A signal object that allows you to communicate with a DOM request (such as a Fetch) and abort it if required via an AbortController object. */
interface AbortSignal extends EventTarget {
    /**
     * Returns true if this AbortSignal's AbortController has signaled to abort, and false otherwise.
     */
    readonly aborted: boolean;
    onabort: ((this: AbortSignal, ev: Event) => any) | null;
    addEventListener<K extends keyof AbortSignalEventMap>(type: K, listener: (this: AbortSignal, ev: AbortSignalEventMap[K]) => any, options?: boolean | AddEventListenerOptions): void;
    addEventListener(type: string, listener: EventListener, options?: boolean | AddEventListenerOptions): void;
    removeEventListener<K extends keyof AbortSignalEventMap>(type: K, listener: (this: AbortSignal, ev: AbortSignalEventMap[K]) => any, options?: boolean | EventListenerOptions): void;
    removeEventListener(type: string, listener: EventListener, options?: boolean | EventListenerOptions): void;
}

declare var AbortSignal: {
    prototype: AbortSignal;
    new(): AbortSignal;
    abort(): AbortSignal;
};

interface AbstractWorkerEventMap {
    "error": ErrorEvent;
}

interface AbstractWorker {
    onerror: ((this: AbstractWorker, ev: ErrorEvent) => any) | null;
    addEventListener<K extends keyof AbstractWorkerEventMap>(type: K, listener: (this: AbstractWorker, ev: AbstractWorkerEventMap[K]) => any, options?: boolean | AddEventListenerOptions): void;
    addEventListener(type: string, listener: EventListener, options?: boolean | AddEventListenerOptions): void;
    removeEventListener<K extends keyof AbstractWorkerEventMap>(type: K, listener: (this: AbstractWorker, ev: AbstractWorkerEventMap[K]) => any, options?: boolean | EventListenerOptions): void;
    removeEventListener(type: string, listener: EventListener, options?: boolean | EventListenerOptions): void;
}

interface AnimationFrameProvider {
    cancelAnimationFrame(handle: number): void;
    requestAnimationFrame(callback: FrameRequestCallback): number;
}

/** A file-like object of immutable, raw data. Blobs represent data that isn't necessarily in a JavaScript-native format. The File interface is based on Blob, inheriting blob functionality and expanding it to support files on the user's system. */
interface Blob {
    readonly size: number;
    readonly type: string;
    arrayBuffer(): Promise<ArrayBuffer>;
    slice(start?: number, end?: number, contentType?: string): Blob;
    stream(): ReadableStream;
    text(): Promise<string>;
}

declare var Blob: {
    prototype: Blob;
    new(blobParts?: BlobPart[], options?: BlobPropertyBag): Blob;
};

interface Body {
    readonly body: ReadableStream<Uint8Array> | null;
    readonly bodyUsed: boolean;
    arrayBuffer(): Promise<ArrayBuffer>;
    blob(): Promise<Blob>;
    formData(): Promise<FormData>;
    json(): Promise<any>;
    text(): Promise<string>;
}

interface BroadcastChannelEventMap {
    "message": MessageEvent;
    "messageerror": MessageEvent;
}

interface BroadcastChannel extends EventTarget {
    /**
     * Returns the channel name (as passed to the constructor).
     */
    readonly name: string;
    onmessage: ((this: BroadcastChannel, ev: MessageEvent) => any) | null;
    onmessageerror: ((this: BroadcastChannel, ev: MessageEvent) => any) | null;
    /**
     * Closes the BroadcastChannel object, opening it up to garbage collection.
     */
    close(): void;
    /**
     * Sends the given message to other BroadcastChannel objects set up for this channel. Messages can be structured objects, e.g. nested objects and arrays.
     */
    postMessage(message: any): void;
    addEventListener<K extends keyof BroadcastChannelEventMap>(type: K, listener: (this: BroadcastChannel, ev: BroadcastChannelEventMap[K]) => any, options?: boolean | AddEventListenerOptions): void;
    addEventListener(type: string, listener: EventListener, options?: boolean | AddEventListenerOptions): void;
    removeEventListener<K extends keyof BroadcastChannelEventMap>(type: K, listener: (this: BroadcastChannel, ev: BroadcastChannelEventMap[K]) => any, options?: boolean | EventListenerOptions): void;
    removeEventListener(type: string, listener: EventListener, options?: boolean | EventListenerOptions): void;
}

declare var BroadcastChannel: {
    prototype: BroadcastChannel;
    new(name: string): BroadcastChannel;
};

/** This Streams API interface provides a built-in byte length queuing strategy that can be used when constructing streams. */
interface ByteLengthQueuingStrategy extends QueuingStrategy<ArrayBufferView> {
    readonly highWaterMark: number;
    readonly size: QueuingStrategySize<ArrayBufferView>;
}

declare var ByteLengthQueuingStrategy: {
    prototype: ByteLengthQueuingStrategy;
    new(init: QueuingStrategyInit): ByteLengthQueuingStrategy;
};

/** Provides a storage mechanism for Request / Response object pairs that are cached, for example as part of the ServiceWorker life cycle. Note that the Cache interface is exposed to windowed scopes as well as workers. You don't have to use it in conjunction with service workers, even though it is defined in the service worker spec. */
interface Cache {
    add(request: RequestInfo): Promise<void>;
    addAll(requests: RequestInfo[]): Promise<void>;
    delete(request: RequestInfo, options?: CacheQueryOptions): Promise<boolean>;
    keys(request?: RequestInfo, options?: CacheQueryOptions): Promise<ReadonlyArray<Request>>;
    match(request: RequestInfo, options?: CacheQueryOptions): Promise<Response | undefined>;
    matchAll(request?: RequestInfo, options?: CacheQueryOptions): Promise<ReadonlyArray<Response>>;
    put(request: RequestInfo, response: Response): Promise<void>;
}

declare var Cache: {
    prototype: Cache;
    new(): Cache;
};

/** The storage for Cache objects. */
interface CacheStorage {
    delete(cacheName: string): Promise<boolean>;
    has(cacheName: string): Promise<boolean>;
    keys(): Promise<string[]>;
    match(request: RequestInfo, options?: MultiCacheQueryOptions): Promise<Response | undefined>;
    open(cacheName: string): Promise<Cache>;
}

declare var CacheStorage: {
    prototype: CacheStorage;
    new(): CacheStorage;
};

/** An opaque object describing a gradient. It is returned by the methods CanvasRenderingContext2D.createLinearGradient() or CanvasRenderingContext2D.createRadialGradient(). */
interface CanvasGradient {
    /**
     * Adds a color stop with the given color to the gradient at the given offset. 0.0 is the offset at one end of the gradient, 1.0 is the offset at the other end.
     *
     * Throws an "IndexSizeError" DOMException if the offset is out of range. Throws a "SyntaxError" DOMException if the color cannot be parsed.
     */
    addColorStop(offset: number, color: string): void;
}

declare var CanvasGradient: {
    prototype: CanvasGradient;
    new(): CanvasGradient;
};

interface CanvasPath {
    arc(x: number, y: number, radius: number, startAngle: number, endAngle: number, counterclockwise?: boolean): void;
    arcTo(x1: number, y1: number, x2: number, y2: number, radius: number): void;
    bezierCurveTo(cp1x: number, cp1y: number, cp2x: number, cp2y: number, x: number, y: number): void;
    closePath(): void;
    ellipse(x: number, y: number, radiusX: number, radiusY: number, rotation: number, startAngle: number, endAngle: number, counterclockwise?: boolean): void;
    lineTo(x: number, y: number): void;
    moveTo(x: number, y: number): void;
    quadraticCurveTo(cpx: number, cpy: number, x: number, y: number): void;
    rect(x: number, y: number, w: number, h: number): void;
}

/** An opaque object describing a pattern, based on an image, a canvas, or a video, created by the CanvasRenderingContext2D.createPattern() method. */
interface CanvasPattern {
    /**
     * Sets the transformation matrix that will be used when rendering the pattern during a fill or stroke painting operation.
     */
    setTransform(transform?: DOMMatrix2DInit): void;
}

declare var CanvasPattern: {
    prototype: CanvasPattern;
    new(): CanvasPattern;
};

/** The Client interface represents an executable context such as a Worker, or a SharedWorker. Window clients are represented by the more-specific WindowClient. You can get Client/WindowClient objects from methods such as Clients.matchAll() and Clients.get(). */
interface Client {
    readonly frameType: FrameType;
    readonly id: string;
    readonly type: ClientTypes;
    readonly url: string;
    postMessage(message: any, transfer: Transferable[]): void;
    postMessage(message: any, options?: PostMessageOptions): void;
}

declare var Client: {
    prototype: Client;
    new(): Client;
};

/** Provides access to Client objects. Access it via self.clients within a service worker. */
interface Clients {
    claim(): Promise<void>;
    get(id: string): Promise<Client | undefined>;
    matchAll<T extends ClientQueryOptions>(options?: T): Promise<ReadonlyArray<T["type"] extends "window" ? WindowClient : Client>>;
    openWindow(url: string | URL): Promise<WindowClient | null>;
}

declare var Clients: {
    prototype: Clients;
    new(): Clients;
};

/** A CloseEvent is sent to clients using WebSockets when the connection is closed. This is delivered to the listener indicated by the WebSocket object's onclose attribute. */
interface CloseEvent extends Event {
    /**
     * Returns the WebSocket connection close code provided by the server.
     */
    readonly code: number;
    /**
     * Returns the WebSocket connection close reason provided by the server.
     */
    readonly reason: string;
    /**
     * Returns true if the connection closed cleanly; false otherwise.
     */
    readonly wasClean: boolean;
}

declare var CloseEvent: {
    prototype: CloseEvent;
    new(type: string, eventInitDict?: CloseEventInit): CloseEvent;
};

/** This Streams API interface provides a built-in byte length queuing strategy that can be used when constructing streams. */
interface CountQueuingStrategy extends QueuingStrategy {
    readonly highWaterMark: number;
    readonly size: QueuingStrategySize;
}

declare var CountQueuingStrategy: {
    prototype: CountQueuingStrategy;
    new(init: QueuingStrategyInit): CountQueuingStrategy;
};

/** Basic cryptography features available in the current context. It allows access to a cryptographically strong random number generator and to cryptographic primitives. */
interface Crypto {
    readonly subtle: SubtleCrypto;
    getRandomValues<T extends ArrayBufferView | null>(array: T): T;
}

declare var Crypto: {
    prototype: Crypto;
    new(): Crypto;
};

/** The CryptoKey dictionary of the Web Crypto API represents a cryptographic key. */
interface CryptoKey {
    readonly algorithm: KeyAlgorithm;
    readonly extractable: boolean;
    readonly type: KeyType;
    readonly usages: KeyUsage[];
}

declare var CryptoKey: {
    prototype: CryptoKey;
    new(): CryptoKey;
};

interface CustomEvent<T = any> extends Event {
    /**
     * Returns any custom data event was created with. Typically used for synthetic events.
     */
    readonly detail: T;
    /** @deprecated */
    initCustomEvent(type: string, bubbles?: boolean, cancelable?: boolean, detail?: T): void;
}

declare var CustomEvent: {
    prototype: CustomEvent;
    new<T>(type: string, eventInitDict?: CustomEventInit<T>): CustomEvent<T>;
};

/** An abnormal event (called an exception) which occurs as a result of calling a method or accessing a property of a web API. */
interface DOMException {
    readonly code: number;
    readonly message: string;
    readonly name: string;
    readonly ABORT_ERR: number;
    readonly DATA_CLONE_ERR: number;
    readonly DOMSTRING_SIZE_ERR: number;
    readonly HIERARCHY_REQUEST_ERR: number;
    readonly INDEX_SIZE_ERR: number;
    readonly INUSE_ATTRIBUTE_ERR: number;
    readonly INVALID_ACCESS_ERR: number;
    readonly INVALID_CHARACTER_ERR: number;
    readonly INVALID_MODIFICATION_ERR: number;
    readonly INVALID_NODE_TYPE_ERR: number;
    readonly INVALID_STATE_ERR: number;
    readonly NAMESPACE_ERR: number;
    readonly NETWORK_ERR: number;
    readonly NOT_FOUND_ERR: number;
    readonly NOT_SUPPORTED_ERR: number;
    readonly NO_DATA_ALLOWED_ERR: number;
    readonly NO_MODIFICATION_ALLOWED_ERR: number;
    readonly QUOTA_EXCEEDED_ERR: number;
    readonly SECURITY_ERR: number;
    readonly SYNTAX_ERR: number;
    readonly TIMEOUT_ERR: number;
    readonly TYPE_MISMATCH_ERR: number;
    readonly URL_MISMATCH_ERR: number;
    readonly VALIDATION_ERR: number;
    readonly WRONG_DOCUMENT_ERR: number;
}

declare var DOMException: {
    prototype: DOMException;
    new(message?: string, name?: string): DOMException;
    readonly ABORT_ERR: number;
    readonly DATA_CLONE_ERR: number;
    readonly DOMSTRING_SIZE_ERR: number;
    readonly HIERARCHY_REQUEST_ERR: number;
    readonly INDEX_SIZE_ERR: number;
    readonly INUSE_ATTRIBUTE_ERR: number;
    readonly INVALID_ACCESS_ERR: number;
    readonly INVALID_CHARACTER_ERR: number;
    readonly INVALID_MODIFICATION_ERR: number;
    readonly INVALID_NODE_TYPE_ERR: number;
    readonly INVALID_STATE_ERR: number;
    readonly NAMESPACE_ERR: number;
    readonly NETWORK_ERR: number;
    readonly NOT_FOUND_ERR: number;
    readonly NOT_SUPPORTED_ERR: number;
    readonly NO_DATA_ALLOWED_ERR: number;
    readonly NO_MODIFICATION_ALLOWED_ERR: number;
    readonly QUOTA_EXCEEDED_ERR: number;
    readonly SECURITY_ERR: number;
    readonly SYNTAX_ERR: number;
    readonly TIMEOUT_ERR: number;
    readonly TYPE_MISMATCH_ERR: number;
    readonly URL_MISMATCH_ERR: number;
    readonly VALIDATION_ERR: number;
    readonly WRONG_DOCUMENT_ERR: number;
};

interface DOMMatrix extends DOMMatrixReadOnly {
    invertSelf(): DOMMatrix;
    multiplySelf(other?: DOMMatrixInit): DOMMatrix;
    preMultiplySelf(other?: DOMMatrixInit): DOMMatrix;
    rotateAxisAngleSelf(x?: number, y?: number, z?: number, angle?: number): DOMMatrix;
    rotateFromVectorSelf(x?: number, y?: number): DOMMatrix;
    rotateSelf(rotX?: number, rotY?: number, rotZ?: number): DOMMatrix;
    scale3dSelf(scale?: number, originX?: number, originY?: number, originZ?: number): DOMMatrix;
    scaleSelf(scaleX?: number, scaleY?: number, scaleZ?: number, originX?: number, originY?: number, originZ?: number): DOMMatrix;
    skewXSelf(sx?: number): DOMMatrix;
    skewYSelf(sy?: number): DOMMatrix;
    translateSelf(tx?: number, ty?: number, tz?: number): DOMMatrix;
}

declare var DOMMatrix: {
    prototype: DOMMatrix;
    new(init?: string | number[]): DOMMatrix;
    fromFloat32Array(array32: Float32Array): DOMMatrix;
    fromFloat64Array(array64: Float64Array): DOMMatrix;
    fromMatrix(other?: DOMMatrixInit): DOMMatrix;
};

interface DOMMatrixReadOnly {
    readonly a: number;
    readonly b: number;
    readonly c: number;
    readonly d: number;
    readonly e: number;
    readonly f: number;
    readonly is2D: boolean;
    readonly isIdentity: boolean;
    readonly m11: number;
    readonly m12: number;
    readonly m13: number;
    readonly m14: number;
    readonly m21: number;
    readonly m22: number;
    readonly m23: number;
    readonly m24: number;
    readonly m31: number;
    readonly m32: number;
    readonly m33: number;
    readonly m34: number;
    readonly m41: number;
    readonly m42: number;
    readonly m43: number;
    readonly m44: number;
    flipX(): DOMMatrix;
    flipY(): DOMMatrix;
    inverse(): DOMMatrix;
    multiply(other?: DOMMatrixInit): DOMMatrix;
    rotate(rotX?: number, rotY?: number, rotZ?: number): DOMMatrix;
    rotateAxisAngle(x?: number, y?: number, z?: number, angle?: number): DOMMatrix;
    rotateFromVector(x?: number, y?: number): DOMMatrix;
    scale(scaleX?: number, scaleY?: number, scaleZ?: number, originX?: number, originY?: number, originZ?: number): DOMMatrix;
    scale3d(scale?: number, originX?: number, originY?: number, originZ?: number): DOMMatrix;
    /** @deprecated */
    scaleNonUniform(scaleX?: number, scaleY?: number): DOMMatrix;
    skewX(sx?: number): DOMMatrix;
    skewY(sy?: number): DOMMatrix;
    toFloat32Array(): Float32Array;
    toFloat64Array(): Float64Array;
    toJSON(): any;
    transformPoint(point?: DOMPointInit): DOMPoint;
    translate(tx?: number, ty?: number, tz?: number): DOMMatrix;
}

declare var DOMMatrixReadOnly: {
    prototype: DOMMatrixReadOnly;
    new(init?: string | number[]): DOMMatrixReadOnly;
    fromFloat32Array(array32: Float32Array): DOMMatrixReadOnly;
    fromFloat64Array(array64: Float64Array): DOMMatrixReadOnly;
    fromMatrix(other?: DOMMatrixInit): DOMMatrixReadOnly;
};

interface DOMPoint extends DOMPointReadOnly {
}

declare var DOMPoint: {
    prototype: DOMPoint;
    new(x?: number, y?: number, z?: number, w?: number): DOMPoint;
    fromPoint(other?: DOMPointInit): DOMPoint;
};

interface DOMPointReadOnly {
    readonly w: number;
    readonly x: number;
    readonly y: number;
    readonly z: number;
    matrixTransform(matrix?: DOMMatrixInit): DOMPoint;
    toJSON(): any;
}

declare var DOMPointReadOnly: {
    prototype: DOMPointReadOnly;
    new(x?: number, y?: number, z?: number, w?: number): DOMPointReadOnly;
    fromPoint(other?: DOMPointInit): DOMPointReadOnly;
};

interface DOMQuad {
    readonly p1: DOMPoint;
    readonly p2: DOMPoint;
    readonly p3: DOMPoint;
    readonly p4: DOMPoint;
    getBounds(): DOMRect;
    toJSON(): any;
}

declare var DOMQuad: {
    prototype: DOMQuad;
    new(p1?: DOMPointInit, p2?: DOMPointInit, p3?: DOMPointInit, p4?: DOMPointInit): DOMQuad;
    fromQuad(other?: DOMQuadInit): DOMQuad;
    fromRect(other?: DOMRectInit): DOMQuad;
};

interface DOMRect extends DOMRectReadOnly {
}

declare var DOMRect: {
    prototype: DOMRect;
    new(x?: number, y?: number, width?: number, height?: number): DOMRect;
    fromRect(other?: DOMRectInit): DOMRect;
};

interface DOMRectReadOnly {
    readonly bottom: number;
    readonly height: number;
    readonly left: number;
    readonly right: number;
    readonly top: number;
    readonly width: number;
    readonly x: number;
    readonly y: number;
    toJSON(): any;
}

declare var DOMRectReadOnly: {
    prototype: DOMRectReadOnly;
    new(x?: number, y?: number, width?: number, height?: number): DOMRectReadOnly;
    fromRect(other?: DOMRectInit): DOMRectReadOnly;
};

/** A type returned by some APIs which contains a list of DOMString (strings). */
interface DOMStringList {
    /**
     * Returns the number of strings in strings.
     */
    readonly length: number;
    /**
     * Returns true if strings contains string, and false otherwise.
     */
    contains(string: string): boolean;
    /**
     * Returns the string with index index from strings.
     */
    item(index: number): string | null;
    [index: number]: string;
}

declare var DOMStringList: {
    prototype: DOMStringList;
    new(): DOMStringList;
};

interface DedicatedWorkerGlobalScopeEventMap extends WorkerGlobalScopeEventMap {
    "message": MessageEvent;
    "messageerror": MessageEvent;
}

/** (the Worker global scope) is accessible through the self keyword. Some additional global functions, namespaces objects, and constructors, not typically associated with the worker global scope, but available on it, are listed in the JavaScript Reference. See also: Functions available to workers. */
interface DedicatedWorkerGlobalScope extends WorkerGlobalScope, AnimationFrameProvider {
    /**
     * Returns dedicatedWorkerGlobal's name, i.e. the value given to the Worker constructor. Primarily useful for debugging.
     */
    readonly name: string;
    onmessage: ((this: DedicatedWorkerGlobalScope, ev: MessageEvent) => any) | null;
    onmessageerror: ((this: DedicatedWorkerGlobalScope, ev: MessageEvent) => any) | null;
    /**
     * Aborts dedicatedWorkerGlobal.
     */
    close(): void;
    /**
     * Clones message and transmits it to the Worker object associated with dedicatedWorkerGlobal. transfer can be passed as a list of objects that are to be transferred rather than cloned.
     */
    postMessage(message: any, transfer: Transferable[]): void;
    postMessage(message: any, options?: PostMessageOptions): void;
    addEventListener<K extends keyof DedicatedWorkerGlobalScopeEventMap>(type: K, listener: (this: DedicatedWorkerGlobalScope, ev: DedicatedWorkerGlobalScopeEventMap[K]) => any, options?: boolean | AddEventListenerOptions): void;
    addEventListener(type: string, listener: EventListener, options?: boolean | AddEventListenerOptions): void;
    removeEventListener<K extends keyof DedicatedWorkerGlobalScopeEventMap>(type: K, listener: (this: DedicatedWorkerGlobalScope, ev: DedicatedWorkerGlobalScopeEventMap[K]) => any, options?: boolean | EventListenerOptions): void;
    removeEventListener(type: string, listener: EventListener, options?: boolean | EventListenerOptions): void;
}

declare var DedicatedWorkerGlobalScope: {
    prototype: DedicatedWorkerGlobalScope;
    new(): DedicatedWorkerGlobalScope;
};

interface EXT_blend_minmax {
    readonly MAX_EXT: GLenum;
    readonly MIN_EXT: GLenum;
}

interface EXT_color_buffer_float {
}

interface EXT_color_buffer_half_float {
    readonly FRAMEBUFFER_ATTACHMENT_COMPONENT_TYPE_EXT: GLenum;
    readonly RGB16F_EXT: GLenum;
    readonly RGBA16F_EXT: GLenum;
    readonly UNSIGNED_NORMALIZED_EXT: GLenum;
}

interface EXT_float_blend {
}

/** The EXT_frag_depth extension is part of the WebGL API and enables to set a depth value of a fragment from within the fragment shader. */
interface EXT_frag_depth {
}

interface EXT_sRGB {
    readonly FRAMEBUFFER_ATTACHMENT_COLOR_ENCODING_EXT: GLenum;
    readonly SRGB8_ALPHA8_EXT: GLenum;
    readonly SRGB_ALPHA_EXT: GLenum;
    readonly SRGB_EXT: GLenum;
}

interface EXT_shader_texture_lod {
}

interface EXT_texture_compression_rgtc {
    readonly COMPRESSED_RED_GREEN_RGTC2_EXT: GLenum;
    readonly COMPRESSED_RED_RGTC1_EXT: GLenum;
    readonly COMPRESSED_SIGNED_RED_GREEN_RGTC2_EXT: GLenum;
    readonly COMPRESSED_SIGNED_RED_RGTC1_EXT: GLenum;
}

/** The EXT_texture_filter_anisotropic extension is part of the WebGL API and exposes two constants for anisotropic filtering (AF). */
interface EXT_texture_filter_anisotropic {
    readonly MAX_TEXTURE_MAX_ANISOTROPY_EXT: GLenum;
    readonly TEXTURE_MAX_ANISOTROPY_EXT: GLenum;
}

/** Events providing information related to errors in scripts or in files. */
interface ErrorEvent extends Event {
    readonly colno: number;
    readonly error: any;
    readonly filename: string;
    readonly lineno: number;
    readonly message: string;
}

declare var ErrorEvent: {
    prototype: ErrorEvent;
    new(type: string, eventInitDict?: ErrorEventInit): ErrorEvent;
};

/** An event which takes place in the DOM. */
interface Event {
    /**
     * Returns true or false depending on how event was initialized. True if event goes through its target's ancestors in reverse tree order, and false otherwise.
     */
    readonly bubbles: boolean;
    cancelBubble: boolean;
    /**
     * Returns true or false depending on how event was initialized. Its return value does not always carry meaning, but true can indicate that part of the operation during which event was dispatched, can be canceled by invoking the preventDefault() method.
     */
    readonly cancelable: boolean;
    /**
     * Returns true or false depending on how event was initialized. True if event invokes listeners past a ShadowRoot node that is the root of its target, and false otherwise.
     */
    readonly composed: boolean;
    /**
     * Returns the object whose event listener's callback is currently being invoked.
     */
    readonly currentTarget: EventTarget | null;
    /**
     * Returns true if preventDefault() was invoked successfully to indicate cancelation, and false otherwise.
     */
    readonly defaultPrevented: boolean;
    /**
     * Returns the event's phase, which is one of NONE, CAPTURING_PHASE, AT_TARGET, and BUBBLING_PHASE.
     */
    readonly eventPhase: number;
    /**
     * Returns true if event was dispatched by the user agent, and false otherwise.
     */
    readonly isTrusted: boolean;
    /** @deprecated */
    returnValue: boolean;
    /** @deprecated */
    readonly srcElement: EventTarget | null;
    /**
     * Returns the object to which event is dispatched (its target).
     */
    readonly target: EventTarget | null;
    /**
     * Returns the event's timestamp as the number of milliseconds measured relative to the time origin.
     */
    readonly timeStamp: DOMHighResTimeStamp;
    /**
     * Returns the type of event, e.g. "click", "hashchange", or "submit".
     */
    readonly type: string;
    /**
     * Returns the invocation target objects of event's path (objects on which listeners will be invoked), except for any nodes in shadow trees of which the shadow root's mode is "closed" that are not reachable from event's currentTarget.
     */
    composedPath(): EventTarget[];
    /** @deprecated */
    initEvent(type: string, bubbles?: boolean, cancelable?: boolean): void;
    /**
     * If invoked when the cancelable attribute value is true, and while executing a listener for the event with passive set to false, signals to the operation that caused event to be dispatched that it needs to be canceled.
     */
    preventDefault(): void;
    /**
     * Invoking this method prevents event from reaching any registered event listeners after the current one finishes running and, when dispatched in a tree, also prevents event from reaching any other objects.
     */
    stopImmediatePropagation(): void;
    /**
     * When dispatched in a tree, invoking this method prevents event from reaching any objects other than the current object.
     */
    stopPropagation(): void;
    readonly AT_TARGET: number;
    readonly BUBBLING_PHASE: number;
    readonly CAPTURING_PHASE: number;
    readonly NONE: number;
}

declare var Event: {
    prototype: Event;
    new(type: string, eventInitDict?: EventInit): Event;
    readonly AT_TARGET: number;
    readonly BUBBLING_PHASE: number;
    readonly CAPTURING_PHASE: number;
    readonly NONE: number;
};

interface EventSourceEventMap {
    "error": Event;
    "message": MessageEvent;
    "open": Event;
}

interface EventSource extends EventTarget {
    onerror: ((this: EventSource, ev: Event) => any) | null;
    onmessage: ((this: EventSource, ev: MessageEvent) => any) | null;
    onopen: ((this: EventSource, ev: Event) => any) | null;
    /**
     * Returns the state of this EventSource object's connection. It can have the values described below.
     */
    readonly readyState: number;
    /**
     * Returns the URL providing the event stream.
     */
    readonly url: string;
    /**
     * Returns true if the credentials mode for connection requests to the URL providing the event stream is set to "include", and false otherwise.
     */
    readonly withCredentials: boolean;
    /**
     * Aborts any instances of the fetch algorithm started for this EventSource object, and sets the readyState attribute to CLOSED.
     */
    close(): void;
    readonly CLOSED: number;
    readonly CONNECTING: number;
    readonly OPEN: number;
    addEventListener<K extends keyof EventSourceEventMap>(type: K, listener: (this: EventSource, ev: EventSourceEventMap[K]) => any, options?: boolean | AddEventListenerOptions): void;
    addEventListener(type: string, listener: EventListener, options?: boolean | AddEventListenerOptions): void;
    removeEventListener<K extends keyof EventSourceEventMap>(type: K, listener: (this: EventSource, ev: EventSourceEventMap[K]) => any, options?: boolean | EventListenerOptions): void;
    removeEventListener(type: string, listener: EventListener, options?: boolean | EventListenerOptions): void;
}

declare var EventSource: {
    prototype: EventSource;
    new(url: string | URL, eventSourceInitDict?: EventSourceInit): EventSource;
    readonly CLOSED: number;
    readonly CONNECTING: number;
    readonly OPEN: number;
};

/** EventTarget is a DOM interface implemented by objects that can receive events and may have listeners for them. */
interface EventTarget {
    /**
     * Appends an event listener for events whose type attribute value is type. The callback argument sets the callback that will be invoked when the event is dispatched.
     *
     * The options argument sets listener-specific options. For compatibility this can be a boolean, in which case the method behaves exactly as if the value was specified as options's capture.
     *
     * When set to true, options's capture prevents callback from being invoked when the event's eventPhase attribute value is BUBBLING_PHASE. When false (or not present), callback will not be invoked when event's eventPhase attribute value is CAPTURING_PHASE. Either way, callback will be invoked if event's eventPhase attribute value is AT_TARGET.
     *
     * When set to true, options's passive indicates that the callback will not cancel the event by invoking preventDefault(). This is used to enable performance optimizations described in § 2.8 Observing event listeners.
     *
     * When set to true, options's once indicates that the callback will only be invoked once after which the event listener will be removed.
     *
<<<<<<< HEAD
=======
     * If an AbortSignal is passed for options's signal, then the event listener will be removed when signal is aborted.
     *
>>>>>>> 5288d88a
     * The event listener is appended to target's event listener list and is not appended if it has the same type, callback, and capture.
     */
    addEventListener(type: string, callback: EventListener | null, options?: AddEventListenerOptions | boolean): void;
    /**
     * Dispatches a synthetic event event to target and returns true if either event's cancelable attribute value is false or its preventDefault() method was not invoked, and false otherwise.
     */
    dispatchEvent(event: Event): boolean;
    /**
     * Removes the event listener in target's event listener list with the same type, callback, and options.
     */
    removeEventListener(type: string, callback: EventListener | null, options?: EventListenerOptions | boolean): void;
}

declare var EventTarget: {
    prototype: EventTarget;
    new(): EventTarget;
};

/** Extends the lifetime of the install and activate events dispatched on the global scope as part of the service worker lifecycle. This ensures that any functional events (like FetchEvent) are not dispatched until it upgrades database schemas and deletes the outdated cache entries. */
interface ExtendableEvent extends Event {
    waitUntil(f: any): void;
}

declare var ExtendableEvent: {
    prototype: ExtendableEvent;
    new(type: string, eventInitDict?: ExtendableEventInit): ExtendableEvent;
};

/** This ServiceWorker API interface represents the event object of a message event fired on a service worker (when a channel message is received on the ServiceWorkerGlobalScope from another context) — extends the lifetime of such events. */
interface ExtendableMessageEvent extends ExtendableEvent {
    readonly data: any;
    readonly lastEventId: string;
    readonly origin: string;
    readonly ports: ReadonlyArray<MessagePort>;
    readonly source: Client | ServiceWorker | MessagePort | null;
}

declare var ExtendableMessageEvent: {
    prototype: ExtendableMessageEvent;
    new(type: string, eventInitDict?: ExtendableMessageEventInit): ExtendableMessageEvent;
};

/** This is the event type for fetch events dispatched on the service worker global scope. It contains information about the fetch, including the request and how the receiver will treat the response. It provides the event.respondWith() method, which allows us to provide a response to this fetch. */
interface FetchEvent extends ExtendableEvent {
    readonly clientId: string;
<<<<<<< HEAD
    readonly preloadResponse: Promise<any>;
=======
>>>>>>> 5288d88a
    readonly request: Request;
    readonly resultingClientId: string;
    respondWith(r: Response | PromiseLike<Response>): void;
}

declare var FetchEvent: {
    prototype: FetchEvent;
    new(type: string, eventInitDict: FetchEventInit): FetchEvent;
};

/** Provides information about files and allows JavaScript in a web page to access their content. */
interface File extends Blob {
    readonly lastModified: number;
    readonly name: string;
    readonly webkitRelativePath: string;
}

declare var File: {
    prototype: File;
    new(fileBits: BlobPart[], fileName: string, options?: FilePropertyBag): File;
};

/** An object of this type is returned by the files property of the HTML <input> element; this lets you access the list of files selected with the <input type="file"> element. It's also used for a list of files dropped into web content when using the drag and drop API; see the DataTransfer object for details on this usage. */
interface FileList {
    readonly length: number;
    item(index: number): File | null;
    [index: number]: File;
}

declare var FileList: {
    prototype: FileList;
    new(): FileList;
};

interface FileReaderEventMap {
    "abort": ProgressEvent<FileReader>;
    "error": ProgressEvent<FileReader>;
    "load": ProgressEvent<FileReader>;
    "loadend": ProgressEvent<FileReader>;
    "loadstart": ProgressEvent<FileReader>;
    "progress": ProgressEvent<FileReader>;
}

/** Lets web applications asynchronously read the contents of files (or raw data buffers) stored on the user's computer, using File or Blob objects to specify the file or data to read. */
interface FileReader extends EventTarget {
    readonly error: DOMException | null;
    onabort: ((this: FileReader, ev: ProgressEvent<FileReader>) => any) | null;
    onerror: ((this: FileReader, ev: ProgressEvent<FileReader>) => any) | null;
    onload: ((this: FileReader, ev: ProgressEvent<FileReader>) => any) | null;
    onloadend: ((this: FileReader, ev: ProgressEvent<FileReader>) => any) | null;
    onloadstart: ((this: FileReader, ev: ProgressEvent<FileReader>) => any) | null;
    onprogress: ((this: FileReader, ev: ProgressEvent<FileReader>) => any) | null;
    readonly readyState: number;
    readonly result: string | ArrayBuffer | null;
    abort(): void;
    readAsArrayBuffer(blob: Blob): void;
    readAsBinaryString(blob: Blob): void;
    readAsDataURL(blob: Blob): void;
    readAsText(blob: Blob, encoding?: string): void;
    readonly DONE: number;
    readonly EMPTY: number;
    readonly LOADING: number;
    addEventListener<K extends keyof FileReaderEventMap>(type: K, listener: (this: FileReader, ev: FileReaderEventMap[K]) => any, options?: boolean | AddEventListenerOptions): void;
    addEventListener(type: string, listener: EventListener, options?: boolean | AddEventListenerOptions): void;
    removeEventListener<K extends keyof FileReaderEventMap>(type: K, listener: (this: FileReader, ev: FileReaderEventMap[K]) => any, options?: boolean | EventListenerOptions): void;
    removeEventListener(type: string, listener: EventListener, options?: boolean | EventListenerOptions): void;
}

declare var FileReader: {
    prototype: FileReader;
    new(): FileReader;
    readonly DONE: number;
    readonly EMPTY: number;
    readonly LOADING: number;
};

/** Allows to read File or Blob objects in a synchronous way. */
interface FileReaderSync {
    readAsArrayBuffer(blob: Blob): ArrayBuffer;
    /** @deprecated */
    readAsBinaryString(blob: Blob): string;
    readAsDataURL(blob: Blob): string;
    readAsText(blob: Blob, encoding?: string): string;
}

declare var FileReaderSync: {
    prototype: FileReaderSync;
    new(): FileReaderSync;
};

interface FontFace {
    ascentOverride: string;
    descentOverride: string;
    display: string;
    family: string;
    featureSettings: string;
    lineGapOverride: string;
    readonly loaded: Promise<FontFace>;
    readonly status: FontFaceLoadStatus;
    stretch: string;
    style: string;
    unicodeRange: string;
    variant: string;
    variationSettings: string;
    weight: string;
    load(): Promise<FontFace>;
}

declare var FontFace: {
    prototype: FontFace;
    new(family: string, source: string | BinaryData, descriptors?: FontFaceDescriptors): FontFace;
};

interface FontFaceSetEventMap {
    "loading": Event;
    "loadingdone": Event;
    "loadingerror": Event;
}

interface FontFaceSet extends EventTarget {
    onloading: ((this: FontFaceSet, ev: Event) => any) | null;
    onloadingdone: ((this: FontFaceSet, ev: Event) => any) | null;
    onloadingerror: ((this: FontFaceSet, ev: Event) => any) | null;
    readonly ready: Promise<FontFaceSet>;
    readonly status: FontFaceSetLoadStatus;
    check(font: string, text?: string): boolean;
    load(font: string, text?: string): Promise<FontFace[]>;
    forEach(callbackfn: (value: FontFace, key: FontFace, parent: FontFaceSet) => void, thisArg?: any): void;
    addEventListener<K extends keyof FontFaceSetEventMap>(type: K, listener: (this: FontFaceSet, ev: FontFaceSetEventMap[K]) => any, options?: boolean | AddEventListenerOptions): void;
    addEventListener(type: string, listener: EventListener, options?: boolean | AddEventListenerOptions): void;
    removeEventListener<K extends keyof FontFaceSetEventMap>(type: K, listener: (this: FontFaceSet, ev: FontFaceSetEventMap[K]) => any, options?: boolean | EventListenerOptions): void;
    removeEventListener(type: string, listener: EventListener, options?: boolean | EventListenerOptions): void;
}

declare var FontFaceSet: {
    prototype: FontFaceSet;
    new(initialFaces: FontFace[]): FontFaceSet;
};

interface FontFaceSetLoadEvent extends Event {
    readonly fontfaces: ReadonlyArray<FontFace>;
}

declare var FontFaceSetLoadEvent: {
    prototype: FontFaceSetLoadEvent;
    new(type: string, eventInitDict?: FontFaceSetLoadEventInit): FontFaceSetLoadEvent;
};

interface FontFaceSource {
    readonly fonts: FontFaceSet;
}

/** Provides a way to easily construct a set of key/value pairs representing form fields and their values, which can then be easily sent using the XMLHttpRequest.send() method. It uses the same format a form would use if the encoding type were set to "multipart/form-data". */
interface FormData {
    append(name: string, value: string | Blob, fileName?: string): void;
    delete(name: string): void;
    get(name: string): FormDataEntryValue | null;
    getAll(name: string): FormDataEntryValue[];
    has(name: string): boolean;
    set(name: string, value: string | Blob, fileName?: string): void;
    forEach(callbackfn: (value: FormDataEntryValue, key: string, parent: FormData) => void, thisArg?: any): void;
}

declare var FormData: {
    prototype: FormData;
    new(): FormData;
};

interface GenericTransformStream {
    readonly readable: ReadableStream;
    readonly writable: WritableStream;
}

/** This Fetch API interface allows you to perform various actions on HTTP request and response headers. These actions include retrieving, setting, adding to, and removing. A Headers object has an associated header list, which is initially empty and consists of zero or more name and value pairs.  You can add to this using methods like append() (see Examples.) In all methods of this interface, header names are matched by case-insensitive byte sequence. */
interface Headers {
    append(name: string, value: string): void;
    delete(name: string): void;
    get(name: string): string | null;
    has(name: string): boolean;
    set(name: string, value: string): void;
    forEach(callbackfn: (value: string, key: string, parent: Headers) => void, thisArg?: any): void;
}

declare var Headers: {
    prototype: Headers;
    new(init?: HeadersInit): Headers;
};

/** This IndexedDB API interface represents a cursor for traversing or iterating over multiple records in a database. */
interface IDBCursor {
    /**
     * Returns the direction ("next", "nextunique", "prev" or "prevunique") of the cursor.
     */
    readonly direction: IDBCursorDirection;
    /**
     * Returns the key of the cursor. Throws a "InvalidStateError" DOMException if the cursor is advancing or is finished.
     */
    readonly key: IDBValidKey;
    /**
     * Returns the effective key of the cursor. Throws a "InvalidStateError" DOMException if the cursor is advancing or is finished.
     */
    readonly primaryKey: IDBValidKey;
    readonly request: IDBRequest;
    /**
     * Returns the IDBObjectStore or IDBIndex the cursor was opened from.
     */
    readonly source: IDBObjectStore | IDBIndex;
    /**
     * Advances the cursor through the next count records in range.
     */
    advance(count: number): void;
    /**
     * Advances the cursor to the next record in range.
     */
    continue(key?: IDBValidKey): void;
    /**
     * Advances the cursor to the next record in range matching or after key and primaryKey. Throws an "InvalidAccessError" DOMException if the source is not an index.
     */
    continuePrimaryKey(key: IDBValidKey, primaryKey: IDBValidKey): void;
    /**
     * Delete the record pointed at by the cursor with a new value.
     *
     * If successful, request's result will be undefined.
     */
    delete(): IDBRequest<undefined>;
    /**
     * Updated the record pointed at by the cursor with a new value.
     *
     * Throws a "DataError" DOMException if the effective object store uses in-line keys and the key would have changed.
     *
     * If successful, request's result will be the record's key.
     */
    update(value: any): IDBRequest<IDBValidKey>;
}

declare var IDBCursor: {
    prototype: IDBCursor;
    new(): IDBCursor;
};

/** This IndexedDB API interface represents a cursor for traversing or iterating over multiple records in a database. It is the same as the IDBCursor, except that it includes the value property. */
interface IDBCursorWithValue extends IDBCursor {
    /**
     * Returns the cursor's current value.
     */
    readonly value: any;
}

declare var IDBCursorWithValue: {
    prototype: IDBCursorWithValue;
    new(): IDBCursorWithValue;
};

interface IDBDatabaseEventMap {
    "abort": Event;
    "close": Event;
    "error": Event;
    "versionchange": IDBVersionChangeEvent;
}

/** This IndexedDB API interface provides a connection to a database; you can use an IDBDatabase object to open a transaction on your database then create, manipulate, and delete objects (data) in that database. The interface provides the only way to get and manage versions of the database. */
interface IDBDatabase extends EventTarget {
    /**
     * Returns the name of the database.
     */
    readonly name: string;
    /**
     * Returns a list of the names of object stores in the database.
     */
    readonly objectStoreNames: DOMStringList;
    onabort: ((this: IDBDatabase, ev: Event) => any) | null;
    onclose: ((this: IDBDatabase, ev: Event) => any) | null;
    onerror: ((this: IDBDatabase, ev: Event) => any) | null;
    onversionchange: ((this: IDBDatabase, ev: IDBVersionChangeEvent) => any) | null;
    /**
     * Returns the version of the database.
     */
    readonly version: number;
    /**
     * Closes the connection once all running transactions have finished.
     */
    close(): void;
    /**
     * Creates a new object store with the given name and options and returns a new IDBObjectStore.
     *
     * Throws a "InvalidStateError" DOMException if not called within an upgrade transaction.
     */
    createObjectStore(name: string, options?: IDBObjectStoreParameters): IDBObjectStore;
    /**
     * Deletes the object store with the given name.
     *
     * Throws a "InvalidStateError" DOMException if not called within an upgrade transaction.
     */
    deleteObjectStore(name: string): void;
    /**
     * Returns a new transaction with the given mode ("readonly" or "readwrite") and scope which can be a single object store name or an array of names.
     */
    transaction(storeNames: string | string[], mode?: IDBTransactionMode): IDBTransaction;
    addEventListener<K extends keyof IDBDatabaseEventMap>(type: K, listener: (this: IDBDatabase, ev: IDBDatabaseEventMap[K]) => any, options?: boolean | AddEventListenerOptions): void;
    addEventListener(type: string, listener: EventListener, options?: boolean | AddEventListenerOptions): void;
    removeEventListener<K extends keyof IDBDatabaseEventMap>(type: K, listener: (this: IDBDatabase, ev: IDBDatabaseEventMap[K]) => any, options?: boolean | EventListenerOptions): void;
    removeEventListener(type: string, listener: EventListener, options?: boolean | EventListenerOptions): void;
}

declare var IDBDatabase: {
    prototype: IDBDatabase;
    new(): IDBDatabase;
};

/** In the following code snippet, we make a request to open a database, and include handlers for the success and error cases. For a full working example, see our To-do Notifications app (view example live.) */
interface IDBFactory {
    /**
     * Compares two values as keys. Returns -1 if key1 precedes key2, 1 if key2 precedes key1, and 0 if the keys are equal.
     *
     * Throws a "DataError" DOMException if either input is not a valid key.
     */
    cmp(first: any, second: any): number;
    databases(): Promise<IDBDatabaseInfo[]>;
    /**
     * Attempts to delete the named database. If the database already exists and there are open connections that don't close in response to a versionchange event, the request will be blocked until all they close. If the request is successful request's result will be null.
     */
    deleteDatabase(name: string): IDBOpenDBRequest;
    /**
     * Attempts to open a connection to the named database with the current version, or 1 if it does not already exist. If the request is successful request's result will be the connection.
     */
    open(name: string, version?: number): IDBOpenDBRequest;
}

declare var IDBFactory: {
    prototype: IDBFactory;
    new(): IDBFactory;
};

/** IDBIndex interface of the IndexedDB API provides asynchronous access to an index in a database. An index is a kind of object store for looking up records in another object store, called the referenced object store. You use this interface to retrieve data. */
interface IDBIndex {
    readonly keyPath: string | string[];
    readonly multiEntry: boolean;
    /**
     * Returns the name of the index.
     */
    name: string;
    /**
     * Returns the IDBObjectStore the index belongs to.
     */
    readonly objectStore: IDBObjectStore;
    readonly unique: boolean;
    /**
     * Retrieves the number of records matching the given key or key range in query.
     *
     * If successful, request's result will be the count.
     */
    count(query?: IDBValidKey | IDBKeyRange): IDBRequest<number>;
    /**
     * Retrieves the value of the first record matching the given key or key range in query.
     *
     * If successful, request's result will be the value, or undefined if there was no matching record.
     */
    get(query: IDBValidKey | IDBKeyRange): IDBRequest<any>;
    /**
     * Retrieves the values of the records matching the given key or key range in query (up to count if given).
     *
     * If successful, request's result will be an Array of the values.
     */
    getAll(query?: IDBValidKey | IDBKeyRange | null, count?: number): IDBRequest<any[]>;
    /**
     * Retrieves the keys of records matching the given key or key range in query (up to count if given).
     *
     * If successful, request's result will be an Array of the keys.
     */
    getAllKeys(query?: IDBValidKey | IDBKeyRange | null, count?: number): IDBRequest<IDBValidKey[]>;
    /**
     * Retrieves the key of the first record matching the given key or key range in query.
     *
     * If successful, request's result will be the key, or undefined if there was no matching record.
     */
    getKey(query: IDBValidKey | IDBKeyRange): IDBRequest<IDBValidKey | undefined>;
    /**
     * Opens a cursor over the records matching query, ordered by direction. If query is null, all records in index are matched.
     *
     * If successful, request's result will be an IDBCursorWithValue, or null if there were no matching records.
     */
    openCursor(query?: IDBValidKey | IDBKeyRange | null, direction?: IDBCursorDirection): IDBRequest<IDBCursorWithValue | null>;
    /**
     * Opens a cursor with key only flag set over the records matching query, ordered by direction. If query is null, all records in index are matched.
     *
     * If successful, request's result will be an IDBCursor, or null if there were no matching records.
     */
    openKeyCursor(query?: IDBValidKey | IDBKeyRange | null, direction?: IDBCursorDirection): IDBRequest<IDBCursor | null>;
}

declare var IDBIndex: {
    prototype: IDBIndex;
    new(): IDBIndex;
};

/** A key range can be a single value or a range with upper and lower bounds or endpoints. If the key range has both upper and lower bounds, then it is bounded; if it has no bounds, it is unbounded. A bounded key range can either be open (the endpoints are excluded) or closed (the endpoints are included). To retrieve all keys within a certain range, you can use the following code constructs: */
interface IDBKeyRange {
    /**
     * Returns lower bound, or undefined if none.
     */
    readonly lower: any;
    /**
     * Returns true if the lower open flag is set, and false otherwise.
     */
    readonly lowerOpen: boolean;
    /**
     * Returns upper bound, or undefined if none.
     */
    readonly upper: any;
    /**
     * Returns true if the upper open flag is set, and false otherwise.
     */
    readonly upperOpen: boolean;
    /**
     * Returns true if key is included in the range, and false otherwise.
     */
    includes(key: any): boolean;
}

declare var IDBKeyRange: {
    prototype: IDBKeyRange;
    new(): IDBKeyRange;
    /**
     * Returns a new IDBKeyRange spanning from lower to upper. If lowerOpen is true, lower is not included in the range. If upperOpen is true, upper is not included in the range.
     */
    bound(lower: any, upper: any, lowerOpen?: boolean, upperOpen?: boolean): IDBKeyRange;
    /**
     * Returns a new IDBKeyRange starting at key with no upper bound. If open is true, key is not included in the range.
     */
    lowerBound(lower: any, open?: boolean): IDBKeyRange;
    /**
     * Returns a new IDBKeyRange spanning only key.
     */
    only(value: any): IDBKeyRange;
    /**
     * Returns a new IDBKeyRange with no lower bound and ending at key. If open is true, key is not included in the range.
     */
    upperBound(upper: any, open?: boolean): IDBKeyRange;
};

/** This example shows a variety of different uses of object stores, from updating the data structure with IDBObjectStore.createIndex inside an onupgradeneeded function, to adding a new item to our object store with IDBObjectStore.add. For a full working example, see our To-do Notifications app (view example live.) */
interface IDBObjectStore {
    /**
     * Returns true if the store has a key generator, and false otherwise.
     */
    readonly autoIncrement: boolean;
    /**
     * Returns a list of the names of indexes in the store.
     */
    readonly indexNames: DOMStringList;
    /**
     * Returns the key path of the store, or null if none.
     */
    readonly keyPath: string | string[];
    /**
     * Returns the name of the store.
     */
    name: string;
    /**
     * Returns the associated transaction.
     */
    readonly transaction: IDBTransaction;
    /**
     * Adds or updates a record in store with the given value and key.
     *
     * If the store uses in-line keys and key is specified a "DataError" DOMException will be thrown.
     *
     * If put() is used, any existing record with the key will be replaced. If add() is used, and if a record with the key already exists the request will fail, with request's error set to a "ConstraintError" DOMException.
     *
     * If successful, request's result will be the record's key.
     */
    add(value: any, key?: IDBValidKey): IDBRequest<IDBValidKey>;
    /**
     * Deletes all records in store.
     *
     * If successful, request's result will be undefined.
     */
    clear(): IDBRequest<undefined>;
    /**
     * Retrieves the number of records matching the given key or key range in query.
     *
     * If successful, request's result will be the count.
     */
    count(query?: IDBValidKey | IDBKeyRange): IDBRequest<number>;
    /**
     * Creates a new index in store with the given name, keyPath and options and returns a new IDBIndex. If the keyPath and options define constraints that cannot be satisfied with the data already in store the upgrade transaction will abort with a "ConstraintError" DOMException.
     *
     * Throws an "InvalidStateError" DOMException if not called within an upgrade transaction.
     */
    createIndex(name: string, keyPath: string | string[], options?: IDBIndexParameters): IDBIndex;
    /**
     * Deletes records in store with the given key or in the given key range in query.
     *
     * If successful, request's result will be undefined.
     */
    delete(query: IDBValidKey | IDBKeyRange): IDBRequest<undefined>;
    /**
     * Deletes the index in store with the given name.
     *
     * Throws an "InvalidStateError" DOMException if not called within an upgrade transaction.
     */
    deleteIndex(name: string): void;
    /**
     * Retrieves the value of the first record matching the given key or key range in query.
     *
     * If successful, request's result will be the value, or undefined if there was no matching record.
     */
    get(query: IDBValidKey | IDBKeyRange): IDBRequest<any>;
    /**
     * Retrieves the values of the records matching the given key or key range in query (up to count if given).
     *
     * If successful, request's result will be an Array of the values.
     */
    getAll(query?: IDBValidKey | IDBKeyRange | null, count?: number): IDBRequest<any[]>;
    /**
     * Retrieves the keys of records matching the given key or key range in query (up to count if given).
     *
     * If successful, request's result will be an Array of the keys.
     */
    getAllKeys(query?: IDBValidKey | IDBKeyRange | null, count?: number): IDBRequest<IDBValidKey[]>;
    /**
     * Retrieves the key of the first record matching the given key or key range in query.
     *
     * If successful, request's result will be the key, or undefined if there was no matching record.
     */
    getKey(query: IDBValidKey | IDBKeyRange): IDBRequest<IDBValidKey | undefined>;
    index(name: string): IDBIndex;
    /**
     * Opens a cursor over the records matching query, ordered by direction. If query is null, all records in store are matched.
     *
     * If successful, request's result will be an IDBCursorWithValue pointing at the first matching record, or null if there were no matching records.
     */
    openCursor(query?: IDBValidKey | IDBKeyRange | null, direction?: IDBCursorDirection): IDBRequest<IDBCursorWithValue | null>;
    /**
     * Opens a cursor with key only flag set over the records matching query, ordered by direction. If query is null, all records in store are matched.
     *
     * If successful, request's result will be an IDBCursor pointing at the first matching record, or null if there were no matching records.
     */
    openKeyCursor(query?: IDBValidKey | IDBKeyRange | null, direction?: IDBCursorDirection): IDBRequest<IDBCursor | null>;
    /**
     * Adds or updates a record in store with the given value and key.
     *
     * If the store uses in-line keys and key is specified a "DataError" DOMException will be thrown.
     *
     * If put() is used, any existing record with the key will be replaced. If add() is used, and if a record with the key already exists the request will fail, with request's error set to a "ConstraintError" DOMException.
     *
     * If successful, request's result will be the record's key.
     */
    put(value: any, key?: IDBValidKey): IDBRequest<IDBValidKey>;
}

declare var IDBObjectStore: {
    prototype: IDBObjectStore;
    new(): IDBObjectStore;
};

interface IDBOpenDBRequestEventMap extends IDBRequestEventMap {
    "blocked": Event;
    "upgradeneeded": IDBVersionChangeEvent;
}

/** Also inherits methods from its parents IDBRequest and EventTarget. */
interface IDBOpenDBRequest extends IDBRequest<IDBDatabase> {
    onblocked: ((this: IDBOpenDBRequest, ev: Event) => any) | null;
    onupgradeneeded: ((this: IDBOpenDBRequest, ev: IDBVersionChangeEvent) => any) | null;
    addEventListener<K extends keyof IDBOpenDBRequestEventMap>(type: K, listener: (this: IDBOpenDBRequest, ev: IDBOpenDBRequestEventMap[K]) => any, options?: boolean | AddEventListenerOptions): void;
    addEventListener(type: string, listener: EventListener, options?: boolean | AddEventListenerOptions): void;
    removeEventListener<K extends keyof IDBOpenDBRequestEventMap>(type: K, listener: (this: IDBOpenDBRequest, ev: IDBOpenDBRequestEventMap[K]) => any, options?: boolean | EventListenerOptions): void;
    removeEventListener(type: string, listener: EventListener, options?: boolean | EventListenerOptions): void;
}

declare var IDBOpenDBRequest: {
    prototype: IDBOpenDBRequest;
    new(): IDBOpenDBRequest;
};

interface IDBRequestEventMap {
    "error": Event;
    "success": Event;
}

/** The request object does not initially contain any information about the result of the operation, but once information becomes available, an event is fired on the request, and the information becomes available through the properties of the IDBRequest instance. */
interface IDBRequest<T = any> extends EventTarget {
    /**
     * When a request is completed, returns the error (a DOMException), or null if the request succeeded. Throws a "InvalidStateError" DOMException if the request is still pending.
     */
    readonly error: DOMException | null;
    onerror: ((this: IDBRequest<T>, ev: Event) => any) | null;
    onsuccess: ((this: IDBRequest<T>, ev: Event) => any) | null;
    /**
     * Returns "pending" until a request is complete, then returns "done".
     */
    readonly readyState: IDBRequestReadyState;
    /**
     * When a request is completed, returns the result, or undefined if the request failed. Throws a "InvalidStateError" DOMException if the request is still pending.
     */
    readonly result: T;
    /**
     * Returns the IDBObjectStore, IDBIndex, or IDBCursor the request was made against, or null if is was an open request.
     */
    readonly source: IDBObjectStore | IDBIndex | IDBCursor;
    /**
     * Returns the IDBTransaction the request was made within. If this as an open request, then it returns an upgrade transaction while it is running, or null otherwise.
     */
    readonly transaction: IDBTransaction | null;
    addEventListener<K extends keyof IDBRequestEventMap>(type: K, listener: (this: IDBRequest<T>, ev: IDBRequestEventMap[K]) => any, options?: boolean | AddEventListenerOptions): void;
    addEventListener(type: string, listener: EventListener, options?: boolean | AddEventListenerOptions): void;
    removeEventListener<K extends keyof IDBRequestEventMap>(type: K, listener: (this: IDBRequest<T>, ev: IDBRequestEventMap[K]) => any, options?: boolean | EventListenerOptions): void;
    removeEventListener(type: string, listener: EventListener, options?: boolean | EventListenerOptions): void;
}

declare var IDBRequest: {
    prototype: IDBRequest;
    new(): IDBRequest;
};

interface IDBTransactionEventMap {
    "abort": Event;
    "complete": Event;
    "error": Event;
}

interface IDBTransaction extends EventTarget {
    /**
     * Returns the transaction's connection.
     */
    readonly db: IDBDatabase;
    /**
     * If the transaction was aborted, returns the error (a DOMException) providing the reason.
     */
    readonly error: DOMException | null;
    /**
     * Returns the mode the transaction was created with ("readonly" or "readwrite"), or "versionchange" for an upgrade transaction.
     */
    readonly mode: IDBTransactionMode;
    /**
     * Returns a list of the names of object stores in the transaction's scope. For an upgrade transaction this is all object stores in the database.
     */
    readonly objectStoreNames: DOMStringList;
    onabort: ((this: IDBTransaction, ev: Event) => any) | null;
    oncomplete: ((this: IDBTransaction, ev: Event) => any) | null;
    onerror: ((this: IDBTransaction, ev: Event) => any) | null;
    /**
     * Aborts the transaction. All pending requests will fail with a "AbortError" DOMException and all changes made to the database will be reverted.
     */
    abort(): void;
    commit(): void;
    /**
     * Returns an IDBObjectStore in the transaction's scope.
     */
    objectStore(name: string): IDBObjectStore;
    addEventListener<K extends keyof IDBTransactionEventMap>(type: K, listener: (this: IDBTransaction, ev: IDBTransactionEventMap[K]) => any, options?: boolean | AddEventListenerOptions): void;
    addEventListener(type: string, listener: EventListener, options?: boolean | AddEventListenerOptions): void;
    removeEventListener<K extends keyof IDBTransactionEventMap>(type: K, listener: (this: IDBTransaction, ev: IDBTransactionEventMap[K]) => any, options?: boolean | EventListenerOptions): void;
    removeEventListener(type: string, listener: EventListener, options?: boolean | EventListenerOptions): void;
}

declare var IDBTransaction: {
    prototype: IDBTransaction;
    new(): IDBTransaction;
};

/** This IndexedDB API interface indicates that the version of the database has changed, as the result of an IDBOpenDBRequest.onupgradeneeded event handler function. */
interface IDBVersionChangeEvent extends Event {
    readonly newVersion: number | null;
    readonly oldVersion: number;
}

declare var IDBVersionChangeEvent: {
    prototype: IDBVersionChangeEvent;
    new(type: string, eventInitDict?: IDBVersionChangeEventInit): IDBVersionChangeEvent;
};

interface ImageBitmap {
    /**
     * Returns the intrinsic height of the image, in CSS pixels.
     */
    readonly height: number;
    /**
     * Returns the intrinsic width of the image, in CSS pixels.
     */
    readonly width: number;
    /**
     * Releases imageBitmap's underlying bitmap data.
     */
    close(): void;
}

declare var ImageBitmap: {
    prototype: ImageBitmap;
    new(): ImageBitmap;
};

interface ImageBitmapRenderingContext {
    /**
     * Transfers the underlying bitmap data from imageBitmap to context, and the bitmap becomes the contents of the canvas element to which context is bound.
     */
    transferFromImageBitmap(bitmap: ImageBitmap | null): void;
}

declare var ImageBitmapRenderingContext: {
    prototype: ImageBitmapRenderingContext;
    new(): ImageBitmapRenderingContext;
};

/** The underlying pixel data of an area of a <canvas> element. It is created using the ImageData() constructor or creator methods on the CanvasRenderingContext2D object associated with a canvas: createImageData() and getImageData(). It can also be used to set a part of the canvas by using putImageData(). */
interface ImageData {
    /**
     * Returns the one-dimensional array containing the data in RGBA order, as integers in the range 0 to 255.
     */
    readonly data: Uint8ClampedArray;
    /**
     * Returns the actual dimensions of the data in the ImageData object, in pixels.
     */
    readonly height: number;
    /**
     * Returns the actual dimensions of the data in the ImageData object, in pixels.
     */
    readonly width: number;
}

declare var ImageData: {
    prototype: ImageData;
    new(sw: number, sh: number, settings?: ImageDataSettings): ImageData;
    new(data: Uint8ClampedArray, sw: number, sh?: number, settings?: ImageDataSettings): ImageData;
};

interface KHR_parallel_shader_compile {
    readonly COMPLETION_STATUS_KHR: GLenum;
}

interface MediaCapabilities {
    decodingInfo(configuration: MediaDecodingConfiguration): Promise<MediaCapabilitiesDecodingInfo>;
    encodingInfo(configuration: MediaEncodingConfiguration): Promise<MediaCapabilitiesEncodingInfo>;
}

declare var MediaCapabilities: {
    prototype: MediaCapabilities;
    new(): MediaCapabilities;
};

/** This Channel Messaging API interface allows us to create a new message channel and send data through it via its two MessagePort properties. */
interface MessageChannel {
    /**
     * Returns the first MessagePort object.
     */
    readonly port1: MessagePort;
    /**
     * Returns the second MessagePort object.
     */
    readonly port2: MessagePort;
}

declare var MessageChannel: {
    prototype: MessageChannel;
    new(): MessageChannel;
};

/** A message received by a target object. */
interface MessageEvent<T = any> extends Event {
    /**
     * Returns the data of the message.
     */
    readonly data: T;
    /**
     * Returns the last event ID string, for server-sent events.
     */
    readonly lastEventId: string;
    /**
     * Returns the origin of the message, for server-sent events and cross-document messaging.
     */
    readonly origin: string;
    /**
     * Returns the MessagePort array sent with the message, for cross-document messaging and channel messaging.
     */
    readonly ports: ReadonlyArray<MessagePort>;
    /**
     * Returns the WindowProxy of the source window, for cross-document messaging, and the MessagePort being attached, in the connect event fired at SharedWorkerGlobalScope objects.
     */
    readonly source: MessageEventSource | null;
    /** @deprecated */
    initMessageEvent(type: string, bubbles?: boolean, cancelable?: boolean, data?: any, origin?: string, lastEventId?: string, source?: MessageEventSource | null, ports?: MessagePort[]): void;
}

declare var MessageEvent: {
    prototype: MessageEvent;
    new<T>(type: string, eventInitDict?: MessageEventInit<T>): MessageEvent<T>;
};

interface MessagePortEventMap {
    "message": MessageEvent;
    "messageerror": MessageEvent;
}

/** This Channel Messaging API interface represents one of the two ports of a MessageChannel, allowing messages to be sent from one port and listening out for them arriving at the other. */
interface MessagePort extends EventTarget {
    onmessage: ((this: MessagePort, ev: MessageEvent) => any) | null;
    onmessageerror: ((this: MessagePort, ev: MessageEvent) => any) | null;
    /**
     * Disconnects the port, so that it is no longer active.
     */
    close(): void;
    /**
     * Posts a message through the channel. Objects listed in transfer are transferred, not just cloned, meaning that they are no longer usable on the sending side.
     *
     * Throws a "DataCloneError" DOMException if transfer contains duplicate objects or port, or if message could not be cloned.
     */
    postMessage(message: any, transfer: Transferable[]): void;
    postMessage(message: any, options?: PostMessageOptions): void;
    /**
     * Begins dispatching messages received on the port.
     */
    start(): void;
    addEventListener<K extends keyof MessagePortEventMap>(type: K, listener: (this: MessagePort, ev: MessagePortEventMap[K]) => any, options?: boolean | AddEventListenerOptions): void;
    addEventListener(type: string, listener: EventListener, options?: boolean | AddEventListenerOptions): void;
    removeEventListener<K extends keyof MessagePortEventMap>(type: K, listener: (this: MessagePort, ev: MessagePortEventMap[K]) => any, options?: boolean | EventListenerOptions): void;
    removeEventListener(type: string, listener: EventListener, options?: boolean | EventListenerOptions): void;
}

declare var MessagePort: {
    prototype: MessagePort;
    new(): MessagePort;
};

interface NavigatorConcurrentHardware {
    readonly hardwareConcurrency: number;
}

interface NavigatorID {
    /** @deprecated */
    readonly appCodeName: string;
    /** @deprecated */
    readonly appName: string;
    /** @deprecated */
    readonly appVersion: string;
    /** @deprecated */
    readonly platform: string;
    /** @deprecated */
    readonly product: string;
    readonly userAgent: string;
}

interface NavigatorLanguage {
    readonly language: string;
    readonly languages: ReadonlyArray<string>;
}

interface NavigatorNetworkInformation {
    readonly connection: NetworkInformation;
}

interface NavigatorOnLine {
    readonly onLine: boolean;
}

interface NavigatorStorage {
    readonly storage: StorageManager;
}

interface NetworkInformation extends EventTarget {
    readonly type: ConnectionType;
}

declare var NetworkInformation: {
    prototype: NetworkInformation;
    new(): NetworkInformation;
};

interface NotificationEventMap {
    "click": Event;
    "close": Event;
    "error": Event;
    "show": Event;
}

/** This Notifications API interface is used to configure and display desktop notifications to the user. */
interface Notification extends EventTarget {
    readonly body: string;
    readonly data: any;
    readonly dir: NotificationDirection;
    readonly icon: string;
    readonly lang: string;
    onclick: ((this: Notification, ev: Event) => any) | null;
    onclose: ((this: Notification, ev: Event) => any) | null;
    onerror: ((this: Notification, ev: Event) => any) | null;
    onshow: ((this: Notification, ev: Event) => any) | null;
    readonly tag: string;
    readonly title: string;
    close(): void;
    addEventListener<K extends keyof NotificationEventMap>(type: K, listener: (this: Notification, ev: NotificationEventMap[K]) => any, options?: boolean | AddEventListenerOptions): void;
    addEventListener(type: string, listener: EventListener, options?: boolean | AddEventListenerOptions): void;
    removeEventListener<K extends keyof NotificationEventMap>(type: K, listener: (this: Notification, ev: NotificationEventMap[K]) => any, options?: boolean | EventListenerOptions): void;
    removeEventListener(type: string, listener: EventListener, options?: boolean | EventListenerOptions): void;
}

declare var Notification: {
    prototype: Notification;
    new(title: string, options?: NotificationOptions): Notification;
    readonly permission: NotificationPermission;
};

/** The parameter passed into the onnotificationclick handler, the NotificationEvent interface represents a notification click event that is dispatched on the ServiceWorkerGlobalScope of a ServiceWorker. */
interface NotificationEvent extends ExtendableEvent {
    readonly action: string;
    readonly notification: Notification;
}

declare var NotificationEvent: {
    prototype: NotificationEvent;
    new(type: string, eventInitDict: NotificationEventInit): NotificationEvent;
};

/** The OES_element_index_uint extension is part of the WebGL API and adds support for gl.UNSIGNED_INT types to WebGLRenderingContext.drawElements(). */
interface OES_element_index_uint {
}

interface OES_fbo_render_mipmap {
}

/** The OES_standard_derivatives extension is part of the WebGL API and adds the GLSL derivative functions dFdx, dFdy, and fwidth. */
interface OES_standard_derivatives {
    readonly FRAGMENT_SHADER_DERIVATIVE_HINT_OES: GLenum;
}

/** The OES_texture_float extension is part of the WebGL API and exposes floating-point pixel types for textures. */
interface OES_texture_float {
}

/** The OES_texture_float_linear extension is part of the WebGL API and allows linear filtering with floating-point pixel types for textures. */
interface OES_texture_float_linear {
}

/** The OES_texture_half_float extension is part of the WebGL API and adds texture formats with 16- (aka half float) and 32-bit floating-point components. */
interface OES_texture_half_float {
    readonly HALF_FLOAT_OES: GLenum;
}

/** The OES_texture_half_float_linear extension is part of the WebGL API and allows linear filtering with half floating-point pixel types for textures. */
interface OES_texture_half_float_linear {
}

interface OES_vertex_array_object {
    bindVertexArrayOES(arrayObject: WebGLVertexArrayObjectOES | null): void;
    createVertexArrayOES(): WebGLVertexArrayObjectOES | null;
    deleteVertexArrayOES(arrayObject: WebGLVertexArrayObjectOES | null): void;
    isVertexArrayOES(arrayObject: WebGLVertexArrayObjectOES | null): GLboolean;
    readonly VERTEX_ARRAY_BINDING_OES: GLenum;
}

<<<<<<< HEAD
interface OffscreenCanvas extends EventTarget {
    /**
     * These attributes return the dimensions of the OffscreenCanvas object's bitmap.
     *
     * They can be set, to replace the bitmap with a new, transparent black bitmap of the specified dimensions (effectively resizing it).
     */
    height: number;
    /**
     * These attributes return the dimensions of the OffscreenCanvas object's bitmap.
     *
     * They can be set, to replace the bitmap with a new, transparent black bitmap of the specified dimensions (effectively resizing it).
     */
    width: number;
    /**
     * Returns a promise that will fulfill with a new Blob object representing a file containing the image in the OffscreenCanvas object.
     *
     * The argument, if provided, is a dictionary that controls the encoding options of the image file to be created. The type field specifies the file format and has a default value of "image/png"; that type is also used if the requested type isn't supported. If the image format supports variable quality (such as "image/jpeg"), then the quality field is a number in the range 0.0 to 1.0 inclusive indicating the desired quality level for the resulting image.
     */
    convertToBlob(options?: ImageEncodeOptions): Promise<Blob>;
    /**
     * Returns an object that exposes an API for drawing on the OffscreenCanvas object. contextId specifies the desired API: "2d", "bitmaprenderer", "webgl", or "webgl2". options is handled by that API.
     *
     * This specification defines the "2d" context below, which is similar but distinct from the "2d" context that is created from a canvas element. The WebGL specifications define the "webgl" and "webgl2" contexts. [WEBGL]
     *
     * Returns null if the canvas has already been initialized with another context type (e.g., trying to get a "2d" context after getting a "webgl" context).
     */
    getContext(contextId: "2d", options?: CanvasRenderingContext2DSettings): OffscreenCanvasRenderingContext2D | null;
    getContext(contextId: "bitmaprenderer", options?: ImageBitmapRenderingContextSettings): ImageBitmapRenderingContext | null;
    getContext(contextId: "webgl", options?: WebGLContextAttributes): WebGLRenderingContext | null;
    getContext(contextId: "webgl2", options?: WebGLContextAttributes): WebGL2RenderingContext | null;
    getContext(contextId: OffscreenRenderingContextId, options?: any): OffscreenRenderingContext | null;
    /**
     * Returns a newly created ImageBitmap object with the image in the OffscreenCanvas object. The image in the OffscreenCanvas object is replaced with a new blank image.
     */
    transferToImageBitmap(): ImageBitmap;
=======
interface OVR_multiview2 {
    framebufferTextureMultiviewOVR(target: GLenum, attachment: GLenum, texture: WebGLTexture | null, level: GLint, baseViewIndex: GLint, numViews: GLsizei): void;
    readonly FRAMEBUFFER_ATTACHMENT_TEXTURE_BASE_VIEW_INDEX_OVR: GLenum;
    readonly FRAMEBUFFER_ATTACHMENT_TEXTURE_NUM_VIEWS_OVR: GLenum;
    readonly FRAMEBUFFER_INCOMPLETE_VIEW_TARGETS_OVR: GLenum;
    readonly MAX_VIEWS_OVR: GLenum;
>>>>>>> 5288d88a
}

/** @deprecated - this is not available in most browsers */
interface OffscreenCanvas extends EventTarget {
}

/** This Canvas 2D API interface is used to declare a path that can then be used on a CanvasRenderingContext2D object. The path methods of the CanvasRenderingContext2D interface are also present on this interface, which gives you the convenience of being able to retain and replay your path whenever desired. */
interface Path2D extends CanvasPath {
    /**
     * Adds to the path the path given by the argument.
     */
    addPath(path: Path2D, transform?: DOMMatrix2DInit): void;
}

declare var Path2D: {
    prototype: Path2D;
    new(path?: Path2D | string): Path2D;
};

interface PerformanceEventMap {
    "resourcetimingbufferfull": Event;
}

/** Provides access to performance-related information for the current page. It's part of the High Resolution Time API, but is enhanced by the Performance Timeline API, the Navigation Timing API, the User Timing API, and the Resource Timing API. */
interface Performance extends EventTarget {
    onresourcetimingbufferfull: ((this: Performance, ev: Event) => any) | null;
    readonly timeOrigin: DOMHighResTimeStamp;
    clearMarks(markName?: string): void;
    clearMeasures(measureName?: string): void;
    clearResourceTimings(): void;
    getEntries(): PerformanceEntryList;
    getEntriesByName(name: string, type?: string): PerformanceEntryList;
    getEntriesByType(type: string): PerformanceEntryList;
    mark(markName: string, markOptions?: PerformanceMarkOptions): PerformanceMark;
    measure(measureName: string, startOrMeasureOptions?: string | PerformanceMeasureOptions, endMark?: string): PerformanceMeasure;
    now(): DOMHighResTimeStamp;
    setResourceTimingBufferSize(maxSize: number): void;
    toJSON(): any;
    addEventListener<K extends keyof PerformanceEventMap>(type: K, listener: (this: Performance, ev: PerformanceEventMap[K]) => any, options?: boolean | AddEventListenerOptions): void;
    addEventListener(type: string, listener: EventListener, options?: boolean | AddEventListenerOptions): void;
    removeEventListener<K extends keyof PerformanceEventMap>(type: K, listener: (this: Performance, ev: PerformanceEventMap[K]) => any, options?: boolean | EventListenerOptions): void;
    removeEventListener(type: string, listener: EventListener, options?: boolean | EventListenerOptions): void;
}

declare var Performance: {
    prototype: Performance;
    new(): Performance;
};

/** Encapsulates a single performance metric that is part of the performance timeline. A performance entry can be directly created by making a performance mark or measure (for example by calling the mark() method) at an explicit point in an application. Performance entries are also created in indirect ways such as loading a resource (such as an image). */
interface PerformanceEntry {
    readonly duration: DOMHighResTimeStamp;
    readonly entryType: string;
    readonly name: string;
    readonly startTime: DOMHighResTimeStamp;
    toJSON(): any;
}

declare var PerformanceEntry: {
    prototype: PerformanceEntry;
    new(): PerformanceEntry;
};

/** PerformanceMark is an abstract interface for PerformanceEntry objects with an entryType of "mark". Entries of this type are created by calling performance.mark() to add a named DOMHighResTimeStamp (the mark) to the browser's performance timeline. */
interface PerformanceMark extends PerformanceEntry {
    readonly detail: any;
}

declare var PerformanceMark: {
    prototype: PerformanceMark;
    new(markName: string, markOptions?: PerformanceMarkOptions): PerformanceMark;
};

/** PerformanceMeasure is an abstract interface for PerformanceEntry objects with an entryType of "measure". Entries of this type are created by calling performance.measure() to add a named DOMHighResTimeStamp (the measure) between two marks to the browser's performance timeline. */
interface PerformanceMeasure extends PerformanceEntry {
    readonly detail: any;
}

declare var PerformanceMeasure: {
    prototype: PerformanceMeasure;
    new(): PerformanceMeasure;
};

interface PerformanceObserver {
    disconnect(): void;
    observe(options?: PerformanceObserverInit): void;
    takeRecords(): PerformanceEntryList;
}

declare var PerformanceObserver: {
    prototype: PerformanceObserver;
    new(callback: PerformanceObserverCallback): PerformanceObserver;
    readonly supportedEntryTypes: ReadonlyArray<string>;
};

interface PerformanceObserverEntryList {
    getEntries(): PerformanceEntryList;
    getEntriesByName(name: string, type?: string): PerformanceEntryList;
    getEntriesByType(type: string): PerformanceEntryList;
}

declare var PerformanceObserverEntryList: {
    prototype: PerformanceObserverEntryList;
    new(): PerformanceObserverEntryList;
};

/** Enables retrieval and analysis of detailed network timing data regarding the loading of an application's resources. An application can use the timing metrics to determine, for example, the length of time it takes to fetch a specific resource, such as an XMLHttpRequest, <SVG>, image, or script. */
interface PerformanceResourceTiming extends PerformanceEntry {
    readonly connectEnd: DOMHighResTimeStamp;
    readonly connectStart: DOMHighResTimeStamp;
    readonly decodedBodySize: number;
    readonly domainLookupEnd: DOMHighResTimeStamp;
    readonly domainLookupStart: DOMHighResTimeStamp;
    readonly encodedBodySize: number;
    readonly fetchStart: DOMHighResTimeStamp;
    readonly initiatorType: string;
    readonly nextHopProtocol: string;
<<<<<<< HEAD
    readonly redirectEnd: number;
    readonly redirectStart: number;
    readonly requestStart: number;
    readonly responseEnd: number;
    readonly responseStart: number;
    readonly secureConnectionStart: number;
=======
    readonly redirectEnd: DOMHighResTimeStamp;
    readonly redirectStart: DOMHighResTimeStamp;
    readonly requestStart: DOMHighResTimeStamp;
    readonly responseEnd: DOMHighResTimeStamp;
    readonly responseStart: DOMHighResTimeStamp;
    readonly secureConnectionStart: DOMHighResTimeStamp;
>>>>>>> 5288d88a
    readonly serverTiming: ReadonlyArray<PerformanceServerTiming>;
    readonly transferSize: number;
    readonly workerStart: DOMHighResTimeStamp;
    toJSON(): any;
}

declare var PerformanceResourceTiming: {
    prototype: PerformanceResourceTiming;
    new(): PerformanceResourceTiming;
};

interface PerformanceServerTiming {
    readonly description: string;
<<<<<<< HEAD
    readonly duration: number;
=======
    readonly duration: DOMHighResTimeStamp;
>>>>>>> 5288d88a
    readonly name: string;
    toJSON(): any;
}

declare var PerformanceServerTiming: {
    prototype: PerformanceServerTiming;
    new(): PerformanceServerTiming;
};

interface PermissionStatusEventMap {
    "change": Event;
}

interface PermissionStatus extends EventTarget {
    onchange: ((this: PermissionStatus, ev: Event) => any) | null;
    readonly state: PermissionState;
    addEventListener<K extends keyof PermissionStatusEventMap>(type: K, listener: (this: PermissionStatus, ev: PermissionStatusEventMap[K]) => any, options?: boolean | AddEventListenerOptions): void;
    addEventListener(type: string, listener: EventListener, options?: boolean | AddEventListenerOptions): void;
    removeEventListener<K extends keyof PermissionStatusEventMap>(type: K, listener: (this: PermissionStatus, ev: PermissionStatusEventMap[K]) => any, options?: boolean | EventListenerOptions): void;
    removeEventListener(type: string, listener: EventListener, options?: boolean | EventListenerOptions): void;
}

declare var PermissionStatus: {
    prototype: PermissionStatus;
    new(): PermissionStatus;
};

interface Permissions {
    query(permissionDesc: PermissionDescriptor): Promise<PermissionStatus>;
}

declare var Permissions: {
    prototype: Permissions;
    new(): Permissions;
};

/** Events measuring progress of an underlying process, like an HTTP request (for an XMLHttpRequest, or the loading of the underlying resource of an <img>, <audio>, <video>, <style> or <link>). */
interface ProgressEvent<T extends EventTarget = EventTarget> extends Event {
    readonly lengthComputable: boolean;
    readonly loaded: number;
    readonly target: T | null;
    readonly total: number;
}

declare var ProgressEvent: {
    prototype: ProgressEvent;
    new(type: string, eventInitDict?: ProgressEventInit): ProgressEvent;
};

interface PromiseRejectionEvent extends Event {
    readonly promise: Promise<any>;
    readonly reason: any;
}

declare var PromiseRejectionEvent: {
    prototype: PromiseRejectionEvent;
    new(type: string, eventInitDict: PromiseRejectionEventInit): PromiseRejectionEvent;
};

/** This Push API interface represents a push message that has been received. This event is sent to the global scope of a ServiceWorker. It contains the information sent from an application server to a PushSubscription. */
interface PushEvent extends ExtendableEvent {
    readonly data: PushMessageData | null;
}

declare var PushEvent: {
    prototype: PushEvent;
    new(type: string, eventInitDict?: PushEventInit): PushEvent;
};

/** This Push API interface provides a way to receive notifications from third-party servers as well as request URLs for push notifications. */
interface PushManager {
    getSubscription(): Promise<PushSubscription | null>;
    permissionState(options?: PushSubscriptionOptionsInit): Promise<PushPermissionState>;
    subscribe(options?: PushSubscriptionOptionsInit): Promise<PushSubscription>;
}

declare var PushManager: {
    prototype: PushManager;
    new(): PushManager;
    readonly supportedContentEncodings: ReadonlyArray<string>;
};

/** This Push API interface provides methods which let you retrieve the push data sent by a server in various formats. */
interface PushMessageData {
    arrayBuffer(): ArrayBuffer;
    blob(): Blob;
    json(): any;
    text(): string;
}

declare var PushMessageData: {
    prototype: PushMessageData;
    new(): PushMessageData;
};

/** This Push API interface provides a subcription's URL endpoint and allows unsubscription from a push service. */
interface PushSubscription {
    readonly endpoint: string;
    readonly options: PushSubscriptionOptions;
    getKey(name: PushEncryptionKeyName): ArrayBuffer | null;
    toJSON(): PushSubscriptionJSON;
    unsubscribe(): Promise<boolean>;
}

declare var PushSubscription: {
    prototype: PushSubscription;
    new(): PushSubscription;
};

interface PushSubscriptionOptions {
    readonly applicationServerKey: ArrayBuffer | null;
}

declare var PushSubscriptionOptions: {
    prototype: PushSubscriptionOptions;
    new(): PushSubscriptionOptions;
};

/** This Streams API interface represents a readable stream of byte data. The Fetch API offers a concrete instance of a ReadableStream through the body property of a Response object. */
interface ReadableStream<R = any> {
    readonly locked: boolean;
    cancel(reason?: any): Promise<void>;
    getReader(): ReadableStreamDefaultReader<R>;
    pipeThrough<T>(transform: ReadableWritablePair<T, R>, options?: StreamPipeOptions): ReadableStream<T>;
    pipeTo(destination: WritableStream<R>, options?: StreamPipeOptions): Promise<void>;
    tee(): [ReadableStream<R>, ReadableStream<R>];
    forEach(callbackfn: (value: any, key: number, parent: ReadableStream<R>) => void, thisArg?: any): void;
}

declare var ReadableStream: {
    prototype: ReadableStream;
    new<R = any>(underlyingSource?: UnderlyingSource<R>, strategy?: QueuingStrategy<R>): ReadableStream<R>;
};

interface ReadableStreamDefaultController<R = any> {
    readonly desiredSize: number | null;
    close(): void;
    enqueue(chunk?: R): void;
    error(e?: any): void;
}

declare var ReadableStreamDefaultController: {
    prototype: ReadableStreamDefaultController;
    new(): ReadableStreamDefaultController;
};

interface ReadableStreamDefaultReader<R = any> extends ReadableStreamGenericReader {
    read(): Promise<ReadableStreamDefaultReadResult<R>>;
    releaseLock(): void;
}

declare var ReadableStreamDefaultReader: {
    prototype: ReadableStreamDefaultReader;
    new<R = any>(stream: ReadableStream<R>): ReadableStreamDefaultReader<R>;
};

interface ReadableStreamGenericReader {
    readonly closed: Promise<undefined>;
    cancel(reason?: any): Promise<void>;
}

/** This Fetch API interface represents a resource request. */
interface Request extends Body {
    /**
     * Returns the cache mode associated with request, which is a string indicating how the request will interact with the browser's cache when fetching.
     */
    readonly cache: RequestCache;
    /**
     * Returns the credentials mode associated with request, which is a string indicating whether credentials will be sent with the request always, never, or only when sent to a same-origin URL.
     */
    readonly credentials: RequestCredentials;
    /**
     * Returns the kind of resource requested by request, e.g., "document" or "script".
     */
    readonly destination: RequestDestination;
    /**
     * Returns a Headers object consisting of the headers associated with request. Note that headers added in the network layer by the user agent will not be accounted for in this object, e.g., the "Host" header.
     */
    readonly headers: Headers;
    /**
     * Returns request's subresource integrity metadata, which is a cryptographic hash of the resource being fetched. Its value consists of multiple hashes separated by whitespace. [SRI]
     */
    readonly integrity: string;
    /**
     * Returns a boolean indicating whether or not request can outlive the global in which it was created.
     */
    readonly keepalive: boolean;
    /**
     * Returns request's HTTP method, which is "GET" by default.
     */
    readonly method: string;
    /**
     * Returns the mode associated with request, which is a string indicating whether the request will use CORS, or will be restricted to same-origin URLs.
     */
    readonly mode: RequestMode;
    /**
     * Returns the redirect mode associated with request, which is a string indicating how redirects for the request will be handled during fetching. A request will follow redirects by default.
     */
    readonly redirect: RequestRedirect;
    /**
     * Returns the referrer of request. Its value can be a same-origin URL if explicitly set in init, the empty string to indicate no referrer, and "about:client" when defaulting to the global's default. This is used during fetching to determine the value of the `Referer` header of the request being made.
     */
    readonly referrer: string;
    /**
     * Returns the referrer policy associated with request. This is used during fetching to compute the value of the request's referrer.
     */
    readonly referrerPolicy: ReferrerPolicy;
    /**
     * Returns the signal associated with request, which is an AbortSignal object indicating whether or not request has been aborted, and its abort event handler.
     */
    readonly signal: AbortSignal;
    /**
     * Returns the URL of request as a string.
     */
    readonly url: string;
    clone(): Request;
}

declare var Request: {
    prototype: Request;
    new(input: RequestInfo, init?: RequestInit): Request;
};

/** This Fetch API interface represents the response to a request. */
interface Response extends Body {
    readonly headers: Headers;
    readonly ok: boolean;
    readonly redirected: boolean;
    readonly status: number;
    readonly statusText: string;
    readonly type: ResponseType;
    readonly url: string;
    clone(): Response;
}

declare var Response: {
    prototype: Response;
    new(body?: BodyInit | null, init?: ResponseInit): Response;
    error(): Response;
    redirect(url: string | URL, status?: number): Response;
};

/** Inherits from Event, and represents the event object of an event sent on a document or worker when its content security policy is violated. */
interface SecurityPolicyViolationEvent extends Event {
    readonly blockedURI: string;
    readonly columnNumber: number;
    readonly disposition: SecurityPolicyViolationEventDisposition;
    readonly documentURI: string;
    readonly effectiveDirective: string;
    readonly lineNumber: number;
    readonly originalPolicy: string;
    readonly referrer: string;
    readonly sample: string;
    readonly sourceFile: string;
    readonly statusCode: number;
    readonly violatedDirective: string;
}

declare var SecurityPolicyViolationEvent: {
    prototype: SecurityPolicyViolationEvent;
    new(type: string, eventInitDict?: SecurityPolicyViolationEventInit): SecurityPolicyViolationEvent;
};

interface ServiceWorkerEventMap extends AbstractWorkerEventMap {
    "statechange": Event;
}

/** This ServiceWorker API interface provides a reference to a service worker. Multiple browsing contexts (e.g. pages, workers, etc.) can be associated with the same service worker, each through a unique ServiceWorker object. */
interface ServiceWorker extends EventTarget, AbstractWorker {
    onstatechange: ((this: ServiceWorker, ev: Event) => any) | null;
    readonly scriptURL: string;
    readonly state: ServiceWorkerState;
    postMessage(message: any, transfer: Transferable[]): void;
    postMessage(message: any, options?: PostMessageOptions): void;
    addEventListener<K extends keyof ServiceWorkerEventMap>(type: K, listener: (this: ServiceWorker, ev: ServiceWorkerEventMap[K]) => any, options?: boolean | AddEventListenerOptions): void;
    addEventListener(type: string, listener: EventListener, options?: boolean | AddEventListenerOptions): void;
    removeEventListener<K extends keyof ServiceWorkerEventMap>(type: K, listener: (this: ServiceWorker, ev: ServiceWorkerEventMap[K]) => any, options?: boolean | EventListenerOptions): void;
    removeEventListener(type: string, listener: EventListener, options?: boolean | EventListenerOptions): void;
}

declare var ServiceWorker: {
    prototype: ServiceWorker;
    new(): ServiceWorker;
};

interface ServiceWorkerContainerEventMap {
    "controllerchange": Event;
    "message": MessageEvent;
    "messageerror": MessageEvent;
}

/** The ServiceWorkerContainer interface of the ServiceWorker API provides an object representing the service worker as an overall unit in the network ecosystem, including facilities to register, unregister and update service workers, and access the state of service workers and their registrations. */
interface ServiceWorkerContainer extends EventTarget {
    readonly controller: ServiceWorker | null;
    oncontrollerchange: ((this: ServiceWorkerContainer, ev: Event) => any) | null;
    onmessage: ((this: ServiceWorkerContainer, ev: MessageEvent) => any) | null;
    onmessageerror: ((this: ServiceWorkerContainer, ev: MessageEvent) => any) | null;
    readonly ready: Promise<ServiceWorkerRegistration>;
    getRegistration(clientURL?: string | URL): Promise<ServiceWorkerRegistration | undefined>;
    getRegistrations(): Promise<ReadonlyArray<ServiceWorkerRegistration>>;
    register(scriptURL: string | URL, options?: RegistrationOptions): Promise<ServiceWorkerRegistration>;
    startMessages(): void;
    addEventListener<K extends keyof ServiceWorkerContainerEventMap>(type: K, listener: (this: ServiceWorkerContainer, ev: ServiceWorkerContainerEventMap[K]) => any, options?: boolean | AddEventListenerOptions): void;
    addEventListener(type: string, listener: EventListener, options?: boolean | AddEventListenerOptions): void;
    removeEventListener<K extends keyof ServiceWorkerContainerEventMap>(type: K, listener: (this: ServiceWorkerContainer, ev: ServiceWorkerContainerEventMap[K]) => any, options?: boolean | EventListenerOptions): void;
    removeEventListener(type: string, listener: EventListener, options?: boolean | EventListenerOptions): void;
}

declare var ServiceWorkerContainer: {
    prototype: ServiceWorkerContainer;
    new(): ServiceWorkerContainer;
};

interface ServiceWorkerGlobalScopeEventMap extends WorkerGlobalScopeEventMap {
    "activate": ExtendableEvent;
    "fetch": FetchEvent;
    "install": ExtendableEvent;
    "message": ExtendableMessageEvent;
    "messageerror": MessageEvent;
    "notificationclick": NotificationEvent;
    "notificationclose": NotificationEvent;
    "push": PushEvent;
<<<<<<< HEAD
    "sync": SyncEvent;
=======
>>>>>>> 5288d88a
}

/** This ServiceWorker API interface represents the global execution context of a service worker. */
interface ServiceWorkerGlobalScope extends WorkerGlobalScope {
    readonly clients: Clients;
    onactivate: ((this: ServiceWorkerGlobalScope, ev: ExtendableEvent) => any) | null;
    onfetch: ((this: ServiceWorkerGlobalScope, ev: FetchEvent) => any) | null;
    oninstall: ((this: ServiceWorkerGlobalScope, ev: ExtendableEvent) => any) | null;
    onmessage: ((this: ServiceWorkerGlobalScope, ev: ExtendableMessageEvent) => any) | null;
    onmessageerror: ((this: ServiceWorkerGlobalScope, ev: MessageEvent) => any) | null;
    onnotificationclick: ((this: ServiceWorkerGlobalScope, ev: NotificationEvent) => any) | null;
    onnotificationclose: ((this: ServiceWorkerGlobalScope, ev: NotificationEvent) => any) | null;
    onpush: ((this: ServiceWorkerGlobalScope, ev: PushEvent) => any) | null;
<<<<<<< HEAD
    onsync: ((this: ServiceWorkerGlobalScope, ev: SyncEvent) => any) | null;
=======
>>>>>>> 5288d88a
    readonly registration: ServiceWorkerRegistration;
    skipWaiting(): Promise<void>;
    addEventListener<K extends keyof ServiceWorkerGlobalScopeEventMap>(type: K, listener: (this: ServiceWorkerGlobalScope, ev: ServiceWorkerGlobalScopeEventMap[K]) => any, options?: boolean | AddEventListenerOptions): void;
    addEventListener(type: string, listener: EventListener, options?: boolean | AddEventListenerOptions): void;
    removeEventListener<K extends keyof ServiceWorkerGlobalScopeEventMap>(type: K, listener: (this: ServiceWorkerGlobalScope, ev: ServiceWorkerGlobalScopeEventMap[K]) => any, options?: boolean | EventListenerOptions): void;
    removeEventListener(type: string, listener: EventListener, options?: boolean | EventListenerOptions): void;
}

declare var ServiceWorkerGlobalScope: {
    prototype: ServiceWorkerGlobalScope;
    new(): ServiceWorkerGlobalScope;
};

interface ServiceWorkerRegistrationEventMap {
    "updatefound": Event;
}

/** This ServiceWorker API interface represents the service worker registration. You register a service worker to control one or more pages that share the same origin. */
interface ServiceWorkerRegistration extends EventTarget {
    readonly active: ServiceWorker | null;
    readonly installing: ServiceWorker | null;
    onupdatefound: ((this: ServiceWorkerRegistration, ev: Event) => any) | null;
    readonly pushManager: PushManager;
    readonly scope: string;
    readonly updateViaCache: ServiceWorkerUpdateViaCache;
    readonly waiting: ServiceWorker | null;
    getNotifications(filter?: GetNotificationOptions): Promise<Notification[]>;
    showNotification(title: string, options?: NotificationOptions): Promise<void>;
    unregister(): Promise<boolean>;
    update(): Promise<void>;
    addEventListener<K extends keyof ServiceWorkerRegistrationEventMap>(type: K, listener: (this: ServiceWorkerRegistration, ev: ServiceWorkerRegistrationEventMap[K]) => any, options?: boolean | AddEventListenerOptions): void;
    addEventListener(type: string, listener: EventListener, options?: boolean | AddEventListenerOptions): void;
    removeEventListener<K extends keyof ServiceWorkerRegistrationEventMap>(type: K, listener: (this: ServiceWorkerRegistration, ev: ServiceWorkerRegistrationEventMap[K]) => any, options?: boolean | EventListenerOptions): void;
    removeEventListener(type: string, listener: EventListener, options?: boolean | EventListenerOptions): void;
}

declare var ServiceWorkerRegistration: {
    prototype: ServiceWorkerRegistration;
    new(): ServiceWorkerRegistration;
};

interface SharedWorkerGlobalScopeEventMap extends WorkerGlobalScopeEventMap {
    "connect": MessageEvent;
}

interface SharedWorkerGlobalScope extends WorkerGlobalScope {
    /**
     * Returns sharedWorkerGlobal's name, i.e. the value given to the SharedWorker constructor. Multiple SharedWorker objects can correspond to the same shared worker (and SharedWorkerGlobalScope), by reusing the same name.
     */
    readonly name: string;
    onconnect: ((this: SharedWorkerGlobalScope, ev: MessageEvent) => any) | null;
    /**
     * Aborts sharedWorkerGlobal.
     */
    close(): void;
    addEventListener<K extends keyof SharedWorkerGlobalScopeEventMap>(type: K, listener: (this: SharedWorkerGlobalScope, ev: SharedWorkerGlobalScopeEventMap[K]) => any, options?: boolean | AddEventListenerOptions): void;
    addEventListener(type: string, listener: EventListener, options?: boolean | AddEventListenerOptions): void;
    removeEventListener<K extends keyof SharedWorkerGlobalScopeEventMap>(type: K, listener: (this: SharedWorkerGlobalScope, ev: SharedWorkerGlobalScopeEventMap[K]) => any, options?: boolean | EventListenerOptions): void;
    removeEventListener(type: string, listener: EventListener, options?: boolean | EventListenerOptions): void;
}

declare var SharedWorkerGlobalScope: {
    prototype: SharedWorkerGlobalScope;
    new(): SharedWorkerGlobalScope;
};

interface StorageManager {
    estimate(): Promise<StorageEstimate>;
    persisted(): Promise<boolean>;
}

declare var StorageManager: {
    prototype: StorageManager;
    new(): StorageManager;
};

/** This Web Crypto API interface provides a number of low-level cryptographic functions. It is accessed via the Crypto.subtle properties available in a window context (via Window.crypto). */
interface SubtleCrypto {
    decrypt(algorithm: AlgorithmIdentifier | RsaOaepParams | AesCtrParams | AesCbcParams | AesGcmParams, key: CryptoKey, data: BufferSource): Promise<any>;
    deriveBits(algorithm: AlgorithmIdentifier | EcdhKeyDeriveParams | HkdfParams | Pbkdf2Params, baseKey: CryptoKey, length: number): Promise<ArrayBuffer>;
    deriveKey(algorithm: AlgorithmIdentifier | EcdhKeyDeriveParams | HkdfParams | Pbkdf2Params, baseKey: CryptoKey, derivedKeyType: AlgorithmIdentifier | AesDerivedKeyParams | HmacImportParams | HkdfParams | Pbkdf2Params, extractable: boolean, keyUsages: KeyUsage[]): Promise<CryptoKey>;
    digest(algorithm: AlgorithmIdentifier, data: BufferSource): Promise<ArrayBuffer>;
    encrypt(algorithm: AlgorithmIdentifier | RsaOaepParams | AesCtrParams | AesCbcParams | AesGcmParams, key: CryptoKey, data: BufferSource): Promise<any>;
    exportKey(format: "jwk", key: CryptoKey): Promise<JsonWebKey>;
    exportKey(format: Exclude<KeyFormat, "jwk">, key: CryptoKey): Promise<ArrayBuffer>;
    generateKey(algorithm: RsaHashedKeyGenParams | EcKeyGenParams, extractable: boolean, keyUsages: KeyUsage[]): Promise<CryptoKeyPair>;
    generateKey(algorithm: AesKeyGenParams | HmacKeyGenParams | Pbkdf2Params, extractable: boolean, keyUsages: KeyUsage[]): Promise<CryptoKey>;
    generateKey(algorithm: AlgorithmIdentifier, extractable: boolean, keyUsages: KeyUsage[]): Promise<CryptoKeyPair | CryptoKey>;
    importKey(format: "jwk", keyData: JsonWebKey, algorithm: AlgorithmIdentifier | RsaHashedImportParams | EcKeyImportParams | HmacImportParams | AesKeyAlgorithm, extractable: boolean, keyUsages: KeyUsage[]): Promise<CryptoKey>;
    importKey(format: Exclude<KeyFormat, "jwk">, keyData: BufferSource, algorithm: AlgorithmIdentifier | RsaHashedImportParams | EcKeyImportParams | HmacImportParams | AesKeyAlgorithm, extractable: boolean, keyUsages: KeyUsage[]): Promise<CryptoKey>;
    sign(algorithm: AlgorithmIdentifier | RsaPssParams | EcdsaParams, key: CryptoKey, data: BufferSource): Promise<ArrayBuffer>;
    unwrapKey(format: KeyFormat, wrappedKey: BufferSource, unwrappingKey: CryptoKey, unwrapAlgorithm: AlgorithmIdentifier | RsaOaepParams | AesCtrParams | AesCbcParams | AesGcmParams, unwrappedKeyAlgorithm: AlgorithmIdentifier | RsaHashedImportParams | EcKeyImportParams | HmacImportParams | AesKeyAlgorithm, extractable: boolean, keyUsages: KeyUsage[]): Promise<CryptoKey>;
    verify(algorithm: AlgorithmIdentifier | RsaPssParams | EcdsaParams, key: CryptoKey, signature: BufferSource, data: BufferSource): Promise<boolean>;
    wrapKey(format: KeyFormat, key: CryptoKey, wrappingKey: CryptoKey, wrapAlgorithm: AlgorithmIdentifier | RsaOaepParams | AesCtrParams | AesCbcParams | AesGcmParams): Promise<ArrayBuffer>;
}

declare var SubtleCrypto: {
    prototype: SubtleCrypto;
    new(): SubtleCrypto;
};

/** A decoder for a specific method, that is a specific character encoding, like utf-8, iso-8859-2, koi8, cp1261, gbk, etc. A decoder takes a stream of bytes as input and emits a stream of code points. For a more scalable, non-native library, see StringView – a C-like representation of strings based on typed arrays. */
interface TextDecoder extends TextDecoderCommon {
    /**
     * Returns the result of running encoding's decoder. The method can be invoked zero or more times with options's stream set to true, and then once without options's stream (or set to false), to process a fragmented input. If the invocation without options's stream (or set to false) has no input, it's clearest to omit both arguments.
     *
     * ```
     * var string = "", decoder = new TextDecoder(encoding), buffer;
     * while(buffer = next_chunk()) {
     *   string += decoder.decode(buffer, {stream:true});
     * }
     * string += decoder.decode(); // end-of-queue
     * ```
     *
     * If the error mode is "fatal" and encoding's decoder returns error, throws a TypeError.
     */
    decode(input?: BufferSource, options?: TextDecodeOptions): string;
}

declare var TextDecoder: {
    prototype: TextDecoder;
    new(label?: string, options?: TextDecoderOptions): TextDecoder;
};

interface TextDecoderCommon {
    /**
     * Returns encoding's name, lowercased.
     */
    readonly encoding: string;
    /**
     * Returns true if error mode is "fatal", otherwise false.
     */
    readonly fatal: boolean;
    /**
     * Returns the value of ignore BOM.
     */
    readonly ignoreBOM: boolean;
}

interface TextDecoderStream extends GenericTransformStream, TextDecoderCommon {
    readonly readable: ReadableStream<string>;
    readonly writable: WritableStream<BufferSource>;
}

declare var TextDecoderStream: {
    prototype: TextDecoderStream;
    new(label?: string, options?: TextDecoderOptions): TextDecoderStream;
};

/** TextEncoder takes a stream of code points as input and emits a stream of bytes. For a more scalable, non-native library, see StringView – a C-like representation of strings based on typed arrays. */
interface TextEncoder extends TextEncoderCommon {
    /**
     * Returns the result of running UTF-8's encoder.
     */
    encode(input?: string): Uint8Array;
    /**
     * Runs the UTF-8 encoder on source, stores the result of that operation into destination, and returns the progress made as an object wherein read is the number of converted code units of source and written is the number of bytes modified in destination.
     */
    encodeInto(source: string, destination: Uint8Array): TextEncoderEncodeIntoResult;
}

declare var TextEncoder: {
    prototype: TextEncoder;
    new(): TextEncoder;
};

interface TextEncoderCommon {
    /**
     * Returns "utf-8".
     */
    readonly encoding: string;
}

interface TextEncoderStream extends GenericTransformStream, TextEncoderCommon {
    readonly readable: ReadableStream<Uint8Array>;
    readonly writable: WritableStream<string>;
}

declare var TextEncoderStream: {
    prototype: TextEncoderStream;
    new(): TextEncoderStream;
};

/** The dimensions of a piece of text in the canvas, as created by the CanvasRenderingContext2D.measureText() method. */
interface TextMetrics {
    /**
     * Returns the measurement described below.
     */
    readonly actualBoundingBoxAscent: number;
    /**
     * Returns the measurement described below.
     */
    readonly actualBoundingBoxDescent: number;
    /**
     * Returns the measurement described below.
     */
    readonly actualBoundingBoxLeft: number;
    /**
     * Returns the measurement described below.
     */
    readonly actualBoundingBoxRight: number;
    /**
     * Returns the measurement described below.
     */
<<<<<<< HEAD
=======
    readonly fontBoundingBoxAscent: number;
    /**
     * Returns the measurement described below.
     */
    readonly fontBoundingBoxDescent: number;
    /**
     * Returns the measurement described below.
     */
>>>>>>> 5288d88a
    readonly width: number;
}

declare var TextMetrics: {
    prototype: TextMetrics;
    new(): TextMetrics;
};

interface TransformStream<I = any, O = any> {
    readonly readable: ReadableStream<O>;
    readonly writable: WritableStream<I>;
}

declare var TransformStream: {
    prototype: TransformStream;
    new<I = any, O = any>(transformer?: Transformer<I, O>, writableStrategy?: QueuingStrategy<I>, readableStrategy?: QueuingStrategy<O>): TransformStream<I, O>;
};

interface TransformStreamDefaultController<O = any> {
    readonly desiredSize: number | null;
    enqueue(chunk?: O): void;
    error(reason?: any): void;
    terminate(): void;
}

declare var TransformStreamDefaultController: {
    prototype: TransformStreamDefaultController;
    new(): TransformStreamDefaultController;
};

/** The URL interface represents an object providing static methods used for creating object URLs. */
interface URL {
    hash: string;
    host: string;
    hostname: string;
    href: string;
    toString(): string;
    readonly origin: string;
    password: string;
    pathname: string;
    port: string;
    protocol: string;
    search: string;
    readonly searchParams: URLSearchParams;
    username: string;
    toJSON(): string;
}

declare var URL: {
    prototype: URL;
    new(url: string | URL, base?: string | URL): URL;
    createObjectURL(object: any): string;
    revokeObjectURL(url: string): void;
};

interface URLSearchParams {
    /**
     * Appends a specified key/value pair as a new search parameter.
     */
    append(name: string, value: string): void;
    /**
     * Deletes the given search parameter, and its associated value, from the list of all search parameters.
     */
    delete(name: string): void;
    /**
     * Returns the first value associated to the given search parameter.
     */
    get(name: string): string | null;
    /**
     * Returns all the values association with a given search parameter.
     */
    getAll(name: string): string[];
    /**
     * Returns a Boolean indicating if such a search parameter exists.
     */
    has(name: string): boolean;
    /**
     * Sets the value associated to a given search parameter to the given value. If there were several values, delete the others.
     */
    set(name: string, value: string): void;
    sort(): void;
    /**
     * Returns a string containing a query string suitable for use in a URL. Does not include the question mark.
     */
    toString(): string;
    forEach(callbackfn: (value: string, key: string, parent: URLSearchParams) => void, thisArg?: any): void;
}

declare var URLSearchParams: {
    prototype: URLSearchParams;
    new(init?: string[][] | Record<string, string> | string | URLSearchParams): URLSearchParams;
    toString(): string;
};

interface WEBGL_color_buffer_float {
    readonly FRAMEBUFFER_ATTACHMENT_COMPONENT_TYPE_EXT: GLenum;
    readonly RGBA32F_EXT: GLenum;
    readonly UNSIGNED_NORMALIZED_EXT: GLenum;
}

interface WEBGL_compressed_texture_astc {
    getSupportedProfiles(): string[];
    readonly COMPRESSED_RGBA_ASTC_10x10_KHR: GLenum;
    readonly COMPRESSED_RGBA_ASTC_10x5_KHR: GLenum;
    readonly COMPRESSED_RGBA_ASTC_10x6_KHR: GLenum;
    readonly COMPRESSED_RGBA_ASTC_10x8_KHR: GLenum;
    readonly COMPRESSED_RGBA_ASTC_12x10_KHR: GLenum;
    readonly COMPRESSED_RGBA_ASTC_12x12_KHR: GLenum;
    readonly COMPRESSED_RGBA_ASTC_4x4_KHR: GLenum;
    readonly COMPRESSED_RGBA_ASTC_5x4_KHR: GLenum;
    readonly COMPRESSED_RGBA_ASTC_5x5_KHR: GLenum;
    readonly COMPRESSED_RGBA_ASTC_6x5_KHR: GLenum;
    readonly COMPRESSED_RGBA_ASTC_6x6_KHR: GLenum;
    readonly COMPRESSED_RGBA_ASTC_8x5_KHR: GLenum;
    readonly COMPRESSED_RGBA_ASTC_8x6_KHR: GLenum;
    readonly COMPRESSED_RGBA_ASTC_8x8_KHR: GLenum;
    readonly COMPRESSED_SRGB8_ALPHA8_ASTC_10x10_KHR: GLenum;
    readonly COMPRESSED_SRGB8_ALPHA8_ASTC_10x5_KHR: GLenum;
    readonly COMPRESSED_SRGB8_ALPHA8_ASTC_10x6_KHR: GLenum;
    readonly COMPRESSED_SRGB8_ALPHA8_ASTC_10x8_KHR: GLenum;
    readonly COMPRESSED_SRGB8_ALPHA8_ASTC_12x10_KHR: GLenum;
    readonly COMPRESSED_SRGB8_ALPHA8_ASTC_12x12_KHR: GLenum;
    readonly COMPRESSED_SRGB8_ALPHA8_ASTC_4x4_KHR: GLenum;
    readonly COMPRESSED_SRGB8_ALPHA8_ASTC_5x4_KHR: GLenum;
    readonly COMPRESSED_SRGB8_ALPHA8_ASTC_5x5_KHR: GLenum;
    readonly COMPRESSED_SRGB8_ALPHA8_ASTC_6x5_KHR: GLenum;
    readonly COMPRESSED_SRGB8_ALPHA8_ASTC_6x6_KHR: GLenum;
    readonly COMPRESSED_SRGB8_ALPHA8_ASTC_8x5_KHR: GLenum;
    readonly COMPRESSED_SRGB8_ALPHA8_ASTC_8x6_KHR: GLenum;
    readonly COMPRESSED_SRGB8_ALPHA8_ASTC_8x8_KHR: GLenum;
}

<<<<<<< HEAD
=======
interface WEBGL_compressed_texture_etc {
    readonly COMPRESSED_R11_EAC: GLenum;
    readonly COMPRESSED_RG11_EAC: GLenum;
    readonly COMPRESSED_RGB8_ETC2: GLenum;
    readonly COMPRESSED_RGB8_PUNCHTHROUGH_ALPHA1_ETC2: GLenum;
    readonly COMPRESSED_RGBA8_ETC2_EAC: GLenum;
    readonly COMPRESSED_SIGNED_R11_EAC: GLenum;
    readonly COMPRESSED_SIGNED_RG11_EAC: GLenum;
    readonly COMPRESSED_SRGB8_ALPHA8_ETC2_EAC: GLenum;
    readonly COMPRESSED_SRGB8_ETC2: GLenum;
    readonly COMPRESSED_SRGB8_PUNCHTHROUGH_ALPHA1_ETC2: GLenum;
}

>>>>>>> 5288d88a
interface WEBGL_compressed_texture_etc1 {
    readonly COMPRESSED_RGB_ETC1_WEBGL: GLenum;
}

interface WEBGL_compressed_texture_pvrtc {
    readonly COMPRESSED_RGBA_PVRTC_2BPPV1_IMG: GLenum;
    readonly COMPRESSED_RGBA_PVRTC_4BPPV1_IMG: GLenum;
    readonly COMPRESSED_RGB_PVRTC_2BPPV1_IMG: GLenum;
    readonly COMPRESSED_RGB_PVRTC_4BPPV1_IMG: GLenum;
}

/** The WEBGL_compressed_texture_s3tc extension is part of the WebGL API and exposes four S3TC compressed texture formats. */
interface WEBGL_compressed_texture_s3tc {
    readonly COMPRESSED_RGBA_S3TC_DXT1_EXT: GLenum;
    readonly COMPRESSED_RGBA_S3TC_DXT3_EXT: GLenum;
    readonly COMPRESSED_RGBA_S3TC_DXT5_EXT: GLenum;
    readonly COMPRESSED_RGB_S3TC_DXT1_EXT: GLenum;
}

interface WEBGL_compressed_texture_s3tc_srgb {
    readonly COMPRESSED_SRGB_ALPHA_S3TC_DXT1_EXT: GLenum;
    readonly COMPRESSED_SRGB_ALPHA_S3TC_DXT3_EXT: GLenum;
    readonly COMPRESSED_SRGB_ALPHA_S3TC_DXT5_EXT: GLenum;
    readonly COMPRESSED_SRGB_S3TC_DXT1_EXT: GLenum;
}

/** The WEBGL_debug_renderer_info extension is part of the WebGL API and exposes two constants with information about the graphics driver for debugging purposes. */
interface WEBGL_debug_renderer_info {
    readonly UNMASKED_RENDERER_WEBGL: GLenum;
    readonly UNMASKED_VENDOR_WEBGL: GLenum;
}

interface WEBGL_debug_shaders {
    getTranslatedShaderSource(shader: WebGLShader): string;
}

/** The WEBGL_depth_texture extension is part of the WebGL API and defines 2D depth and depth-stencil textures. */
interface WEBGL_depth_texture {
    readonly UNSIGNED_INT_24_8_WEBGL: GLenum;
}

interface WEBGL_draw_buffers {
    drawBuffersWEBGL(buffers: GLenum[]): void;
    readonly COLOR_ATTACHMENT0_WEBGL: GLenum;
    readonly COLOR_ATTACHMENT10_WEBGL: GLenum;
    readonly COLOR_ATTACHMENT11_WEBGL: GLenum;
    readonly COLOR_ATTACHMENT12_WEBGL: GLenum;
    readonly COLOR_ATTACHMENT13_WEBGL: GLenum;
    readonly COLOR_ATTACHMENT14_WEBGL: GLenum;
    readonly COLOR_ATTACHMENT15_WEBGL: GLenum;
    readonly COLOR_ATTACHMENT1_WEBGL: GLenum;
    readonly COLOR_ATTACHMENT2_WEBGL: GLenum;
    readonly COLOR_ATTACHMENT3_WEBGL: GLenum;
    readonly COLOR_ATTACHMENT4_WEBGL: GLenum;
    readonly COLOR_ATTACHMENT5_WEBGL: GLenum;
    readonly COLOR_ATTACHMENT6_WEBGL: GLenum;
    readonly COLOR_ATTACHMENT7_WEBGL: GLenum;
    readonly COLOR_ATTACHMENT8_WEBGL: GLenum;
    readonly COLOR_ATTACHMENT9_WEBGL: GLenum;
    readonly DRAW_BUFFER0_WEBGL: GLenum;
    readonly DRAW_BUFFER10_WEBGL: GLenum;
    readonly DRAW_BUFFER11_WEBGL: GLenum;
    readonly DRAW_BUFFER12_WEBGL: GLenum;
    readonly DRAW_BUFFER13_WEBGL: GLenum;
    readonly DRAW_BUFFER14_WEBGL: GLenum;
    readonly DRAW_BUFFER15_WEBGL: GLenum;
    readonly DRAW_BUFFER1_WEBGL: GLenum;
    readonly DRAW_BUFFER2_WEBGL: GLenum;
    readonly DRAW_BUFFER3_WEBGL: GLenum;
    readonly DRAW_BUFFER4_WEBGL: GLenum;
    readonly DRAW_BUFFER5_WEBGL: GLenum;
    readonly DRAW_BUFFER6_WEBGL: GLenum;
    readonly DRAW_BUFFER7_WEBGL: GLenum;
    readonly DRAW_BUFFER8_WEBGL: GLenum;
    readonly DRAW_BUFFER9_WEBGL: GLenum;
    readonly MAX_COLOR_ATTACHMENTS_WEBGL: GLenum;
    readonly MAX_DRAW_BUFFERS_WEBGL: GLenum;
}

interface WEBGL_lose_context {
    loseContext(): void;
    restoreContext(): void;
}

interface WebGL2RenderingContext extends WebGL2RenderingContextBase, WebGL2RenderingContextOverloads, WebGLRenderingContextBase {
}

declare var WebGL2RenderingContext: {
    prototype: WebGL2RenderingContext;
    new(): WebGL2RenderingContext;
    readonly ACTIVE_UNIFORM_BLOCKS: GLenum;
    readonly ALREADY_SIGNALED: GLenum;
    readonly ANY_SAMPLES_PASSED: GLenum;
    readonly ANY_SAMPLES_PASSED_CONSERVATIVE: GLenum;
    readonly COLOR: GLenum;
    readonly COLOR_ATTACHMENT1: GLenum;
    readonly COLOR_ATTACHMENT10: GLenum;
    readonly COLOR_ATTACHMENT11: GLenum;
    readonly COLOR_ATTACHMENT12: GLenum;
    readonly COLOR_ATTACHMENT13: GLenum;
    readonly COLOR_ATTACHMENT14: GLenum;
    readonly COLOR_ATTACHMENT15: GLenum;
    readonly COLOR_ATTACHMENT2: GLenum;
    readonly COLOR_ATTACHMENT3: GLenum;
    readonly COLOR_ATTACHMENT4: GLenum;
    readonly COLOR_ATTACHMENT5: GLenum;
    readonly COLOR_ATTACHMENT6: GLenum;
    readonly COLOR_ATTACHMENT7: GLenum;
    readonly COLOR_ATTACHMENT8: GLenum;
    readonly COLOR_ATTACHMENT9: GLenum;
    readonly COMPARE_REF_TO_TEXTURE: GLenum;
    readonly CONDITION_SATISFIED: GLenum;
    readonly COPY_READ_BUFFER: GLenum;
    readonly COPY_READ_BUFFER_BINDING: GLenum;
    readonly COPY_WRITE_BUFFER: GLenum;
    readonly COPY_WRITE_BUFFER_BINDING: GLenum;
    readonly CURRENT_QUERY: GLenum;
    readonly DEPTH: GLenum;
    readonly DEPTH24_STENCIL8: GLenum;
    readonly DEPTH32F_STENCIL8: GLenum;
    readonly DEPTH_COMPONENT24: GLenum;
    readonly DEPTH_COMPONENT32F: GLenum;
    readonly DRAW_BUFFER0: GLenum;
    readonly DRAW_BUFFER1: GLenum;
    readonly DRAW_BUFFER10: GLenum;
    readonly DRAW_BUFFER11: GLenum;
    readonly DRAW_BUFFER12: GLenum;
    readonly DRAW_BUFFER13: GLenum;
    readonly DRAW_BUFFER14: GLenum;
    readonly DRAW_BUFFER15: GLenum;
    readonly DRAW_BUFFER2: GLenum;
    readonly DRAW_BUFFER3: GLenum;
    readonly DRAW_BUFFER4: GLenum;
    readonly DRAW_BUFFER5: GLenum;
    readonly DRAW_BUFFER6: GLenum;
    readonly DRAW_BUFFER7: GLenum;
    readonly DRAW_BUFFER8: GLenum;
    readonly DRAW_BUFFER9: GLenum;
    readonly DRAW_FRAMEBUFFER: GLenum;
    readonly DRAW_FRAMEBUFFER_BINDING: GLenum;
    readonly DYNAMIC_COPY: GLenum;
    readonly DYNAMIC_READ: GLenum;
    readonly FLOAT_32_UNSIGNED_INT_24_8_REV: GLenum;
    readonly FLOAT_MAT2x3: GLenum;
    readonly FLOAT_MAT2x4: GLenum;
    readonly FLOAT_MAT3x2: GLenum;
    readonly FLOAT_MAT3x4: GLenum;
    readonly FLOAT_MAT4x2: GLenum;
    readonly FLOAT_MAT4x3: GLenum;
    readonly FRAGMENT_SHADER_DERIVATIVE_HINT: GLenum;
    readonly FRAMEBUFFER_ATTACHMENT_ALPHA_SIZE: GLenum;
    readonly FRAMEBUFFER_ATTACHMENT_BLUE_SIZE: GLenum;
    readonly FRAMEBUFFER_ATTACHMENT_COLOR_ENCODING: GLenum;
    readonly FRAMEBUFFER_ATTACHMENT_COMPONENT_TYPE: GLenum;
    readonly FRAMEBUFFER_ATTACHMENT_DEPTH_SIZE: GLenum;
    readonly FRAMEBUFFER_ATTACHMENT_GREEN_SIZE: GLenum;
    readonly FRAMEBUFFER_ATTACHMENT_RED_SIZE: GLenum;
    readonly FRAMEBUFFER_ATTACHMENT_STENCIL_SIZE: GLenum;
    readonly FRAMEBUFFER_ATTACHMENT_TEXTURE_LAYER: GLenum;
    readonly FRAMEBUFFER_DEFAULT: GLenum;
    readonly FRAMEBUFFER_INCOMPLETE_MULTISAMPLE: GLenum;
    readonly HALF_FLOAT: GLenum;
    readonly INTERLEAVED_ATTRIBS: GLenum;
    readonly INT_2_10_10_10_REV: GLenum;
    readonly INT_SAMPLER_2D: GLenum;
    readonly INT_SAMPLER_2D_ARRAY: GLenum;
    readonly INT_SAMPLER_3D: GLenum;
    readonly INT_SAMPLER_CUBE: GLenum;
    readonly INVALID_INDEX: GLenum;
    readonly MAX: GLenum;
    readonly MAX_3D_TEXTURE_SIZE: GLenum;
    readonly MAX_ARRAY_TEXTURE_LAYERS: GLenum;
    readonly MAX_CLIENT_WAIT_TIMEOUT_WEBGL: GLenum;
    readonly MAX_COLOR_ATTACHMENTS: GLenum;
    readonly MAX_COMBINED_FRAGMENT_UNIFORM_COMPONENTS: GLenum;
    readonly MAX_COMBINED_UNIFORM_BLOCKS: GLenum;
    readonly MAX_COMBINED_VERTEX_UNIFORM_COMPONENTS: GLenum;
    readonly MAX_DRAW_BUFFERS: GLenum;
    readonly MAX_ELEMENTS_INDICES: GLenum;
    readonly MAX_ELEMENTS_VERTICES: GLenum;
    readonly MAX_ELEMENT_INDEX: GLenum;
    readonly MAX_FRAGMENT_INPUT_COMPONENTS: GLenum;
    readonly MAX_FRAGMENT_UNIFORM_BLOCKS: GLenum;
    readonly MAX_FRAGMENT_UNIFORM_COMPONENTS: GLenum;
    readonly MAX_PROGRAM_TEXEL_OFFSET: GLenum;
    readonly MAX_SAMPLES: GLenum;
    readonly MAX_SERVER_WAIT_TIMEOUT: GLenum;
    readonly MAX_TEXTURE_LOD_BIAS: GLenum;
    readonly MAX_TRANSFORM_FEEDBACK_INTERLEAVED_COMPONENTS: GLenum;
    readonly MAX_TRANSFORM_FEEDBACK_SEPARATE_ATTRIBS: GLenum;
    readonly MAX_TRANSFORM_FEEDBACK_SEPARATE_COMPONENTS: GLenum;
    readonly MAX_UNIFORM_BLOCK_SIZE: GLenum;
    readonly MAX_UNIFORM_BUFFER_BINDINGS: GLenum;
    readonly MAX_VARYING_COMPONENTS: GLenum;
    readonly MAX_VERTEX_OUTPUT_COMPONENTS: GLenum;
    readonly MAX_VERTEX_UNIFORM_BLOCKS: GLenum;
    readonly MAX_VERTEX_UNIFORM_COMPONENTS: GLenum;
    readonly MIN: GLenum;
    readonly MIN_PROGRAM_TEXEL_OFFSET: GLenum;
    readonly OBJECT_TYPE: GLenum;
    readonly PACK_ROW_LENGTH: GLenum;
    readonly PACK_SKIP_PIXELS: GLenum;
    readonly PACK_SKIP_ROWS: GLenum;
    readonly PIXEL_PACK_BUFFER: GLenum;
    readonly PIXEL_PACK_BUFFER_BINDING: GLenum;
    readonly PIXEL_UNPACK_BUFFER: GLenum;
    readonly PIXEL_UNPACK_BUFFER_BINDING: GLenum;
    readonly QUERY_RESULT: GLenum;
    readonly QUERY_RESULT_AVAILABLE: GLenum;
    readonly R11F_G11F_B10F: GLenum;
    readonly R16F: GLenum;
    readonly R16I: GLenum;
    readonly R16UI: GLenum;
    readonly R32F: GLenum;
    readonly R32I: GLenum;
    readonly R32UI: GLenum;
    readonly R8: GLenum;
    readonly R8I: GLenum;
    readonly R8UI: GLenum;
    readonly R8_SNORM: GLenum;
    readonly RASTERIZER_DISCARD: GLenum;
    readonly READ_BUFFER: GLenum;
    readonly READ_FRAMEBUFFER: GLenum;
    readonly READ_FRAMEBUFFER_BINDING: GLenum;
    readonly RED: GLenum;
    readonly RED_INTEGER: GLenum;
    readonly RENDERBUFFER_SAMPLES: GLenum;
    readonly RG: GLenum;
    readonly RG16F: GLenum;
    readonly RG16I: GLenum;
    readonly RG16UI: GLenum;
    readonly RG32F: GLenum;
    readonly RG32I: GLenum;
    readonly RG32UI: GLenum;
    readonly RG8: GLenum;
    readonly RG8I: GLenum;
    readonly RG8UI: GLenum;
    readonly RG8_SNORM: GLenum;
    readonly RGB10_A2: GLenum;
    readonly RGB10_A2UI: GLenum;
    readonly RGB16F: GLenum;
    readonly RGB16I: GLenum;
    readonly RGB16UI: GLenum;
    readonly RGB32F: GLenum;
    readonly RGB32I: GLenum;
    readonly RGB32UI: GLenum;
    readonly RGB8: GLenum;
    readonly RGB8I: GLenum;
    readonly RGB8UI: GLenum;
    readonly RGB8_SNORM: GLenum;
    readonly RGB9_E5: GLenum;
    readonly RGBA16F: GLenum;
    readonly RGBA16I: GLenum;
    readonly RGBA16UI: GLenum;
    readonly RGBA32F: GLenum;
    readonly RGBA32I: GLenum;
    readonly RGBA32UI: GLenum;
    readonly RGBA8: GLenum;
    readonly RGBA8I: GLenum;
    readonly RGBA8UI: GLenum;
    readonly RGBA8_SNORM: GLenum;
    readonly RGBA_INTEGER: GLenum;
    readonly RGB_INTEGER: GLenum;
    readonly RG_INTEGER: GLenum;
    readonly SAMPLER_2D_ARRAY: GLenum;
    readonly SAMPLER_2D_ARRAY_SHADOW: GLenum;
    readonly SAMPLER_2D_SHADOW: GLenum;
    readonly SAMPLER_3D: GLenum;
    readonly SAMPLER_BINDING: GLenum;
    readonly SAMPLER_CUBE_SHADOW: GLenum;
    readonly SEPARATE_ATTRIBS: GLenum;
    readonly SIGNALED: GLenum;
    readonly SIGNED_NORMALIZED: GLenum;
    readonly SRGB: GLenum;
    readonly SRGB8: GLenum;
    readonly SRGB8_ALPHA8: GLenum;
    readonly STATIC_COPY: GLenum;
    readonly STATIC_READ: GLenum;
    readonly STENCIL: GLenum;
    readonly STREAM_COPY: GLenum;
    readonly STREAM_READ: GLenum;
    readonly SYNC_CONDITION: GLenum;
    readonly SYNC_FENCE: GLenum;
    readonly SYNC_FLAGS: GLenum;
    readonly SYNC_FLUSH_COMMANDS_BIT: GLenum;
    readonly SYNC_GPU_COMMANDS_COMPLETE: GLenum;
    readonly SYNC_STATUS: GLenum;
    readonly TEXTURE_2D_ARRAY: GLenum;
    readonly TEXTURE_3D: GLenum;
    readonly TEXTURE_BASE_LEVEL: GLenum;
    readonly TEXTURE_BINDING_2D_ARRAY: GLenum;
    readonly TEXTURE_BINDING_3D: GLenum;
    readonly TEXTURE_COMPARE_FUNC: GLenum;
    readonly TEXTURE_COMPARE_MODE: GLenum;
    readonly TEXTURE_IMMUTABLE_FORMAT: GLenum;
    readonly TEXTURE_IMMUTABLE_LEVELS: GLenum;
    readonly TEXTURE_MAX_LEVEL: GLenum;
    readonly TEXTURE_MAX_LOD: GLenum;
    readonly TEXTURE_MIN_LOD: GLenum;
    readonly TEXTURE_WRAP_R: GLenum;
    readonly TIMEOUT_EXPIRED: GLenum;
    readonly TIMEOUT_IGNORED: GLint64;
    readonly TRANSFORM_FEEDBACK: GLenum;
    readonly TRANSFORM_FEEDBACK_ACTIVE: GLenum;
    readonly TRANSFORM_FEEDBACK_BINDING: GLenum;
    readonly TRANSFORM_FEEDBACK_BUFFER: GLenum;
    readonly TRANSFORM_FEEDBACK_BUFFER_BINDING: GLenum;
    readonly TRANSFORM_FEEDBACK_BUFFER_MODE: GLenum;
    readonly TRANSFORM_FEEDBACK_BUFFER_SIZE: GLenum;
    readonly TRANSFORM_FEEDBACK_BUFFER_START: GLenum;
    readonly TRANSFORM_FEEDBACK_PAUSED: GLenum;
    readonly TRANSFORM_FEEDBACK_PRIMITIVES_WRITTEN: GLenum;
    readonly TRANSFORM_FEEDBACK_VARYINGS: GLenum;
    readonly UNIFORM_ARRAY_STRIDE: GLenum;
    readonly UNIFORM_BLOCK_ACTIVE_UNIFORMS: GLenum;
    readonly UNIFORM_BLOCK_ACTIVE_UNIFORM_INDICES: GLenum;
    readonly UNIFORM_BLOCK_BINDING: GLenum;
    readonly UNIFORM_BLOCK_DATA_SIZE: GLenum;
    readonly UNIFORM_BLOCK_INDEX: GLenum;
    readonly UNIFORM_BLOCK_REFERENCED_BY_FRAGMENT_SHADER: GLenum;
    readonly UNIFORM_BLOCK_REFERENCED_BY_VERTEX_SHADER: GLenum;
    readonly UNIFORM_BUFFER: GLenum;
    readonly UNIFORM_BUFFER_BINDING: GLenum;
    readonly UNIFORM_BUFFER_OFFSET_ALIGNMENT: GLenum;
    readonly UNIFORM_BUFFER_SIZE: GLenum;
    readonly UNIFORM_BUFFER_START: GLenum;
    readonly UNIFORM_IS_ROW_MAJOR: GLenum;
    readonly UNIFORM_MATRIX_STRIDE: GLenum;
    readonly UNIFORM_OFFSET: GLenum;
    readonly UNIFORM_SIZE: GLenum;
    readonly UNIFORM_TYPE: GLenum;
    readonly UNPACK_IMAGE_HEIGHT: GLenum;
    readonly UNPACK_ROW_LENGTH: GLenum;
    readonly UNPACK_SKIP_IMAGES: GLenum;
    readonly UNPACK_SKIP_PIXELS: GLenum;
    readonly UNPACK_SKIP_ROWS: GLenum;
    readonly UNSIGNALED: GLenum;
    readonly UNSIGNED_INT_10F_11F_11F_REV: GLenum;
    readonly UNSIGNED_INT_24_8: GLenum;
    readonly UNSIGNED_INT_2_10_10_10_REV: GLenum;
    readonly UNSIGNED_INT_5_9_9_9_REV: GLenum;
    readonly UNSIGNED_INT_SAMPLER_2D: GLenum;
    readonly UNSIGNED_INT_SAMPLER_2D_ARRAY: GLenum;
    readonly UNSIGNED_INT_SAMPLER_3D: GLenum;
    readonly UNSIGNED_INT_SAMPLER_CUBE: GLenum;
    readonly UNSIGNED_INT_VEC2: GLenum;
    readonly UNSIGNED_INT_VEC3: GLenum;
    readonly UNSIGNED_INT_VEC4: GLenum;
    readonly UNSIGNED_NORMALIZED: GLenum;
    readonly VERTEX_ARRAY_BINDING: GLenum;
    readonly VERTEX_ATTRIB_ARRAY_DIVISOR: GLenum;
    readonly VERTEX_ATTRIB_ARRAY_INTEGER: GLenum;
    readonly WAIT_FAILED: GLenum;
    readonly ACTIVE_ATTRIBUTES: GLenum;
    readonly ACTIVE_TEXTURE: GLenum;
    readonly ACTIVE_UNIFORMS: GLenum;
    readonly ALIASED_LINE_WIDTH_RANGE: GLenum;
    readonly ALIASED_POINT_SIZE_RANGE: GLenum;
    readonly ALPHA: GLenum;
    readonly ALPHA_BITS: GLenum;
    readonly ALWAYS: GLenum;
    readonly ARRAY_BUFFER: GLenum;
    readonly ARRAY_BUFFER_BINDING: GLenum;
    readonly ATTACHED_SHADERS: GLenum;
    readonly BACK: GLenum;
    readonly BLEND: GLenum;
    readonly BLEND_COLOR: GLenum;
    readonly BLEND_DST_ALPHA: GLenum;
    readonly BLEND_DST_RGB: GLenum;
    readonly BLEND_EQUATION: GLenum;
    readonly BLEND_EQUATION_ALPHA: GLenum;
    readonly BLEND_EQUATION_RGB: GLenum;
    readonly BLEND_SRC_ALPHA: GLenum;
    readonly BLEND_SRC_RGB: GLenum;
    readonly BLUE_BITS: GLenum;
    readonly BOOL: GLenum;
    readonly BOOL_VEC2: GLenum;
    readonly BOOL_VEC3: GLenum;
    readonly BOOL_VEC4: GLenum;
    readonly BROWSER_DEFAULT_WEBGL: GLenum;
    readonly BUFFER_SIZE: GLenum;
    readonly BUFFER_USAGE: GLenum;
    readonly BYTE: GLenum;
    readonly CCW: GLenum;
    readonly CLAMP_TO_EDGE: GLenum;
    readonly COLOR_ATTACHMENT0: GLenum;
    readonly COLOR_BUFFER_BIT: GLenum;
    readonly COLOR_CLEAR_VALUE: GLenum;
    readonly COLOR_WRITEMASK: GLenum;
    readonly COMPILE_STATUS: GLenum;
    readonly COMPRESSED_TEXTURE_FORMATS: GLenum;
    readonly CONSTANT_ALPHA: GLenum;
    readonly CONSTANT_COLOR: GLenum;
    readonly CONTEXT_LOST_WEBGL: GLenum;
    readonly CULL_FACE: GLenum;
    readonly CULL_FACE_MODE: GLenum;
    readonly CURRENT_PROGRAM: GLenum;
    readonly CURRENT_VERTEX_ATTRIB: GLenum;
    readonly CW: GLenum;
    readonly DECR: GLenum;
    readonly DECR_WRAP: GLenum;
    readonly DELETE_STATUS: GLenum;
    readonly DEPTH_ATTACHMENT: GLenum;
    readonly DEPTH_BITS: GLenum;
    readonly DEPTH_BUFFER_BIT: GLenum;
    readonly DEPTH_CLEAR_VALUE: GLenum;
    readonly DEPTH_COMPONENT: GLenum;
    readonly DEPTH_COMPONENT16: GLenum;
    readonly DEPTH_FUNC: GLenum;
    readonly DEPTH_RANGE: GLenum;
    readonly DEPTH_STENCIL: GLenum;
    readonly DEPTH_STENCIL_ATTACHMENT: GLenum;
    readonly DEPTH_TEST: GLenum;
    readonly DEPTH_WRITEMASK: GLenum;
    readonly DITHER: GLenum;
    readonly DONT_CARE: GLenum;
    readonly DST_ALPHA: GLenum;
    readonly DST_COLOR: GLenum;
    readonly DYNAMIC_DRAW: GLenum;
    readonly ELEMENT_ARRAY_BUFFER: GLenum;
    readonly ELEMENT_ARRAY_BUFFER_BINDING: GLenum;
    readonly EQUAL: GLenum;
    readonly FASTEST: GLenum;
    readonly FLOAT: GLenum;
    readonly FLOAT_MAT2: GLenum;
    readonly FLOAT_MAT3: GLenum;
    readonly FLOAT_MAT4: GLenum;
    readonly FLOAT_VEC2: GLenum;
    readonly FLOAT_VEC3: GLenum;
    readonly FLOAT_VEC4: GLenum;
    readonly FRAGMENT_SHADER: GLenum;
    readonly FRAMEBUFFER: GLenum;
    readonly FRAMEBUFFER_ATTACHMENT_OBJECT_NAME: GLenum;
    readonly FRAMEBUFFER_ATTACHMENT_OBJECT_TYPE: GLenum;
    readonly FRAMEBUFFER_ATTACHMENT_TEXTURE_CUBE_MAP_FACE: GLenum;
    readonly FRAMEBUFFER_ATTACHMENT_TEXTURE_LEVEL: GLenum;
    readonly FRAMEBUFFER_BINDING: GLenum;
    readonly FRAMEBUFFER_COMPLETE: GLenum;
    readonly FRAMEBUFFER_INCOMPLETE_ATTACHMENT: GLenum;
    readonly FRAMEBUFFER_INCOMPLETE_DIMENSIONS: GLenum;
    readonly FRAMEBUFFER_INCOMPLETE_MISSING_ATTACHMENT: GLenum;
    readonly FRAMEBUFFER_UNSUPPORTED: GLenum;
    readonly FRONT: GLenum;
    readonly FRONT_AND_BACK: GLenum;
    readonly FRONT_FACE: GLenum;
    readonly FUNC_ADD: GLenum;
    readonly FUNC_REVERSE_SUBTRACT: GLenum;
    readonly FUNC_SUBTRACT: GLenum;
    readonly GENERATE_MIPMAP_HINT: GLenum;
    readonly GEQUAL: GLenum;
    readonly GREATER: GLenum;
    readonly GREEN_BITS: GLenum;
    readonly HIGH_FLOAT: GLenum;
    readonly HIGH_INT: GLenum;
    readonly IMPLEMENTATION_COLOR_READ_FORMAT: GLenum;
    readonly IMPLEMENTATION_COLOR_READ_TYPE: GLenum;
    readonly INCR: GLenum;
    readonly INCR_WRAP: GLenum;
    readonly INT: GLenum;
    readonly INT_VEC2: GLenum;
    readonly INT_VEC3: GLenum;
    readonly INT_VEC4: GLenum;
    readonly INVALID_ENUM: GLenum;
    readonly INVALID_FRAMEBUFFER_OPERATION: GLenum;
    readonly INVALID_OPERATION: GLenum;
    readonly INVALID_VALUE: GLenum;
    readonly INVERT: GLenum;
    readonly KEEP: GLenum;
    readonly LEQUAL: GLenum;
    readonly LESS: GLenum;
    readonly LINEAR: GLenum;
    readonly LINEAR_MIPMAP_LINEAR: GLenum;
    readonly LINEAR_MIPMAP_NEAREST: GLenum;
    readonly LINES: GLenum;
    readonly LINE_LOOP: GLenum;
    readonly LINE_STRIP: GLenum;
    readonly LINE_WIDTH: GLenum;
    readonly LINK_STATUS: GLenum;
    readonly LOW_FLOAT: GLenum;
    readonly LOW_INT: GLenum;
    readonly LUMINANCE: GLenum;
    readonly LUMINANCE_ALPHA: GLenum;
    readonly MAX_COMBINED_TEXTURE_IMAGE_UNITS: GLenum;
    readonly MAX_CUBE_MAP_TEXTURE_SIZE: GLenum;
    readonly MAX_FRAGMENT_UNIFORM_VECTORS: GLenum;
    readonly MAX_RENDERBUFFER_SIZE: GLenum;
    readonly MAX_TEXTURE_IMAGE_UNITS: GLenum;
    readonly MAX_TEXTURE_SIZE: GLenum;
    readonly MAX_VARYING_VECTORS: GLenum;
    readonly MAX_VERTEX_ATTRIBS: GLenum;
    readonly MAX_VERTEX_TEXTURE_IMAGE_UNITS: GLenum;
    readonly MAX_VERTEX_UNIFORM_VECTORS: GLenum;
    readonly MAX_VIEWPORT_DIMS: GLenum;
    readonly MEDIUM_FLOAT: GLenum;
    readonly MEDIUM_INT: GLenum;
    readonly MIRRORED_REPEAT: GLenum;
    readonly NEAREST: GLenum;
    readonly NEAREST_MIPMAP_LINEAR: GLenum;
    readonly NEAREST_MIPMAP_NEAREST: GLenum;
    readonly NEVER: GLenum;
    readonly NICEST: GLenum;
    readonly NONE: GLenum;
    readonly NOTEQUAL: GLenum;
    readonly NO_ERROR: GLenum;
    readonly ONE: GLenum;
    readonly ONE_MINUS_CONSTANT_ALPHA: GLenum;
    readonly ONE_MINUS_CONSTANT_COLOR: GLenum;
    readonly ONE_MINUS_DST_ALPHA: GLenum;
    readonly ONE_MINUS_DST_COLOR: GLenum;
    readonly ONE_MINUS_SRC_ALPHA: GLenum;
    readonly ONE_MINUS_SRC_COLOR: GLenum;
    readonly OUT_OF_MEMORY: GLenum;
    readonly PACK_ALIGNMENT: GLenum;
    readonly POINTS: GLenum;
    readonly POLYGON_OFFSET_FACTOR: GLenum;
    readonly POLYGON_OFFSET_FILL: GLenum;
    readonly POLYGON_OFFSET_UNITS: GLenum;
    readonly RED_BITS: GLenum;
    readonly RENDERBUFFER: GLenum;
    readonly RENDERBUFFER_ALPHA_SIZE: GLenum;
    readonly RENDERBUFFER_BINDING: GLenum;
    readonly RENDERBUFFER_BLUE_SIZE: GLenum;
    readonly RENDERBUFFER_DEPTH_SIZE: GLenum;
    readonly RENDERBUFFER_GREEN_SIZE: GLenum;
    readonly RENDERBUFFER_HEIGHT: GLenum;
    readonly RENDERBUFFER_INTERNAL_FORMAT: GLenum;
    readonly RENDERBUFFER_RED_SIZE: GLenum;
    readonly RENDERBUFFER_STENCIL_SIZE: GLenum;
    readonly RENDERBUFFER_WIDTH: GLenum;
    readonly RENDERER: GLenum;
    readonly REPEAT: GLenum;
    readonly REPLACE: GLenum;
    readonly RGB: GLenum;
    readonly RGB565: GLenum;
    readonly RGB5_A1: GLenum;
    readonly RGBA: GLenum;
    readonly RGBA4: GLenum;
    readonly SAMPLER_2D: GLenum;
    readonly SAMPLER_CUBE: GLenum;
    readonly SAMPLES: GLenum;
    readonly SAMPLE_ALPHA_TO_COVERAGE: GLenum;
    readonly SAMPLE_BUFFERS: GLenum;
    readonly SAMPLE_COVERAGE: GLenum;
    readonly SAMPLE_COVERAGE_INVERT: GLenum;
    readonly SAMPLE_COVERAGE_VALUE: GLenum;
    readonly SCISSOR_BOX: GLenum;
    readonly SCISSOR_TEST: GLenum;
    readonly SHADER_TYPE: GLenum;
    readonly SHADING_LANGUAGE_VERSION: GLenum;
    readonly SHORT: GLenum;
    readonly SRC_ALPHA: GLenum;
    readonly SRC_ALPHA_SATURATE: GLenum;
    readonly SRC_COLOR: GLenum;
    readonly STATIC_DRAW: GLenum;
    readonly STENCIL_ATTACHMENT: GLenum;
    readonly STENCIL_BACK_FAIL: GLenum;
    readonly STENCIL_BACK_FUNC: GLenum;
    readonly STENCIL_BACK_PASS_DEPTH_FAIL: GLenum;
    readonly STENCIL_BACK_PASS_DEPTH_PASS: GLenum;
    readonly STENCIL_BACK_REF: GLenum;
    readonly STENCIL_BACK_VALUE_MASK: GLenum;
    readonly STENCIL_BACK_WRITEMASK: GLenum;
    readonly STENCIL_BITS: GLenum;
    readonly STENCIL_BUFFER_BIT: GLenum;
    readonly STENCIL_CLEAR_VALUE: GLenum;
    readonly STENCIL_FAIL: GLenum;
    readonly STENCIL_FUNC: GLenum;
    readonly STENCIL_INDEX8: GLenum;
    readonly STENCIL_PASS_DEPTH_FAIL: GLenum;
    readonly STENCIL_PASS_DEPTH_PASS: GLenum;
    readonly STENCIL_REF: GLenum;
    readonly STENCIL_TEST: GLenum;
    readonly STENCIL_VALUE_MASK: GLenum;
    readonly STENCIL_WRITEMASK: GLenum;
    readonly STREAM_DRAW: GLenum;
    readonly SUBPIXEL_BITS: GLenum;
    readonly TEXTURE: GLenum;
    readonly TEXTURE0: GLenum;
    readonly TEXTURE1: GLenum;
    readonly TEXTURE10: GLenum;
    readonly TEXTURE11: GLenum;
    readonly TEXTURE12: GLenum;
    readonly TEXTURE13: GLenum;
    readonly TEXTURE14: GLenum;
    readonly TEXTURE15: GLenum;
    readonly TEXTURE16: GLenum;
    readonly TEXTURE17: GLenum;
    readonly TEXTURE18: GLenum;
    readonly TEXTURE19: GLenum;
    readonly TEXTURE2: GLenum;
    readonly TEXTURE20: GLenum;
    readonly TEXTURE21: GLenum;
    readonly TEXTURE22: GLenum;
    readonly TEXTURE23: GLenum;
    readonly TEXTURE24: GLenum;
    readonly TEXTURE25: GLenum;
    readonly TEXTURE26: GLenum;
    readonly TEXTURE27: GLenum;
    readonly TEXTURE28: GLenum;
    readonly TEXTURE29: GLenum;
    readonly TEXTURE3: GLenum;
    readonly TEXTURE30: GLenum;
    readonly TEXTURE31: GLenum;
    readonly TEXTURE4: GLenum;
    readonly TEXTURE5: GLenum;
    readonly TEXTURE6: GLenum;
    readonly TEXTURE7: GLenum;
    readonly TEXTURE8: GLenum;
    readonly TEXTURE9: GLenum;
    readonly TEXTURE_2D: GLenum;
    readonly TEXTURE_BINDING_2D: GLenum;
    readonly TEXTURE_BINDING_CUBE_MAP: GLenum;
    readonly TEXTURE_CUBE_MAP: GLenum;
    readonly TEXTURE_CUBE_MAP_NEGATIVE_X: GLenum;
    readonly TEXTURE_CUBE_MAP_NEGATIVE_Y: GLenum;
    readonly TEXTURE_CUBE_MAP_NEGATIVE_Z: GLenum;
    readonly TEXTURE_CUBE_MAP_POSITIVE_X: GLenum;
    readonly TEXTURE_CUBE_MAP_POSITIVE_Y: GLenum;
    readonly TEXTURE_CUBE_MAP_POSITIVE_Z: GLenum;
    readonly TEXTURE_MAG_FILTER: GLenum;
    readonly TEXTURE_MIN_FILTER: GLenum;
    readonly TEXTURE_WRAP_S: GLenum;
    readonly TEXTURE_WRAP_T: GLenum;
    readonly TRIANGLES: GLenum;
    readonly TRIANGLE_FAN: GLenum;
    readonly TRIANGLE_STRIP: GLenum;
    readonly UNPACK_ALIGNMENT: GLenum;
    readonly UNPACK_COLORSPACE_CONVERSION_WEBGL: GLenum;
    readonly UNPACK_FLIP_Y_WEBGL: GLenum;
    readonly UNPACK_PREMULTIPLY_ALPHA_WEBGL: GLenum;
    readonly UNSIGNED_BYTE: GLenum;
    readonly UNSIGNED_INT: GLenum;
    readonly UNSIGNED_SHORT: GLenum;
    readonly UNSIGNED_SHORT_4_4_4_4: GLenum;
    readonly UNSIGNED_SHORT_5_5_5_1: GLenum;
    readonly UNSIGNED_SHORT_5_6_5: GLenum;
    readonly VALIDATE_STATUS: GLenum;
    readonly VENDOR: GLenum;
    readonly VERSION: GLenum;
    readonly VERTEX_ATTRIB_ARRAY_BUFFER_BINDING: GLenum;
    readonly VERTEX_ATTRIB_ARRAY_ENABLED: GLenum;
    readonly VERTEX_ATTRIB_ARRAY_NORMALIZED: GLenum;
    readonly VERTEX_ATTRIB_ARRAY_POINTER: GLenum;
    readonly VERTEX_ATTRIB_ARRAY_SIZE: GLenum;
    readonly VERTEX_ATTRIB_ARRAY_STRIDE: GLenum;
    readonly VERTEX_ATTRIB_ARRAY_TYPE: GLenum;
    readonly VERTEX_SHADER: GLenum;
    readonly VIEWPORT: GLenum;
    readonly ZERO: GLenum;
};

interface WebGL2RenderingContextBase {
    beginQuery(target: GLenum, query: WebGLQuery): void;
    beginTransformFeedback(primitiveMode: GLenum): void;
    bindBufferBase(target: GLenum, index: GLuint, buffer: WebGLBuffer | null): void;
    bindBufferRange(target: GLenum, index: GLuint, buffer: WebGLBuffer | null, offset: GLintptr, size: GLsizeiptr): void;
    bindSampler(unit: GLuint, sampler: WebGLSampler | null): void;
    bindTransformFeedback(target: GLenum, tf: WebGLTransformFeedback | null): void;
    bindVertexArray(array: WebGLVertexArrayObject | null): void;
    blitFramebuffer(srcX0: GLint, srcY0: GLint, srcX1: GLint, srcY1: GLint, dstX0: GLint, dstY0: GLint, dstX1: GLint, dstY1: GLint, mask: GLbitfield, filter: GLenum): void;
    clearBufferfi(buffer: GLenum, drawbuffer: GLint, depth: GLfloat, stencil: GLint): void;
    clearBufferfv(buffer: GLenum, drawbuffer: GLint, values: Float32List, srcOffset?: GLuint): void;
    clearBufferiv(buffer: GLenum, drawbuffer: GLint, values: Int32List, srcOffset?: GLuint): void;
    clearBufferuiv(buffer: GLenum, drawbuffer: GLint, values: Uint32List, srcOffset?: GLuint): void;
    clientWaitSync(sync: WebGLSync, flags: GLbitfield, timeout: GLuint64): GLenum;
    compressedTexImage3D(target: GLenum, level: GLint, internalformat: GLenum, width: GLsizei, height: GLsizei, depth: GLsizei, border: GLint, imageSize: GLsizei, offset: GLintptr): void;
    compressedTexImage3D(target: GLenum, level: GLint, internalformat: GLenum, width: GLsizei, height: GLsizei, depth: GLsizei, border: GLint, srcData: ArrayBufferView, srcOffset?: GLuint, srcLengthOverride?: GLuint): void;
    compressedTexSubImage3D(target: GLenum, level: GLint, xoffset: GLint, yoffset: GLint, zoffset: GLint, width: GLsizei, height: GLsizei, depth: GLsizei, format: GLenum, imageSize: GLsizei, offset: GLintptr): void;
    compressedTexSubImage3D(target: GLenum, level: GLint, xoffset: GLint, yoffset: GLint, zoffset: GLint, width: GLsizei, height: GLsizei, depth: GLsizei, format: GLenum, srcData: ArrayBufferView, srcOffset?: GLuint, srcLengthOverride?: GLuint): void;
    copyBufferSubData(readTarget: GLenum, writeTarget: GLenum, readOffset: GLintptr, writeOffset: GLintptr, size: GLsizeiptr): void;
    copyTexSubImage3D(target: GLenum, level: GLint, xoffset: GLint, yoffset: GLint, zoffset: GLint, x: GLint, y: GLint, width: GLsizei, height: GLsizei): void;
    createQuery(): WebGLQuery | null;
    createSampler(): WebGLSampler | null;
    createTransformFeedback(): WebGLTransformFeedback | null;
    createVertexArray(): WebGLVertexArrayObject | null;
    deleteQuery(query: WebGLQuery | null): void;
    deleteSampler(sampler: WebGLSampler | null): void;
    deleteSync(sync: WebGLSync | null): void;
    deleteTransformFeedback(tf: WebGLTransformFeedback | null): void;
    deleteVertexArray(vertexArray: WebGLVertexArrayObject | null): void;
    drawArraysInstanced(mode: GLenum, first: GLint, count: GLsizei, instanceCount: GLsizei): void;
    drawBuffers(buffers: GLenum[]): void;
    drawElementsInstanced(mode: GLenum, count: GLsizei, type: GLenum, offset: GLintptr, instanceCount: GLsizei): void;
    drawRangeElements(mode: GLenum, start: GLuint, end: GLuint, count: GLsizei, type: GLenum, offset: GLintptr): void;
    endQuery(target: GLenum): void;
    endTransformFeedback(): void;
    fenceSync(condition: GLenum, flags: GLbitfield): WebGLSync | null;
    framebufferTextureLayer(target: GLenum, attachment: GLenum, texture: WebGLTexture | null, level: GLint, layer: GLint): void;
    getActiveUniformBlockName(program: WebGLProgram, uniformBlockIndex: GLuint): string | null;
    getActiveUniformBlockParameter(program: WebGLProgram, uniformBlockIndex: GLuint, pname: GLenum): any;
    getActiveUniforms(program: WebGLProgram, uniformIndices: GLuint[], pname: GLenum): any;
    getBufferSubData(target: GLenum, srcByteOffset: GLintptr, dstBuffer: ArrayBufferView, dstOffset?: GLuint, length?: GLuint): void;
    getFragDataLocation(program: WebGLProgram, name: string): GLint;
    getIndexedParameter(target: GLenum, index: GLuint): any;
    getInternalformatParameter(target: GLenum, internalformat: GLenum, pname: GLenum): any;
    getQuery(target: GLenum, pname: GLenum): WebGLQuery | null;
    getQueryParameter(query: WebGLQuery, pname: GLenum): any;
    getSamplerParameter(sampler: WebGLSampler, pname: GLenum): any;
    getSyncParameter(sync: WebGLSync, pname: GLenum): any;
    getTransformFeedbackVarying(program: WebGLProgram, index: GLuint): WebGLActiveInfo | null;
    getUniformBlockIndex(program: WebGLProgram, uniformBlockName: string): GLuint;
    getUniformIndices(program: WebGLProgram, uniformNames: string[]): GLuint[] | null;
    invalidateFramebuffer(target: GLenum, attachments: GLenum[]): void;
    invalidateSubFramebuffer(target: GLenum, attachments: GLenum[], x: GLint, y: GLint, width: GLsizei, height: GLsizei): void;
    isQuery(query: WebGLQuery | null): GLboolean;
    isSampler(sampler: WebGLSampler | null): GLboolean;
    isSync(sync: WebGLSync | null): GLboolean;
    isTransformFeedback(tf: WebGLTransformFeedback | null): GLboolean;
    isVertexArray(vertexArray: WebGLVertexArrayObject | null): GLboolean;
    pauseTransformFeedback(): void;
    readBuffer(src: GLenum): void;
    renderbufferStorageMultisample(target: GLenum, samples: GLsizei, internalformat: GLenum, width: GLsizei, height: GLsizei): void;
    resumeTransformFeedback(): void;
    samplerParameterf(sampler: WebGLSampler, pname: GLenum, param: GLfloat): void;
    samplerParameteri(sampler: WebGLSampler, pname: GLenum, param: GLint): void;
    texImage3D(target: GLenum, level: GLint, internalformat: GLint, width: GLsizei, height: GLsizei, depth: GLsizei, border: GLint, format: GLenum, type: GLenum, pboOffset: GLintptr): void;
    texImage3D(target: GLenum, level: GLint, internalformat: GLint, width: GLsizei, height: GLsizei, depth: GLsizei, border: GLint, format: GLenum, type: GLenum, source: TexImageSource): void;
    texImage3D(target: GLenum, level: GLint, internalformat: GLint, width: GLsizei, height: GLsizei, depth: GLsizei, border: GLint, format: GLenum, type: GLenum, srcData: ArrayBufferView | null): void;
    texImage3D(target: GLenum, level: GLint, internalformat: GLint, width: GLsizei, height: GLsizei, depth: GLsizei, border: GLint, format: GLenum, type: GLenum, srcData: ArrayBufferView, srcOffset: GLuint): void;
    texStorage2D(target: GLenum, levels: GLsizei, internalformat: GLenum, width: GLsizei, height: GLsizei): void;
    texStorage3D(target: GLenum, levels: GLsizei, internalformat: GLenum, width: GLsizei, height: GLsizei, depth: GLsizei): void;
    texSubImage3D(target: GLenum, level: GLint, xoffset: GLint, yoffset: GLint, zoffset: GLint, width: GLsizei, height: GLsizei, depth: GLsizei, format: GLenum, type: GLenum, pboOffset: GLintptr): void;
    texSubImage3D(target: GLenum, level: GLint, xoffset: GLint, yoffset: GLint, zoffset: GLint, width: GLsizei, height: GLsizei, depth: GLsizei, format: GLenum, type: GLenum, source: TexImageSource): void;
    texSubImage3D(target: GLenum, level: GLint, xoffset: GLint, yoffset: GLint, zoffset: GLint, width: GLsizei, height: GLsizei, depth: GLsizei, format: GLenum, type: GLenum, srcData: ArrayBufferView | null, srcOffset?: GLuint): void;
    transformFeedbackVaryings(program: WebGLProgram, varyings: string[], bufferMode: GLenum): void;
    uniform1ui(location: WebGLUniformLocation | null, v0: GLuint): void;
    uniform1uiv(location: WebGLUniformLocation | null, data: Uint32List, srcOffset?: GLuint, srcLength?: GLuint): void;
    uniform2ui(location: WebGLUniformLocation | null, v0: GLuint, v1: GLuint): void;
    uniform2uiv(location: WebGLUniformLocation | null, data: Uint32List, srcOffset?: GLuint, srcLength?: GLuint): void;
    uniform3ui(location: WebGLUniformLocation | null, v0: GLuint, v1: GLuint, v2: GLuint): void;
    uniform3uiv(location: WebGLUniformLocation | null, data: Uint32List, srcOffset?: GLuint, srcLength?: GLuint): void;
    uniform4ui(location: WebGLUniformLocation | null, v0: GLuint, v1: GLuint, v2: GLuint, v3: GLuint): void;
    uniform4uiv(location: WebGLUniformLocation | null, data: Uint32List, srcOffset?: GLuint, srcLength?: GLuint): void;
    uniformBlockBinding(program: WebGLProgram, uniformBlockIndex: GLuint, uniformBlockBinding: GLuint): void;
    uniformMatrix2x3fv(location: WebGLUniformLocation | null, transpose: GLboolean, data: Float32List, srcOffset?: GLuint, srcLength?: GLuint): void;
    uniformMatrix2x4fv(location: WebGLUniformLocation | null, transpose: GLboolean, data: Float32List, srcOffset?: GLuint, srcLength?: GLuint): void;
    uniformMatrix3x2fv(location: WebGLUniformLocation | null, transpose: GLboolean, data: Float32List, srcOffset?: GLuint, srcLength?: GLuint): void;
    uniformMatrix3x4fv(location: WebGLUniformLocation | null, transpose: GLboolean, data: Float32List, srcOffset?: GLuint, srcLength?: GLuint): void;
    uniformMatrix4x2fv(location: WebGLUniformLocation | null, transpose: GLboolean, data: Float32List, srcOffset?: GLuint, srcLength?: GLuint): void;
    uniformMatrix4x3fv(location: WebGLUniformLocation | null, transpose: GLboolean, data: Float32List, srcOffset?: GLuint, srcLength?: GLuint): void;
    vertexAttribDivisor(index: GLuint, divisor: GLuint): void;
    vertexAttribI4i(index: GLuint, x: GLint, y: GLint, z: GLint, w: GLint): void;
    vertexAttribI4iv(index: GLuint, values: Int32List): void;
    vertexAttribI4ui(index: GLuint, x: GLuint, y: GLuint, z: GLuint, w: GLuint): void;
    vertexAttribI4uiv(index: GLuint, values: Uint32List): void;
    vertexAttribIPointer(index: GLuint, size: GLint, type: GLenum, stride: GLsizei, offset: GLintptr): void;
    waitSync(sync: WebGLSync, flags: GLbitfield, timeout: GLint64): void;
    readonly ACTIVE_UNIFORM_BLOCKS: GLenum;
    readonly ALREADY_SIGNALED: GLenum;
    readonly ANY_SAMPLES_PASSED: GLenum;
    readonly ANY_SAMPLES_PASSED_CONSERVATIVE: GLenum;
    readonly COLOR: GLenum;
    readonly COLOR_ATTACHMENT1: GLenum;
    readonly COLOR_ATTACHMENT10: GLenum;
    readonly COLOR_ATTACHMENT11: GLenum;
    readonly COLOR_ATTACHMENT12: GLenum;
    readonly COLOR_ATTACHMENT13: GLenum;
    readonly COLOR_ATTACHMENT14: GLenum;
    readonly COLOR_ATTACHMENT15: GLenum;
    readonly COLOR_ATTACHMENT2: GLenum;
    readonly COLOR_ATTACHMENT3: GLenum;
    readonly COLOR_ATTACHMENT4: GLenum;
    readonly COLOR_ATTACHMENT5: GLenum;
    readonly COLOR_ATTACHMENT6: GLenum;
    readonly COLOR_ATTACHMENT7: GLenum;
    readonly COLOR_ATTACHMENT8: GLenum;
    readonly COLOR_ATTACHMENT9: GLenum;
    readonly COMPARE_REF_TO_TEXTURE: GLenum;
    readonly CONDITION_SATISFIED: GLenum;
    readonly COPY_READ_BUFFER: GLenum;
    readonly COPY_READ_BUFFER_BINDING: GLenum;
    readonly COPY_WRITE_BUFFER: GLenum;
    readonly COPY_WRITE_BUFFER_BINDING: GLenum;
    readonly CURRENT_QUERY: GLenum;
    readonly DEPTH: GLenum;
    readonly DEPTH24_STENCIL8: GLenum;
    readonly DEPTH32F_STENCIL8: GLenum;
    readonly DEPTH_COMPONENT24: GLenum;
    readonly DEPTH_COMPONENT32F: GLenum;
    readonly DRAW_BUFFER0: GLenum;
    readonly DRAW_BUFFER1: GLenum;
    readonly DRAW_BUFFER10: GLenum;
    readonly DRAW_BUFFER11: GLenum;
    readonly DRAW_BUFFER12: GLenum;
    readonly DRAW_BUFFER13: GLenum;
    readonly DRAW_BUFFER14: GLenum;
    readonly DRAW_BUFFER15: GLenum;
    readonly DRAW_BUFFER2: GLenum;
    readonly DRAW_BUFFER3: GLenum;
    readonly DRAW_BUFFER4: GLenum;
    readonly DRAW_BUFFER5: GLenum;
    readonly DRAW_BUFFER6: GLenum;
    readonly DRAW_BUFFER7: GLenum;
    readonly DRAW_BUFFER8: GLenum;
    readonly DRAW_BUFFER9: GLenum;
    readonly DRAW_FRAMEBUFFER: GLenum;
    readonly DRAW_FRAMEBUFFER_BINDING: GLenum;
    readonly DYNAMIC_COPY: GLenum;
    readonly DYNAMIC_READ: GLenum;
    readonly FLOAT_32_UNSIGNED_INT_24_8_REV: GLenum;
    readonly FLOAT_MAT2x3: GLenum;
    readonly FLOAT_MAT2x4: GLenum;
    readonly FLOAT_MAT3x2: GLenum;
    readonly FLOAT_MAT3x4: GLenum;
    readonly FLOAT_MAT4x2: GLenum;
    readonly FLOAT_MAT4x3: GLenum;
    readonly FRAGMENT_SHADER_DERIVATIVE_HINT: GLenum;
    readonly FRAMEBUFFER_ATTACHMENT_ALPHA_SIZE: GLenum;
    readonly FRAMEBUFFER_ATTACHMENT_BLUE_SIZE: GLenum;
    readonly FRAMEBUFFER_ATTACHMENT_COLOR_ENCODING: GLenum;
    readonly FRAMEBUFFER_ATTACHMENT_COMPONENT_TYPE: GLenum;
    readonly FRAMEBUFFER_ATTACHMENT_DEPTH_SIZE: GLenum;
    readonly FRAMEBUFFER_ATTACHMENT_GREEN_SIZE: GLenum;
    readonly FRAMEBUFFER_ATTACHMENT_RED_SIZE: GLenum;
    readonly FRAMEBUFFER_ATTACHMENT_STENCIL_SIZE: GLenum;
    readonly FRAMEBUFFER_ATTACHMENT_TEXTURE_LAYER: GLenum;
    readonly FRAMEBUFFER_DEFAULT: GLenum;
    readonly FRAMEBUFFER_INCOMPLETE_MULTISAMPLE: GLenum;
    readonly HALF_FLOAT: GLenum;
    readonly INTERLEAVED_ATTRIBS: GLenum;
    readonly INT_2_10_10_10_REV: GLenum;
    readonly INT_SAMPLER_2D: GLenum;
    readonly INT_SAMPLER_2D_ARRAY: GLenum;
    readonly INT_SAMPLER_3D: GLenum;
    readonly INT_SAMPLER_CUBE: GLenum;
    readonly INVALID_INDEX: GLenum;
    readonly MAX: GLenum;
    readonly MAX_3D_TEXTURE_SIZE: GLenum;
    readonly MAX_ARRAY_TEXTURE_LAYERS: GLenum;
    readonly MAX_CLIENT_WAIT_TIMEOUT_WEBGL: GLenum;
    readonly MAX_COLOR_ATTACHMENTS: GLenum;
    readonly MAX_COMBINED_FRAGMENT_UNIFORM_COMPONENTS: GLenum;
    readonly MAX_COMBINED_UNIFORM_BLOCKS: GLenum;
    readonly MAX_COMBINED_VERTEX_UNIFORM_COMPONENTS: GLenum;
    readonly MAX_DRAW_BUFFERS: GLenum;
    readonly MAX_ELEMENTS_INDICES: GLenum;
    readonly MAX_ELEMENTS_VERTICES: GLenum;
    readonly MAX_ELEMENT_INDEX: GLenum;
    readonly MAX_FRAGMENT_INPUT_COMPONENTS: GLenum;
    readonly MAX_FRAGMENT_UNIFORM_BLOCKS: GLenum;
    readonly MAX_FRAGMENT_UNIFORM_COMPONENTS: GLenum;
    readonly MAX_PROGRAM_TEXEL_OFFSET: GLenum;
    readonly MAX_SAMPLES: GLenum;
    readonly MAX_SERVER_WAIT_TIMEOUT: GLenum;
    readonly MAX_TEXTURE_LOD_BIAS: GLenum;
    readonly MAX_TRANSFORM_FEEDBACK_INTERLEAVED_COMPONENTS: GLenum;
    readonly MAX_TRANSFORM_FEEDBACK_SEPARATE_ATTRIBS: GLenum;
    readonly MAX_TRANSFORM_FEEDBACK_SEPARATE_COMPONENTS: GLenum;
    readonly MAX_UNIFORM_BLOCK_SIZE: GLenum;
    readonly MAX_UNIFORM_BUFFER_BINDINGS: GLenum;
    readonly MAX_VARYING_COMPONENTS: GLenum;
    readonly MAX_VERTEX_OUTPUT_COMPONENTS: GLenum;
    readonly MAX_VERTEX_UNIFORM_BLOCKS: GLenum;
    readonly MAX_VERTEX_UNIFORM_COMPONENTS: GLenum;
    readonly MIN: GLenum;
    readonly MIN_PROGRAM_TEXEL_OFFSET: GLenum;
    readonly OBJECT_TYPE: GLenum;
    readonly PACK_ROW_LENGTH: GLenum;
    readonly PACK_SKIP_PIXELS: GLenum;
    readonly PACK_SKIP_ROWS: GLenum;
    readonly PIXEL_PACK_BUFFER: GLenum;
    readonly PIXEL_PACK_BUFFER_BINDING: GLenum;
    readonly PIXEL_UNPACK_BUFFER: GLenum;
    readonly PIXEL_UNPACK_BUFFER_BINDING: GLenum;
    readonly QUERY_RESULT: GLenum;
    readonly QUERY_RESULT_AVAILABLE: GLenum;
    readonly R11F_G11F_B10F: GLenum;
    readonly R16F: GLenum;
    readonly R16I: GLenum;
    readonly R16UI: GLenum;
    readonly R32F: GLenum;
    readonly R32I: GLenum;
    readonly R32UI: GLenum;
    readonly R8: GLenum;
    readonly R8I: GLenum;
    readonly R8UI: GLenum;
    readonly R8_SNORM: GLenum;
    readonly RASTERIZER_DISCARD: GLenum;
    readonly READ_BUFFER: GLenum;
    readonly READ_FRAMEBUFFER: GLenum;
    readonly READ_FRAMEBUFFER_BINDING: GLenum;
    readonly RED: GLenum;
    readonly RED_INTEGER: GLenum;
    readonly RENDERBUFFER_SAMPLES: GLenum;
    readonly RG: GLenum;
    readonly RG16F: GLenum;
    readonly RG16I: GLenum;
    readonly RG16UI: GLenum;
    readonly RG32F: GLenum;
    readonly RG32I: GLenum;
    readonly RG32UI: GLenum;
    readonly RG8: GLenum;
    readonly RG8I: GLenum;
    readonly RG8UI: GLenum;
    readonly RG8_SNORM: GLenum;
    readonly RGB10_A2: GLenum;
    readonly RGB10_A2UI: GLenum;
    readonly RGB16F: GLenum;
    readonly RGB16I: GLenum;
    readonly RGB16UI: GLenum;
    readonly RGB32F: GLenum;
    readonly RGB32I: GLenum;
    readonly RGB32UI: GLenum;
    readonly RGB8: GLenum;
    readonly RGB8I: GLenum;
    readonly RGB8UI: GLenum;
    readonly RGB8_SNORM: GLenum;
    readonly RGB9_E5: GLenum;
    readonly RGBA16F: GLenum;
    readonly RGBA16I: GLenum;
    readonly RGBA16UI: GLenum;
    readonly RGBA32F: GLenum;
    readonly RGBA32I: GLenum;
    readonly RGBA32UI: GLenum;
    readonly RGBA8: GLenum;
    readonly RGBA8I: GLenum;
    readonly RGBA8UI: GLenum;
    readonly RGBA8_SNORM: GLenum;
    readonly RGBA_INTEGER: GLenum;
    readonly RGB_INTEGER: GLenum;
    readonly RG_INTEGER: GLenum;
    readonly SAMPLER_2D_ARRAY: GLenum;
    readonly SAMPLER_2D_ARRAY_SHADOW: GLenum;
    readonly SAMPLER_2D_SHADOW: GLenum;
    readonly SAMPLER_3D: GLenum;
    readonly SAMPLER_BINDING: GLenum;
    readonly SAMPLER_CUBE_SHADOW: GLenum;
    readonly SEPARATE_ATTRIBS: GLenum;
    readonly SIGNALED: GLenum;
    readonly SIGNED_NORMALIZED: GLenum;
    readonly SRGB: GLenum;
    readonly SRGB8: GLenum;
    readonly SRGB8_ALPHA8: GLenum;
    readonly STATIC_COPY: GLenum;
    readonly STATIC_READ: GLenum;
    readonly STENCIL: GLenum;
    readonly STREAM_COPY: GLenum;
    readonly STREAM_READ: GLenum;
    readonly SYNC_CONDITION: GLenum;
    readonly SYNC_FENCE: GLenum;
    readonly SYNC_FLAGS: GLenum;
    readonly SYNC_FLUSH_COMMANDS_BIT: GLenum;
    readonly SYNC_GPU_COMMANDS_COMPLETE: GLenum;
    readonly SYNC_STATUS: GLenum;
    readonly TEXTURE_2D_ARRAY: GLenum;
    readonly TEXTURE_3D: GLenum;
    readonly TEXTURE_BASE_LEVEL: GLenum;
    readonly TEXTURE_BINDING_2D_ARRAY: GLenum;
    readonly TEXTURE_BINDING_3D: GLenum;
    readonly TEXTURE_COMPARE_FUNC: GLenum;
    readonly TEXTURE_COMPARE_MODE: GLenum;
    readonly TEXTURE_IMMUTABLE_FORMAT: GLenum;
    readonly TEXTURE_IMMUTABLE_LEVELS: GLenum;
    readonly TEXTURE_MAX_LEVEL: GLenum;
    readonly TEXTURE_MAX_LOD: GLenum;
    readonly TEXTURE_MIN_LOD: GLenum;
    readonly TEXTURE_WRAP_R: GLenum;
    readonly TIMEOUT_EXPIRED: GLenum;
    readonly TIMEOUT_IGNORED: GLint64;
    readonly TRANSFORM_FEEDBACK: GLenum;
    readonly TRANSFORM_FEEDBACK_ACTIVE: GLenum;
    readonly TRANSFORM_FEEDBACK_BINDING: GLenum;
    readonly TRANSFORM_FEEDBACK_BUFFER: GLenum;
    readonly TRANSFORM_FEEDBACK_BUFFER_BINDING: GLenum;
    readonly TRANSFORM_FEEDBACK_BUFFER_MODE: GLenum;
    readonly TRANSFORM_FEEDBACK_BUFFER_SIZE: GLenum;
    readonly TRANSFORM_FEEDBACK_BUFFER_START: GLenum;
    readonly TRANSFORM_FEEDBACK_PAUSED: GLenum;
    readonly TRANSFORM_FEEDBACK_PRIMITIVES_WRITTEN: GLenum;
    readonly TRANSFORM_FEEDBACK_VARYINGS: GLenum;
    readonly UNIFORM_ARRAY_STRIDE: GLenum;
    readonly UNIFORM_BLOCK_ACTIVE_UNIFORMS: GLenum;
    readonly UNIFORM_BLOCK_ACTIVE_UNIFORM_INDICES: GLenum;
    readonly UNIFORM_BLOCK_BINDING: GLenum;
    readonly UNIFORM_BLOCK_DATA_SIZE: GLenum;
    readonly UNIFORM_BLOCK_INDEX: GLenum;
    readonly UNIFORM_BLOCK_REFERENCED_BY_FRAGMENT_SHADER: GLenum;
    readonly UNIFORM_BLOCK_REFERENCED_BY_VERTEX_SHADER: GLenum;
    readonly UNIFORM_BUFFER: GLenum;
    readonly UNIFORM_BUFFER_BINDING: GLenum;
    readonly UNIFORM_BUFFER_OFFSET_ALIGNMENT: GLenum;
    readonly UNIFORM_BUFFER_SIZE: GLenum;
    readonly UNIFORM_BUFFER_START: GLenum;
    readonly UNIFORM_IS_ROW_MAJOR: GLenum;
    readonly UNIFORM_MATRIX_STRIDE: GLenum;
    readonly UNIFORM_OFFSET: GLenum;
    readonly UNIFORM_SIZE: GLenum;
    readonly UNIFORM_TYPE: GLenum;
    readonly UNPACK_IMAGE_HEIGHT: GLenum;
    readonly UNPACK_ROW_LENGTH: GLenum;
    readonly UNPACK_SKIP_IMAGES: GLenum;
    readonly UNPACK_SKIP_PIXELS: GLenum;
    readonly UNPACK_SKIP_ROWS: GLenum;
    readonly UNSIGNALED: GLenum;
    readonly UNSIGNED_INT_10F_11F_11F_REV: GLenum;
    readonly UNSIGNED_INT_24_8: GLenum;
    readonly UNSIGNED_INT_2_10_10_10_REV: GLenum;
    readonly UNSIGNED_INT_5_9_9_9_REV: GLenum;
    readonly UNSIGNED_INT_SAMPLER_2D: GLenum;
    readonly UNSIGNED_INT_SAMPLER_2D_ARRAY: GLenum;
    readonly UNSIGNED_INT_SAMPLER_3D: GLenum;
    readonly UNSIGNED_INT_SAMPLER_CUBE: GLenum;
    readonly UNSIGNED_INT_VEC2: GLenum;
    readonly UNSIGNED_INT_VEC3: GLenum;
    readonly UNSIGNED_INT_VEC4: GLenum;
    readonly UNSIGNED_NORMALIZED: GLenum;
    readonly VERTEX_ARRAY_BINDING: GLenum;
    readonly VERTEX_ATTRIB_ARRAY_DIVISOR: GLenum;
    readonly VERTEX_ATTRIB_ARRAY_INTEGER: GLenum;
    readonly WAIT_FAILED: GLenum;
}

interface WebGL2RenderingContextOverloads {
    bufferData(target: GLenum, size: GLsizeiptr, usage: GLenum): void;
    bufferData(target: GLenum, srcData: BufferSource | null, usage: GLenum): void;
    bufferData(target: GLenum, srcData: ArrayBufferView, usage: GLenum, srcOffset: GLuint, length?: GLuint): void;
    bufferSubData(target: GLenum, dstByteOffset: GLintptr, srcData: BufferSource): void;
    bufferSubData(target: GLenum, dstByteOffset: GLintptr, srcData: ArrayBufferView, srcOffset: GLuint, length?: GLuint): void;
    compressedTexImage2D(target: GLenum, level: GLint, internalformat: GLenum, width: GLsizei, height: GLsizei, border: GLint, imageSize: GLsizei, offset: GLintptr): void;
    compressedTexImage2D(target: GLenum, level: GLint, internalformat: GLenum, width: GLsizei, height: GLsizei, border: GLint, srcData: ArrayBufferView, srcOffset?: GLuint, srcLengthOverride?: GLuint): void;
    compressedTexSubImage2D(target: GLenum, level: GLint, xoffset: GLint, yoffset: GLint, width: GLsizei, height: GLsizei, format: GLenum, imageSize: GLsizei, offset: GLintptr): void;
    compressedTexSubImage2D(target: GLenum, level: GLint, xoffset: GLint, yoffset: GLint, width: GLsizei, height: GLsizei, format: GLenum, srcData: ArrayBufferView, srcOffset?: GLuint, srcLengthOverride?: GLuint): void;
    readPixels(x: GLint, y: GLint, width: GLsizei, height: GLsizei, format: GLenum, type: GLenum, dstData: ArrayBufferView | null): void;
    readPixels(x: GLint, y: GLint, width: GLsizei, height: GLsizei, format: GLenum, type: GLenum, offset: GLintptr): void;
    readPixels(x: GLint, y: GLint, width: GLsizei, height: GLsizei, format: GLenum, type: GLenum, dstData: ArrayBufferView, dstOffset: GLuint): void;
    texImage2D(target: GLenum, level: GLint, internalformat: GLint, width: GLsizei, height: GLsizei, border: GLint, format: GLenum, type: GLenum, pixels: ArrayBufferView | null): void;
    texImage2D(target: GLenum, level: GLint, internalformat: GLint, format: GLenum, type: GLenum, source: TexImageSource): void;
    texImage2D(target: GLenum, level: GLint, internalformat: GLint, width: GLsizei, height: GLsizei, border: GLint, format: GLenum, type: GLenum, pboOffset: GLintptr): void;
    texImage2D(target: GLenum, level: GLint, internalformat: GLint, width: GLsizei, height: GLsizei, border: GLint, format: GLenum, type: GLenum, source: TexImageSource): void;
    texImage2D(target: GLenum, level: GLint, internalformat: GLint, width: GLsizei, height: GLsizei, border: GLint, format: GLenum, type: GLenum, srcData: ArrayBufferView, srcOffset: GLuint): void;
    texSubImage2D(target: GLenum, level: GLint, xoffset: GLint, yoffset: GLint, width: GLsizei, height: GLsizei, format: GLenum, type: GLenum, pixels: ArrayBufferView | null): void;
    texSubImage2D(target: GLenum, level: GLint, xoffset: GLint, yoffset: GLint, format: GLenum, type: GLenum, source: TexImageSource): void;
    texSubImage2D(target: GLenum, level: GLint, xoffset: GLint, yoffset: GLint, width: GLsizei, height: GLsizei, format: GLenum, type: GLenum, pboOffset: GLintptr): void;
    texSubImage2D(target: GLenum, level: GLint, xoffset: GLint, yoffset: GLint, width: GLsizei, height: GLsizei, format: GLenum, type: GLenum, source: TexImageSource): void;
    texSubImage2D(target: GLenum, level: GLint, xoffset: GLint, yoffset: GLint, width: GLsizei, height: GLsizei, format: GLenum, type: GLenum, srcData: ArrayBufferView, srcOffset: GLuint): void;
    uniform1fv(location: WebGLUniformLocation | null, data: Float32List, srcOffset?: GLuint, srcLength?: GLuint): void;
    uniform1iv(location: WebGLUniformLocation | null, data: Int32List, srcOffset?: GLuint, srcLength?: GLuint): void;
    uniform2fv(location: WebGLUniformLocation | null, data: Float32List, srcOffset?: GLuint, srcLength?: GLuint): void;
    uniform2iv(location: WebGLUniformLocation | null, data: Int32List, srcOffset?: GLuint, srcLength?: GLuint): void;
    uniform3fv(location: WebGLUniformLocation | null, data: Float32List, srcOffset?: GLuint, srcLength?: GLuint): void;
    uniform3iv(location: WebGLUniformLocation | null, data: Int32List, srcOffset?: GLuint, srcLength?: GLuint): void;
    uniform4fv(location: WebGLUniformLocation | null, data: Float32List, srcOffset?: GLuint, srcLength?: GLuint): void;
    uniform4iv(location: WebGLUniformLocation | null, data: Int32List, srcOffset?: GLuint, srcLength?: GLuint): void;
    uniformMatrix2fv(location: WebGLUniformLocation | null, transpose: GLboolean, data: Float32List, srcOffset?: GLuint, srcLength?: GLuint): void;
    uniformMatrix3fv(location: WebGLUniformLocation | null, transpose: GLboolean, data: Float32List, srcOffset?: GLuint, srcLength?: GLuint): void;
    uniformMatrix4fv(location: WebGLUniformLocation | null, transpose: GLboolean, data: Float32List, srcOffset?: GLuint, srcLength?: GLuint): void;
}

/** Part of the WebGL API and represents the information returned by calling the WebGLRenderingContext.getActiveAttrib() and WebGLRenderingContext.getActiveUniform() methods. */
interface WebGLActiveInfo {
    readonly name: string;
    readonly size: GLint;
    readonly type: GLenum;
}

declare var WebGLActiveInfo: {
    prototype: WebGLActiveInfo;
    new(): WebGLActiveInfo;
};

/** Part of the WebGL API and represents an opaque buffer object storing data such as vertices or colors. */
interface WebGLBuffer {
}

declare var WebGLBuffer: {
    prototype: WebGLBuffer;
    new(): WebGLBuffer;
};

/** The WebContextEvent interface is part of the WebGL API and is an interface for an event that is generated in response to a status change to the WebGL rendering context. */
interface WebGLContextEvent extends Event {
    readonly statusMessage: string;
}

declare var WebGLContextEvent: {
    prototype: WebGLContextEvent;
    new(type: string, eventInit?: WebGLContextEventInit): WebGLContextEvent;
};

/** Part of the WebGL API and represents a collection of buffers that serve as a rendering destination. */
interface WebGLFramebuffer {
}

declare var WebGLFramebuffer: {
    prototype: WebGLFramebuffer;
    new(): WebGLFramebuffer;
};

/** The WebGLProgram is part of the WebGL API and is a combination of two compiled WebGLShaders consisting of a vertex shader and a fragment shader (both written in GLSL). */
interface WebGLProgram {
}

declare var WebGLProgram: {
    prototype: WebGLProgram;
    new(): WebGLProgram;
};

interface WebGLQuery {
}

declare var WebGLQuery: {
    prototype: WebGLQuery;
    new(): WebGLQuery;
};

/** Part of the WebGL API and represents a buffer that can contain an image, or can be source or target of an rendering operation. */
interface WebGLRenderbuffer {
}

declare var WebGLRenderbuffer: {
    prototype: WebGLRenderbuffer;
    new(): WebGLRenderbuffer;
};

/** Provides an interface to the OpenGL ES 2.0 graphics rendering context for the drawing surface of an HTML <canvas> element. */
interface WebGLRenderingContext extends WebGLRenderingContextBase, WebGLRenderingContextOverloads {
}

declare var WebGLRenderingContext: {
    prototype: WebGLRenderingContext;
    new(): WebGLRenderingContext;
    readonly ACTIVE_ATTRIBUTES: GLenum;
    readonly ACTIVE_TEXTURE: GLenum;
    readonly ACTIVE_UNIFORMS: GLenum;
    readonly ALIASED_LINE_WIDTH_RANGE: GLenum;
    readonly ALIASED_POINT_SIZE_RANGE: GLenum;
    readonly ALPHA: GLenum;
    readonly ALPHA_BITS: GLenum;
    readonly ALWAYS: GLenum;
    readonly ARRAY_BUFFER: GLenum;
    readonly ARRAY_BUFFER_BINDING: GLenum;
    readonly ATTACHED_SHADERS: GLenum;
    readonly BACK: GLenum;
    readonly BLEND: GLenum;
    readonly BLEND_COLOR: GLenum;
    readonly BLEND_DST_ALPHA: GLenum;
    readonly BLEND_DST_RGB: GLenum;
    readonly BLEND_EQUATION: GLenum;
    readonly BLEND_EQUATION_ALPHA: GLenum;
    readonly BLEND_EQUATION_RGB: GLenum;
    readonly BLEND_SRC_ALPHA: GLenum;
    readonly BLEND_SRC_RGB: GLenum;
    readonly BLUE_BITS: GLenum;
    readonly BOOL: GLenum;
    readonly BOOL_VEC2: GLenum;
    readonly BOOL_VEC3: GLenum;
    readonly BOOL_VEC4: GLenum;
    readonly BROWSER_DEFAULT_WEBGL: GLenum;
    readonly BUFFER_SIZE: GLenum;
    readonly BUFFER_USAGE: GLenum;
    readonly BYTE: GLenum;
    readonly CCW: GLenum;
    readonly CLAMP_TO_EDGE: GLenum;
    readonly COLOR_ATTACHMENT0: GLenum;
    readonly COLOR_BUFFER_BIT: GLenum;
    readonly COLOR_CLEAR_VALUE: GLenum;
    readonly COLOR_WRITEMASK: GLenum;
    readonly COMPILE_STATUS: GLenum;
    readonly COMPRESSED_TEXTURE_FORMATS: GLenum;
    readonly CONSTANT_ALPHA: GLenum;
    readonly CONSTANT_COLOR: GLenum;
    readonly CONTEXT_LOST_WEBGL: GLenum;
    readonly CULL_FACE: GLenum;
    readonly CULL_FACE_MODE: GLenum;
    readonly CURRENT_PROGRAM: GLenum;
    readonly CURRENT_VERTEX_ATTRIB: GLenum;
    readonly CW: GLenum;
    readonly DECR: GLenum;
    readonly DECR_WRAP: GLenum;
    readonly DELETE_STATUS: GLenum;
    readonly DEPTH_ATTACHMENT: GLenum;
    readonly DEPTH_BITS: GLenum;
    readonly DEPTH_BUFFER_BIT: GLenum;
    readonly DEPTH_CLEAR_VALUE: GLenum;
    readonly DEPTH_COMPONENT: GLenum;
    readonly DEPTH_COMPONENT16: GLenum;
    readonly DEPTH_FUNC: GLenum;
    readonly DEPTH_RANGE: GLenum;
    readonly DEPTH_STENCIL: GLenum;
    readonly DEPTH_STENCIL_ATTACHMENT: GLenum;
    readonly DEPTH_TEST: GLenum;
    readonly DEPTH_WRITEMASK: GLenum;
    readonly DITHER: GLenum;
    readonly DONT_CARE: GLenum;
    readonly DST_ALPHA: GLenum;
    readonly DST_COLOR: GLenum;
    readonly DYNAMIC_DRAW: GLenum;
    readonly ELEMENT_ARRAY_BUFFER: GLenum;
    readonly ELEMENT_ARRAY_BUFFER_BINDING: GLenum;
    readonly EQUAL: GLenum;
    readonly FASTEST: GLenum;
    readonly FLOAT: GLenum;
    readonly FLOAT_MAT2: GLenum;
    readonly FLOAT_MAT3: GLenum;
    readonly FLOAT_MAT4: GLenum;
    readonly FLOAT_VEC2: GLenum;
    readonly FLOAT_VEC3: GLenum;
    readonly FLOAT_VEC4: GLenum;
    readonly FRAGMENT_SHADER: GLenum;
    readonly FRAMEBUFFER: GLenum;
    readonly FRAMEBUFFER_ATTACHMENT_OBJECT_NAME: GLenum;
    readonly FRAMEBUFFER_ATTACHMENT_OBJECT_TYPE: GLenum;
    readonly FRAMEBUFFER_ATTACHMENT_TEXTURE_CUBE_MAP_FACE: GLenum;
    readonly FRAMEBUFFER_ATTACHMENT_TEXTURE_LEVEL: GLenum;
    readonly FRAMEBUFFER_BINDING: GLenum;
    readonly FRAMEBUFFER_COMPLETE: GLenum;
    readonly FRAMEBUFFER_INCOMPLETE_ATTACHMENT: GLenum;
    readonly FRAMEBUFFER_INCOMPLETE_DIMENSIONS: GLenum;
    readonly FRAMEBUFFER_INCOMPLETE_MISSING_ATTACHMENT: GLenum;
    readonly FRAMEBUFFER_UNSUPPORTED: GLenum;
    readonly FRONT: GLenum;
    readonly FRONT_AND_BACK: GLenum;
    readonly FRONT_FACE: GLenum;
    readonly FUNC_ADD: GLenum;
    readonly FUNC_REVERSE_SUBTRACT: GLenum;
    readonly FUNC_SUBTRACT: GLenum;
    readonly GENERATE_MIPMAP_HINT: GLenum;
    readonly GEQUAL: GLenum;
    readonly GREATER: GLenum;
    readonly GREEN_BITS: GLenum;
    readonly HIGH_FLOAT: GLenum;
    readonly HIGH_INT: GLenum;
    readonly IMPLEMENTATION_COLOR_READ_FORMAT: GLenum;
    readonly IMPLEMENTATION_COLOR_READ_TYPE: GLenum;
    readonly INCR: GLenum;
    readonly INCR_WRAP: GLenum;
    readonly INT: GLenum;
    readonly INT_VEC2: GLenum;
    readonly INT_VEC3: GLenum;
    readonly INT_VEC4: GLenum;
    readonly INVALID_ENUM: GLenum;
    readonly INVALID_FRAMEBUFFER_OPERATION: GLenum;
    readonly INVALID_OPERATION: GLenum;
    readonly INVALID_VALUE: GLenum;
    readonly INVERT: GLenum;
    readonly KEEP: GLenum;
    readonly LEQUAL: GLenum;
    readonly LESS: GLenum;
    readonly LINEAR: GLenum;
    readonly LINEAR_MIPMAP_LINEAR: GLenum;
    readonly LINEAR_MIPMAP_NEAREST: GLenum;
    readonly LINES: GLenum;
    readonly LINE_LOOP: GLenum;
    readonly LINE_STRIP: GLenum;
    readonly LINE_WIDTH: GLenum;
    readonly LINK_STATUS: GLenum;
    readonly LOW_FLOAT: GLenum;
    readonly LOW_INT: GLenum;
    readonly LUMINANCE: GLenum;
    readonly LUMINANCE_ALPHA: GLenum;
    readonly MAX_COMBINED_TEXTURE_IMAGE_UNITS: GLenum;
    readonly MAX_CUBE_MAP_TEXTURE_SIZE: GLenum;
    readonly MAX_FRAGMENT_UNIFORM_VECTORS: GLenum;
    readonly MAX_RENDERBUFFER_SIZE: GLenum;
    readonly MAX_TEXTURE_IMAGE_UNITS: GLenum;
    readonly MAX_TEXTURE_SIZE: GLenum;
    readonly MAX_VARYING_VECTORS: GLenum;
    readonly MAX_VERTEX_ATTRIBS: GLenum;
    readonly MAX_VERTEX_TEXTURE_IMAGE_UNITS: GLenum;
    readonly MAX_VERTEX_UNIFORM_VECTORS: GLenum;
    readonly MAX_VIEWPORT_DIMS: GLenum;
    readonly MEDIUM_FLOAT: GLenum;
    readonly MEDIUM_INT: GLenum;
    readonly MIRRORED_REPEAT: GLenum;
    readonly NEAREST: GLenum;
    readonly NEAREST_MIPMAP_LINEAR: GLenum;
    readonly NEAREST_MIPMAP_NEAREST: GLenum;
    readonly NEVER: GLenum;
    readonly NICEST: GLenum;
    readonly NONE: GLenum;
    readonly NOTEQUAL: GLenum;
    readonly NO_ERROR: GLenum;
    readonly ONE: GLenum;
    readonly ONE_MINUS_CONSTANT_ALPHA: GLenum;
    readonly ONE_MINUS_CONSTANT_COLOR: GLenum;
    readonly ONE_MINUS_DST_ALPHA: GLenum;
    readonly ONE_MINUS_DST_COLOR: GLenum;
    readonly ONE_MINUS_SRC_ALPHA: GLenum;
    readonly ONE_MINUS_SRC_COLOR: GLenum;
    readonly OUT_OF_MEMORY: GLenum;
    readonly PACK_ALIGNMENT: GLenum;
    readonly POINTS: GLenum;
    readonly POLYGON_OFFSET_FACTOR: GLenum;
    readonly POLYGON_OFFSET_FILL: GLenum;
    readonly POLYGON_OFFSET_UNITS: GLenum;
    readonly RED_BITS: GLenum;
    readonly RENDERBUFFER: GLenum;
    readonly RENDERBUFFER_ALPHA_SIZE: GLenum;
    readonly RENDERBUFFER_BINDING: GLenum;
    readonly RENDERBUFFER_BLUE_SIZE: GLenum;
    readonly RENDERBUFFER_DEPTH_SIZE: GLenum;
    readonly RENDERBUFFER_GREEN_SIZE: GLenum;
    readonly RENDERBUFFER_HEIGHT: GLenum;
    readonly RENDERBUFFER_INTERNAL_FORMAT: GLenum;
    readonly RENDERBUFFER_RED_SIZE: GLenum;
    readonly RENDERBUFFER_STENCIL_SIZE: GLenum;
    readonly RENDERBUFFER_WIDTH: GLenum;
    readonly RENDERER: GLenum;
    readonly REPEAT: GLenum;
    readonly REPLACE: GLenum;
    readonly RGB: GLenum;
    readonly RGB565: GLenum;
    readonly RGB5_A1: GLenum;
    readonly RGBA: GLenum;
    readonly RGBA4: GLenum;
    readonly SAMPLER_2D: GLenum;
    readonly SAMPLER_CUBE: GLenum;
    readonly SAMPLES: GLenum;
    readonly SAMPLE_ALPHA_TO_COVERAGE: GLenum;
    readonly SAMPLE_BUFFERS: GLenum;
    readonly SAMPLE_COVERAGE: GLenum;
    readonly SAMPLE_COVERAGE_INVERT: GLenum;
    readonly SAMPLE_COVERAGE_VALUE: GLenum;
    readonly SCISSOR_BOX: GLenum;
    readonly SCISSOR_TEST: GLenum;
    readonly SHADER_TYPE: GLenum;
    readonly SHADING_LANGUAGE_VERSION: GLenum;
    readonly SHORT: GLenum;
    readonly SRC_ALPHA: GLenum;
    readonly SRC_ALPHA_SATURATE: GLenum;
    readonly SRC_COLOR: GLenum;
    readonly STATIC_DRAW: GLenum;
    readonly STENCIL_ATTACHMENT: GLenum;
    readonly STENCIL_BACK_FAIL: GLenum;
    readonly STENCIL_BACK_FUNC: GLenum;
    readonly STENCIL_BACK_PASS_DEPTH_FAIL: GLenum;
    readonly STENCIL_BACK_PASS_DEPTH_PASS: GLenum;
    readonly STENCIL_BACK_REF: GLenum;
    readonly STENCIL_BACK_VALUE_MASK: GLenum;
    readonly STENCIL_BACK_WRITEMASK: GLenum;
    readonly STENCIL_BITS: GLenum;
    readonly STENCIL_BUFFER_BIT: GLenum;
    readonly STENCIL_CLEAR_VALUE: GLenum;
    readonly STENCIL_FAIL: GLenum;
    readonly STENCIL_FUNC: GLenum;
    readonly STENCIL_INDEX8: GLenum;
    readonly STENCIL_PASS_DEPTH_FAIL: GLenum;
    readonly STENCIL_PASS_DEPTH_PASS: GLenum;
    readonly STENCIL_REF: GLenum;
    readonly STENCIL_TEST: GLenum;
    readonly STENCIL_VALUE_MASK: GLenum;
    readonly STENCIL_WRITEMASK: GLenum;
    readonly STREAM_DRAW: GLenum;
    readonly SUBPIXEL_BITS: GLenum;
    readonly TEXTURE: GLenum;
    readonly TEXTURE0: GLenum;
    readonly TEXTURE1: GLenum;
    readonly TEXTURE10: GLenum;
    readonly TEXTURE11: GLenum;
    readonly TEXTURE12: GLenum;
    readonly TEXTURE13: GLenum;
    readonly TEXTURE14: GLenum;
    readonly TEXTURE15: GLenum;
    readonly TEXTURE16: GLenum;
    readonly TEXTURE17: GLenum;
    readonly TEXTURE18: GLenum;
    readonly TEXTURE19: GLenum;
    readonly TEXTURE2: GLenum;
    readonly TEXTURE20: GLenum;
    readonly TEXTURE21: GLenum;
    readonly TEXTURE22: GLenum;
    readonly TEXTURE23: GLenum;
    readonly TEXTURE24: GLenum;
    readonly TEXTURE25: GLenum;
    readonly TEXTURE26: GLenum;
    readonly TEXTURE27: GLenum;
    readonly TEXTURE28: GLenum;
    readonly TEXTURE29: GLenum;
    readonly TEXTURE3: GLenum;
    readonly TEXTURE30: GLenum;
    readonly TEXTURE31: GLenum;
    readonly TEXTURE4: GLenum;
    readonly TEXTURE5: GLenum;
    readonly TEXTURE6: GLenum;
    readonly TEXTURE7: GLenum;
    readonly TEXTURE8: GLenum;
    readonly TEXTURE9: GLenum;
    readonly TEXTURE_2D: GLenum;
    readonly TEXTURE_BINDING_2D: GLenum;
    readonly TEXTURE_BINDING_CUBE_MAP: GLenum;
    readonly TEXTURE_CUBE_MAP: GLenum;
    readonly TEXTURE_CUBE_MAP_NEGATIVE_X: GLenum;
    readonly TEXTURE_CUBE_MAP_NEGATIVE_Y: GLenum;
    readonly TEXTURE_CUBE_MAP_NEGATIVE_Z: GLenum;
    readonly TEXTURE_CUBE_MAP_POSITIVE_X: GLenum;
    readonly TEXTURE_CUBE_MAP_POSITIVE_Y: GLenum;
    readonly TEXTURE_CUBE_MAP_POSITIVE_Z: GLenum;
    readonly TEXTURE_MAG_FILTER: GLenum;
    readonly TEXTURE_MIN_FILTER: GLenum;
    readonly TEXTURE_WRAP_S: GLenum;
    readonly TEXTURE_WRAP_T: GLenum;
    readonly TRIANGLES: GLenum;
    readonly TRIANGLE_FAN: GLenum;
    readonly TRIANGLE_STRIP: GLenum;
    readonly UNPACK_ALIGNMENT: GLenum;
    readonly UNPACK_COLORSPACE_CONVERSION_WEBGL: GLenum;
    readonly UNPACK_FLIP_Y_WEBGL: GLenum;
    readonly UNPACK_PREMULTIPLY_ALPHA_WEBGL: GLenum;
    readonly UNSIGNED_BYTE: GLenum;
    readonly UNSIGNED_INT: GLenum;
    readonly UNSIGNED_SHORT: GLenum;
    readonly UNSIGNED_SHORT_4_4_4_4: GLenum;
    readonly UNSIGNED_SHORT_5_5_5_1: GLenum;
    readonly UNSIGNED_SHORT_5_6_5: GLenum;
    readonly VALIDATE_STATUS: GLenum;
    readonly VENDOR: GLenum;
    readonly VERSION: GLenum;
    readonly VERTEX_ATTRIB_ARRAY_BUFFER_BINDING: GLenum;
    readonly VERTEX_ATTRIB_ARRAY_ENABLED: GLenum;
    readonly VERTEX_ATTRIB_ARRAY_NORMALIZED: GLenum;
    readonly VERTEX_ATTRIB_ARRAY_POINTER: GLenum;
    readonly VERTEX_ATTRIB_ARRAY_SIZE: GLenum;
    readonly VERTEX_ATTRIB_ARRAY_STRIDE: GLenum;
    readonly VERTEX_ATTRIB_ARRAY_TYPE: GLenum;
    readonly VERTEX_SHADER: GLenum;
    readonly VIEWPORT: GLenum;
    readonly ZERO: GLenum;
};

interface WebGLRenderingContextBase {
    readonly drawingBufferHeight: GLsizei;
    readonly drawingBufferWidth: GLsizei;
    activeTexture(texture: GLenum): void;
    attachShader(program: WebGLProgram, shader: WebGLShader): void;
    bindAttribLocation(program: WebGLProgram, index: GLuint, name: string): void;
    bindBuffer(target: GLenum, buffer: WebGLBuffer | null): void;
    bindFramebuffer(target: GLenum, framebuffer: WebGLFramebuffer | null): void;
    bindRenderbuffer(target: GLenum, renderbuffer: WebGLRenderbuffer | null): void;
    bindTexture(target: GLenum, texture: WebGLTexture | null): void;
    blendColor(red: GLclampf, green: GLclampf, blue: GLclampf, alpha: GLclampf): void;
    blendEquation(mode: GLenum): void;
    blendEquationSeparate(modeRGB: GLenum, modeAlpha: GLenum): void;
    blendFunc(sfactor: GLenum, dfactor: GLenum): void;
    blendFuncSeparate(srcRGB: GLenum, dstRGB: GLenum, srcAlpha: GLenum, dstAlpha: GLenum): void;
    checkFramebufferStatus(target: GLenum): GLenum;
    clear(mask: GLbitfield): void;
    clearColor(red: GLclampf, green: GLclampf, blue: GLclampf, alpha: GLclampf): void;
    clearDepth(depth: GLclampf): void;
    clearStencil(s: GLint): void;
    colorMask(red: GLboolean, green: GLboolean, blue: GLboolean, alpha: GLboolean): void;
    compileShader(shader: WebGLShader): void;
    copyTexImage2D(target: GLenum, level: GLint, internalformat: GLenum, x: GLint, y: GLint, width: GLsizei, height: GLsizei, border: GLint): void;
    copyTexSubImage2D(target: GLenum, level: GLint, xoffset: GLint, yoffset: GLint, x: GLint, y: GLint, width: GLsizei, height: GLsizei): void;
    createBuffer(): WebGLBuffer | null;
    createFramebuffer(): WebGLFramebuffer | null;
    createProgram(): WebGLProgram | null;
    createRenderbuffer(): WebGLRenderbuffer | null;
    createShader(type: GLenum): WebGLShader | null;
    createTexture(): WebGLTexture | null;
    cullFace(mode: GLenum): void;
    deleteBuffer(buffer: WebGLBuffer | null): void;
    deleteFramebuffer(framebuffer: WebGLFramebuffer | null): void;
    deleteProgram(program: WebGLProgram | null): void;
    deleteRenderbuffer(renderbuffer: WebGLRenderbuffer | null): void;
    deleteShader(shader: WebGLShader | null): void;
    deleteTexture(texture: WebGLTexture | null): void;
    depthFunc(func: GLenum): void;
    depthMask(flag: GLboolean): void;
    depthRange(zNear: GLclampf, zFar: GLclampf): void;
    detachShader(program: WebGLProgram, shader: WebGLShader): void;
    disable(cap: GLenum): void;
    disableVertexAttribArray(index: GLuint): void;
    drawArrays(mode: GLenum, first: GLint, count: GLsizei): void;
    drawElements(mode: GLenum, count: GLsizei, type: GLenum, offset: GLintptr): void;
    enable(cap: GLenum): void;
    enableVertexAttribArray(index: GLuint): void;
    finish(): void;
    flush(): void;
    framebufferRenderbuffer(target: GLenum, attachment: GLenum, renderbuffertarget: GLenum, renderbuffer: WebGLRenderbuffer | null): void;
    framebufferTexture2D(target: GLenum, attachment: GLenum, textarget: GLenum, texture: WebGLTexture | null, level: GLint): void;
    frontFace(mode: GLenum): void;
    generateMipmap(target: GLenum): void;
    getActiveAttrib(program: WebGLProgram, index: GLuint): WebGLActiveInfo | null;
    getActiveUniform(program: WebGLProgram, index: GLuint): WebGLActiveInfo | null;
    getAttachedShaders(program: WebGLProgram): WebGLShader[] | null;
    getAttribLocation(program: WebGLProgram, name: string): GLint;
    getBufferParameter(target: GLenum, pname: GLenum): any;
    getContextAttributes(): WebGLContextAttributes | null;
    getError(): GLenum;
    getExtension(extensionName: "EXT_blend_minmax"): EXT_blend_minmax | null;
    getExtension(extensionName: "EXT_color_buffer_float"): EXT_color_buffer_float | null;
    getExtension(extensionName: "EXT_color_buffer_half_float"): EXT_color_buffer_half_float | null;
    getExtension(extensionName: "EXT_float_blend"): EXT_float_blend | null;
    getExtension(extensionName: "EXT_texture_filter_anisotropic"): EXT_texture_filter_anisotropic | null;
    getExtension(extensionName: "EXT_frag_depth"): EXT_frag_depth | null;
    getExtension(extensionName: "EXT_shader_texture_lod"): EXT_shader_texture_lod | null;
    getExtension(extensionName: "EXT_sRGB"): EXT_sRGB | null;
    getExtension(extensionName: "KHR_parallel_shader_compile"): KHR_parallel_shader_compile | null;
    getExtension(extensionName: "OES_vertex_array_object"): OES_vertex_array_object | null;
    getExtension(extensionName: "OVR_multiview2"): OVR_multiview2 | null;
    getExtension(extensionName: "WEBGL_color_buffer_float"): WEBGL_color_buffer_float | null;
    getExtension(extensionName: "WEBGL_compressed_texture_astc"): WEBGL_compressed_texture_astc | null;
    getExtension(extensionName: "WEBGL_compressed_texture_etc"): WEBGL_compressed_texture_etc | null;
    getExtension(extensionName: "WEBGL_compressed_texture_etc1"): WEBGL_compressed_texture_etc1 | null;
    getExtension(extensionName: "WEBGL_compressed_texture_pvrtc"): WEBGL_compressed_texture_pvrtc | null;
    getExtension(extensionName: "WEBGL_compressed_texture_s3tc_srgb"): WEBGL_compressed_texture_s3tc_srgb | null;
    getExtension(extensionName: "WEBGL_debug_shaders"): WEBGL_debug_shaders | null;
    getExtension(extensionName: "WEBGL_draw_buffers"): WEBGL_draw_buffers | null;
    getExtension(extensionName: "WEBGL_lose_context"): WEBGL_lose_context | null;
    getExtension(extensionName: "WEBGL_depth_texture"): WEBGL_depth_texture | null;
    getExtension(extensionName: "WEBGL_debug_renderer_info"): WEBGL_debug_renderer_info | null;
    getExtension(extensionName: "WEBGL_compressed_texture_s3tc"): WEBGL_compressed_texture_s3tc | null;
    getExtension(extensionName: "OES_texture_half_float_linear"): OES_texture_half_float_linear | null;
    getExtension(extensionName: "OES_texture_half_float"): OES_texture_half_float | null;
    getExtension(extensionName: "OES_texture_float_linear"): OES_texture_float_linear | null;
    getExtension(extensionName: "OES_texture_float"): OES_texture_float | null;
    getExtension(extensionName: "OES_standard_derivatives"): OES_standard_derivatives | null;
    getExtension(extensionName: "OES_element_index_uint"): OES_element_index_uint | null;
    getExtension(extensionName: "ANGLE_instanced_arrays"): ANGLE_instanced_arrays | null;
    getExtension(name: string): any;
    getFramebufferAttachmentParameter(target: GLenum, attachment: GLenum, pname: GLenum): any;
    getParameter(pname: GLenum): any;
    getProgramInfoLog(program: WebGLProgram): string | null;
    getProgramParameter(program: WebGLProgram, pname: GLenum): any;
    getRenderbufferParameter(target: GLenum, pname: GLenum): any;
    getShaderInfoLog(shader: WebGLShader): string | null;
    getShaderParameter(shader: WebGLShader, pname: GLenum): any;
    getShaderPrecisionFormat(shadertype: GLenum, precisiontype: GLenum): WebGLShaderPrecisionFormat | null;
    getShaderSource(shader: WebGLShader): string | null;
    getSupportedExtensions(): string[] | null;
    getTexParameter(target: GLenum, pname: GLenum): any;
    getUniform(program: WebGLProgram, location: WebGLUniformLocation): any;
    getUniformLocation(program: WebGLProgram, name: string): WebGLUniformLocation | null;
    getVertexAttrib(index: GLuint, pname: GLenum): any;
    getVertexAttribOffset(index: GLuint, pname: GLenum): GLintptr;
    hint(target: GLenum, mode: GLenum): void;
    isBuffer(buffer: WebGLBuffer | null): GLboolean;
    isContextLost(): boolean;
    isEnabled(cap: GLenum): GLboolean;
    isFramebuffer(framebuffer: WebGLFramebuffer | null): GLboolean;
    isProgram(program: WebGLProgram | null): GLboolean;
    isRenderbuffer(renderbuffer: WebGLRenderbuffer | null): GLboolean;
    isShader(shader: WebGLShader | null): GLboolean;
    isTexture(texture: WebGLTexture | null): GLboolean;
    lineWidth(width: GLfloat): void;
    linkProgram(program: WebGLProgram): void;
    pixelStorei(pname: GLenum, param: GLint | GLboolean): void;
    polygonOffset(factor: GLfloat, units: GLfloat): void;
    renderbufferStorage(target: GLenum, internalformat: GLenum, width: GLsizei, height: GLsizei): void;
    sampleCoverage(value: GLclampf, invert: GLboolean): void;
    scissor(x: GLint, y: GLint, width: GLsizei, height: GLsizei): void;
    shaderSource(shader: WebGLShader, source: string): void;
    stencilFunc(func: GLenum, ref: GLint, mask: GLuint): void;
    stencilFuncSeparate(face: GLenum, func: GLenum, ref: GLint, mask: GLuint): void;
    stencilMask(mask: GLuint): void;
    stencilMaskSeparate(face: GLenum, mask: GLuint): void;
    stencilOp(fail: GLenum, zfail: GLenum, zpass: GLenum): void;
    stencilOpSeparate(face: GLenum, fail: GLenum, zfail: GLenum, zpass: GLenum): void;
    texParameterf(target: GLenum, pname: GLenum, param: GLfloat): void;
    texParameteri(target: GLenum, pname: GLenum, param: GLint): void;
    uniform1f(location: WebGLUniformLocation | null, x: GLfloat): void;
    uniform1i(location: WebGLUniformLocation | null, x: GLint): void;
    uniform2f(location: WebGLUniformLocation | null, x: GLfloat, y: GLfloat): void;
    uniform2i(location: WebGLUniformLocation | null, x: GLint, y: GLint): void;
    uniform3f(location: WebGLUniformLocation | null, x: GLfloat, y: GLfloat, z: GLfloat): void;
    uniform3i(location: WebGLUniformLocation | null, x: GLint, y: GLint, z: GLint): void;
    uniform4f(location: WebGLUniformLocation | null, x: GLfloat, y: GLfloat, z: GLfloat, w: GLfloat): void;
    uniform4i(location: WebGLUniformLocation | null, x: GLint, y: GLint, z: GLint, w: GLint): void;
    useProgram(program: WebGLProgram | null): void;
    validateProgram(program: WebGLProgram): void;
    vertexAttrib1f(index: GLuint, x: GLfloat): void;
    vertexAttrib1fv(index: GLuint, values: Float32List): void;
    vertexAttrib2f(index: GLuint, x: GLfloat, y: GLfloat): void;
    vertexAttrib2fv(index: GLuint, values: Float32List): void;
    vertexAttrib3f(index: GLuint, x: GLfloat, y: GLfloat, z: GLfloat): void;
    vertexAttrib3fv(index: GLuint, values: Float32List): void;
    vertexAttrib4f(index: GLuint, x: GLfloat, y: GLfloat, z: GLfloat, w: GLfloat): void;
    vertexAttrib4fv(index: GLuint, values: Float32List): void;
    vertexAttribPointer(index: GLuint, size: GLint, type: GLenum, normalized: GLboolean, stride: GLsizei, offset: GLintptr): void;
    viewport(x: GLint, y: GLint, width: GLsizei, height: GLsizei): void;
    readonly ACTIVE_ATTRIBUTES: GLenum;
    readonly ACTIVE_TEXTURE: GLenum;
    readonly ACTIVE_UNIFORMS: GLenum;
    readonly ALIASED_LINE_WIDTH_RANGE: GLenum;
    readonly ALIASED_POINT_SIZE_RANGE: GLenum;
    readonly ALPHA: GLenum;
    readonly ALPHA_BITS: GLenum;
    readonly ALWAYS: GLenum;
    readonly ARRAY_BUFFER: GLenum;
    readonly ARRAY_BUFFER_BINDING: GLenum;
    readonly ATTACHED_SHADERS: GLenum;
    readonly BACK: GLenum;
    readonly BLEND: GLenum;
    readonly BLEND_COLOR: GLenum;
    readonly BLEND_DST_ALPHA: GLenum;
    readonly BLEND_DST_RGB: GLenum;
    readonly BLEND_EQUATION: GLenum;
    readonly BLEND_EQUATION_ALPHA: GLenum;
    readonly BLEND_EQUATION_RGB: GLenum;
    readonly BLEND_SRC_ALPHA: GLenum;
    readonly BLEND_SRC_RGB: GLenum;
    readonly BLUE_BITS: GLenum;
    readonly BOOL: GLenum;
    readonly BOOL_VEC2: GLenum;
    readonly BOOL_VEC3: GLenum;
    readonly BOOL_VEC4: GLenum;
    readonly BROWSER_DEFAULT_WEBGL: GLenum;
    readonly BUFFER_SIZE: GLenum;
    readonly BUFFER_USAGE: GLenum;
    readonly BYTE: GLenum;
    readonly CCW: GLenum;
    readonly CLAMP_TO_EDGE: GLenum;
    readonly COLOR_ATTACHMENT0: GLenum;
    readonly COLOR_BUFFER_BIT: GLenum;
    readonly COLOR_CLEAR_VALUE: GLenum;
    readonly COLOR_WRITEMASK: GLenum;
    readonly COMPILE_STATUS: GLenum;
    readonly COMPRESSED_TEXTURE_FORMATS: GLenum;
    readonly CONSTANT_ALPHA: GLenum;
    readonly CONSTANT_COLOR: GLenum;
    readonly CONTEXT_LOST_WEBGL: GLenum;
    readonly CULL_FACE: GLenum;
    readonly CULL_FACE_MODE: GLenum;
    readonly CURRENT_PROGRAM: GLenum;
    readonly CURRENT_VERTEX_ATTRIB: GLenum;
    readonly CW: GLenum;
    readonly DECR: GLenum;
    readonly DECR_WRAP: GLenum;
    readonly DELETE_STATUS: GLenum;
    readonly DEPTH_ATTACHMENT: GLenum;
    readonly DEPTH_BITS: GLenum;
    readonly DEPTH_BUFFER_BIT: GLenum;
    readonly DEPTH_CLEAR_VALUE: GLenum;
    readonly DEPTH_COMPONENT: GLenum;
    readonly DEPTH_COMPONENT16: GLenum;
    readonly DEPTH_FUNC: GLenum;
    readonly DEPTH_RANGE: GLenum;
    readonly DEPTH_STENCIL: GLenum;
    readonly DEPTH_STENCIL_ATTACHMENT: GLenum;
    readonly DEPTH_TEST: GLenum;
    readonly DEPTH_WRITEMASK: GLenum;
    readonly DITHER: GLenum;
    readonly DONT_CARE: GLenum;
    readonly DST_ALPHA: GLenum;
    readonly DST_COLOR: GLenum;
    readonly DYNAMIC_DRAW: GLenum;
    readonly ELEMENT_ARRAY_BUFFER: GLenum;
    readonly ELEMENT_ARRAY_BUFFER_BINDING: GLenum;
    readonly EQUAL: GLenum;
    readonly FASTEST: GLenum;
    readonly FLOAT: GLenum;
    readonly FLOAT_MAT2: GLenum;
    readonly FLOAT_MAT3: GLenum;
    readonly FLOAT_MAT4: GLenum;
    readonly FLOAT_VEC2: GLenum;
    readonly FLOAT_VEC3: GLenum;
    readonly FLOAT_VEC4: GLenum;
    readonly FRAGMENT_SHADER: GLenum;
    readonly FRAMEBUFFER: GLenum;
    readonly FRAMEBUFFER_ATTACHMENT_OBJECT_NAME: GLenum;
    readonly FRAMEBUFFER_ATTACHMENT_OBJECT_TYPE: GLenum;
    readonly FRAMEBUFFER_ATTACHMENT_TEXTURE_CUBE_MAP_FACE: GLenum;
    readonly FRAMEBUFFER_ATTACHMENT_TEXTURE_LEVEL: GLenum;
    readonly FRAMEBUFFER_BINDING: GLenum;
    readonly FRAMEBUFFER_COMPLETE: GLenum;
    readonly FRAMEBUFFER_INCOMPLETE_ATTACHMENT: GLenum;
    readonly FRAMEBUFFER_INCOMPLETE_DIMENSIONS: GLenum;
    readonly FRAMEBUFFER_INCOMPLETE_MISSING_ATTACHMENT: GLenum;
    readonly FRAMEBUFFER_UNSUPPORTED: GLenum;
    readonly FRONT: GLenum;
    readonly FRONT_AND_BACK: GLenum;
    readonly FRONT_FACE: GLenum;
    readonly FUNC_ADD: GLenum;
    readonly FUNC_REVERSE_SUBTRACT: GLenum;
    readonly FUNC_SUBTRACT: GLenum;
    readonly GENERATE_MIPMAP_HINT: GLenum;
    readonly GEQUAL: GLenum;
    readonly GREATER: GLenum;
    readonly GREEN_BITS: GLenum;
    readonly HIGH_FLOAT: GLenum;
    readonly HIGH_INT: GLenum;
    readonly IMPLEMENTATION_COLOR_READ_FORMAT: GLenum;
    readonly IMPLEMENTATION_COLOR_READ_TYPE: GLenum;
    readonly INCR: GLenum;
    readonly INCR_WRAP: GLenum;
    readonly INT: GLenum;
    readonly INT_VEC2: GLenum;
    readonly INT_VEC3: GLenum;
    readonly INT_VEC4: GLenum;
    readonly INVALID_ENUM: GLenum;
    readonly INVALID_FRAMEBUFFER_OPERATION: GLenum;
    readonly INVALID_OPERATION: GLenum;
    readonly INVALID_VALUE: GLenum;
    readonly INVERT: GLenum;
    readonly KEEP: GLenum;
    readonly LEQUAL: GLenum;
    readonly LESS: GLenum;
    readonly LINEAR: GLenum;
    readonly LINEAR_MIPMAP_LINEAR: GLenum;
    readonly LINEAR_MIPMAP_NEAREST: GLenum;
    readonly LINES: GLenum;
    readonly LINE_LOOP: GLenum;
    readonly LINE_STRIP: GLenum;
    readonly LINE_WIDTH: GLenum;
    readonly LINK_STATUS: GLenum;
    readonly LOW_FLOAT: GLenum;
    readonly LOW_INT: GLenum;
    readonly LUMINANCE: GLenum;
    readonly LUMINANCE_ALPHA: GLenum;
    readonly MAX_COMBINED_TEXTURE_IMAGE_UNITS: GLenum;
    readonly MAX_CUBE_MAP_TEXTURE_SIZE: GLenum;
    readonly MAX_FRAGMENT_UNIFORM_VECTORS: GLenum;
    readonly MAX_RENDERBUFFER_SIZE: GLenum;
    readonly MAX_TEXTURE_IMAGE_UNITS: GLenum;
    readonly MAX_TEXTURE_SIZE: GLenum;
    readonly MAX_VARYING_VECTORS: GLenum;
    readonly MAX_VERTEX_ATTRIBS: GLenum;
    readonly MAX_VERTEX_TEXTURE_IMAGE_UNITS: GLenum;
    readonly MAX_VERTEX_UNIFORM_VECTORS: GLenum;
    readonly MAX_VIEWPORT_DIMS: GLenum;
    readonly MEDIUM_FLOAT: GLenum;
    readonly MEDIUM_INT: GLenum;
    readonly MIRRORED_REPEAT: GLenum;
    readonly NEAREST: GLenum;
    readonly NEAREST_MIPMAP_LINEAR: GLenum;
    readonly NEAREST_MIPMAP_NEAREST: GLenum;
    readonly NEVER: GLenum;
    readonly NICEST: GLenum;
    readonly NONE: GLenum;
    readonly NOTEQUAL: GLenum;
    readonly NO_ERROR: GLenum;
    readonly ONE: GLenum;
    readonly ONE_MINUS_CONSTANT_ALPHA: GLenum;
    readonly ONE_MINUS_CONSTANT_COLOR: GLenum;
    readonly ONE_MINUS_DST_ALPHA: GLenum;
    readonly ONE_MINUS_DST_COLOR: GLenum;
    readonly ONE_MINUS_SRC_ALPHA: GLenum;
    readonly ONE_MINUS_SRC_COLOR: GLenum;
    readonly OUT_OF_MEMORY: GLenum;
    readonly PACK_ALIGNMENT: GLenum;
    readonly POINTS: GLenum;
    readonly POLYGON_OFFSET_FACTOR: GLenum;
    readonly POLYGON_OFFSET_FILL: GLenum;
    readonly POLYGON_OFFSET_UNITS: GLenum;
    readonly RED_BITS: GLenum;
    readonly RENDERBUFFER: GLenum;
    readonly RENDERBUFFER_ALPHA_SIZE: GLenum;
    readonly RENDERBUFFER_BINDING: GLenum;
    readonly RENDERBUFFER_BLUE_SIZE: GLenum;
    readonly RENDERBUFFER_DEPTH_SIZE: GLenum;
    readonly RENDERBUFFER_GREEN_SIZE: GLenum;
    readonly RENDERBUFFER_HEIGHT: GLenum;
    readonly RENDERBUFFER_INTERNAL_FORMAT: GLenum;
    readonly RENDERBUFFER_RED_SIZE: GLenum;
    readonly RENDERBUFFER_STENCIL_SIZE: GLenum;
    readonly RENDERBUFFER_WIDTH: GLenum;
    readonly RENDERER: GLenum;
    readonly REPEAT: GLenum;
    readonly REPLACE: GLenum;
    readonly RGB: GLenum;
    readonly RGB565: GLenum;
    readonly RGB5_A1: GLenum;
    readonly RGBA: GLenum;
    readonly RGBA4: GLenum;
    readonly SAMPLER_2D: GLenum;
    readonly SAMPLER_CUBE: GLenum;
    readonly SAMPLES: GLenum;
    readonly SAMPLE_ALPHA_TO_COVERAGE: GLenum;
    readonly SAMPLE_BUFFERS: GLenum;
    readonly SAMPLE_COVERAGE: GLenum;
    readonly SAMPLE_COVERAGE_INVERT: GLenum;
    readonly SAMPLE_COVERAGE_VALUE: GLenum;
    readonly SCISSOR_BOX: GLenum;
    readonly SCISSOR_TEST: GLenum;
    readonly SHADER_TYPE: GLenum;
    readonly SHADING_LANGUAGE_VERSION: GLenum;
    readonly SHORT: GLenum;
    readonly SRC_ALPHA: GLenum;
    readonly SRC_ALPHA_SATURATE: GLenum;
    readonly SRC_COLOR: GLenum;
    readonly STATIC_DRAW: GLenum;
    readonly STENCIL_ATTACHMENT: GLenum;
    readonly STENCIL_BACK_FAIL: GLenum;
    readonly STENCIL_BACK_FUNC: GLenum;
    readonly STENCIL_BACK_PASS_DEPTH_FAIL: GLenum;
    readonly STENCIL_BACK_PASS_DEPTH_PASS: GLenum;
    readonly STENCIL_BACK_REF: GLenum;
    readonly STENCIL_BACK_VALUE_MASK: GLenum;
    readonly STENCIL_BACK_WRITEMASK: GLenum;
    readonly STENCIL_BITS: GLenum;
    readonly STENCIL_BUFFER_BIT: GLenum;
    readonly STENCIL_CLEAR_VALUE: GLenum;
    readonly STENCIL_FAIL: GLenum;
    readonly STENCIL_FUNC: GLenum;
    readonly STENCIL_INDEX8: GLenum;
    readonly STENCIL_PASS_DEPTH_FAIL: GLenum;
    readonly STENCIL_PASS_DEPTH_PASS: GLenum;
    readonly STENCIL_REF: GLenum;
    readonly STENCIL_TEST: GLenum;
    readonly STENCIL_VALUE_MASK: GLenum;
    readonly STENCIL_WRITEMASK: GLenum;
    readonly STREAM_DRAW: GLenum;
    readonly SUBPIXEL_BITS: GLenum;
    readonly TEXTURE: GLenum;
    readonly TEXTURE0: GLenum;
    readonly TEXTURE1: GLenum;
    readonly TEXTURE10: GLenum;
    readonly TEXTURE11: GLenum;
    readonly TEXTURE12: GLenum;
    readonly TEXTURE13: GLenum;
    readonly TEXTURE14: GLenum;
    readonly TEXTURE15: GLenum;
    readonly TEXTURE16: GLenum;
    readonly TEXTURE17: GLenum;
    readonly TEXTURE18: GLenum;
    readonly TEXTURE19: GLenum;
    readonly TEXTURE2: GLenum;
    readonly TEXTURE20: GLenum;
    readonly TEXTURE21: GLenum;
    readonly TEXTURE22: GLenum;
    readonly TEXTURE23: GLenum;
    readonly TEXTURE24: GLenum;
    readonly TEXTURE25: GLenum;
    readonly TEXTURE26: GLenum;
    readonly TEXTURE27: GLenum;
    readonly TEXTURE28: GLenum;
    readonly TEXTURE29: GLenum;
    readonly TEXTURE3: GLenum;
    readonly TEXTURE30: GLenum;
    readonly TEXTURE31: GLenum;
    readonly TEXTURE4: GLenum;
    readonly TEXTURE5: GLenum;
    readonly TEXTURE6: GLenum;
    readonly TEXTURE7: GLenum;
    readonly TEXTURE8: GLenum;
    readonly TEXTURE9: GLenum;
    readonly TEXTURE_2D: GLenum;
    readonly TEXTURE_BINDING_2D: GLenum;
    readonly TEXTURE_BINDING_CUBE_MAP: GLenum;
    readonly TEXTURE_CUBE_MAP: GLenum;
    readonly TEXTURE_CUBE_MAP_NEGATIVE_X: GLenum;
    readonly TEXTURE_CUBE_MAP_NEGATIVE_Y: GLenum;
    readonly TEXTURE_CUBE_MAP_NEGATIVE_Z: GLenum;
    readonly TEXTURE_CUBE_MAP_POSITIVE_X: GLenum;
    readonly TEXTURE_CUBE_MAP_POSITIVE_Y: GLenum;
    readonly TEXTURE_CUBE_MAP_POSITIVE_Z: GLenum;
    readonly TEXTURE_MAG_FILTER: GLenum;
    readonly TEXTURE_MIN_FILTER: GLenum;
    readonly TEXTURE_WRAP_S: GLenum;
    readonly TEXTURE_WRAP_T: GLenum;
    readonly TRIANGLES: GLenum;
    readonly TRIANGLE_FAN: GLenum;
    readonly TRIANGLE_STRIP: GLenum;
    readonly UNPACK_ALIGNMENT: GLenum;
    readonly UNPACK_COLORSPACE_CONVERSION_WEBGL: GLenum;
    readonly UNPACK_FLIP_Y_WEBGL: GLenum;
    readonly UNPACK_PREMULTIPLY_ALPHA_WEBGL: GLenum;
    readonly UNSIGNED_BYTE: GLenum;
    readonly UNSIGNED_INT: GLenum;
    readonly UNSIGNED_SHORT: GLenum;
    readonly UNSIGNED_SHORT_4_4_4_4: GLenum;
    readonly UNSIGNED_SHORT_5_5_5_1: GLenum;
    readonly UNSIGNED_SHORT_5_6_5: GLenum;
    readonly VALIDATE_STATUS: GLenum;
    readonly VENDOR: GLenum;
    readonly VERSION: GLenum;
    readonly VERTEX_ATTRIB_ARRAY_BUFFER_BINDING: GLenum;
    readonly VERTEX_ATTRIB_ARRAY_ENABLED: GLenum;
    readonly VERTEX_ATTRIB_ARRAY_NORMALIZED: GLenum;
    readonly VERTEX_ATTRIB_ARRAY_POINTER: GLenum;
    readonly VERTEX_ATTRIB_ARRAY_SIZE: GLenum;
    readonly VERTEX_ATTRIB_ARRAY_STRIDE: GLenum;
    readonly VERTEX_ATTRIB_ARRAY_TYPE: GLenum;
    readonly VERTEX_SHADER: GLenum;
    readonly VIEWPORT: GLenum;
    readonly ZERO: GLenum;
}

interface WebGLRenderingContextOverloads {
    bufferData(target: GLenum, size: GLsizeiptr, usage: GLenum): void;
    bufferData(target: GLenum, data: BufferSource | null, usage: GLenum): void;
    bufferSubData(target: GLenum, offset: GLintptr, data: BufferSource): void;
    compressedTexImage2D(target: GLenum, level: GLint, internalformat: GLenum, width: GLsizei, height: GLsizei, border: GLint, data: ArrayBufferView): void;
    compressedTexSubImage2D(target: GLenum, level: GLint, xoffset: GLint, yoffset: GLint, width: GLsizei, height: GLsizei, format: GLenum, data: ArrayBufferView): void;
    readPixels(x: GLint, y: GLint, width: GLsizei, height: GLsizei, format: GLenum, type: GLenum, pixels: ArrayBufferView | null): void;
    texImage2D(target: GLenum, level: GLint, internalformat: GLint, width: GLsizei, height: GLsizei, border: GLint, format: GLenum, type: GLenum, pixels: ArrayBufferView | null): void;
    texImage2D(target: GLenum, level: GLint, internalformat: GLint, format: GLenum, type: GLenum, source: TexImageSource): void;
    texSubImage2D(target: GLenum, level: GLint, xoffset: GLint, yoffset: GLint, width: GLsizei, height: GLsizei, format: GLenum, type: GLenum, pixels: ArrayBufferView | null): void;
    texSubImage2D(target: GLenum, level: GLint, xoffset: GLint, yoffset: GLint, format: GLenum, type: GLenum, source: TexImageSource): void;
    uniform1fv(location: WebGLUniformLocation | null, v: Float32List): void;
    uniform1iv(location: WebGLUniformLocation | null, v: Int32List): void;
    uniform2fv(location: WebGLUniformLocation | null, v: Float32List): void;
    uniform2iv(location: WebGLUniformLocation | null, v: Int32List): void;
    uniform3fv(location: WebGLUniformLocation | null, v: Float32List): void;
    uniform3iv(location: WebGLUniformLocation | null, v: Int32List): void;
    uniform4fv(location: WebGLUniformLocation | null, v: Float32List): void;
    uniform4iv(location: WebGLUniformLocation | null, v: Int32List): void;
    uniformMatrix2fv(location: WebGLUniformLocation | null, transpose: GLboolean, value: Float32List): void;
    uniformMatrix3fv(location: WebGLUniformLocation | null, transpose: GLboolean, value: Float32List): void;
    uniformMatrix4fv(location: WebGLUniformLocation | null, transpose: GLboolean, value: Float32List): void;
}

interface WebGLSampler {
}

declare var WebGLSampler: {
    prototype: WebGLSampler;
    new(): WebGLSampler;
};

/** The WebGLShader is part of the WebGL API and can either be a vertex or a fragment shader. A WebGLProgram requires both types of shaders. */
interface WebGLShader {
}

declare var WebGLShader: {
    prototype: WebGLShader;
    new(): WebGLShader;
};

/** Part of the WebGL API and represents the information returned by calling the WebGLRenderingContext.getShaderPrecisionFormat() method. */
interface WebGLShaderPrecisionFormat {
    readonly precision: GLint;
    readonly rangeMax: GLint;
    readonly rangeMin: GLint;
}

declare var WebGLShaderPrecisionFormat: {
    prototype: WebGLShaderPrecisionFormat;
    new(): WebGLShaderPrecisionFormat;
};

interface WebGLSync {
}

declare var WebGLSync: {
    prototype: WebGLSync;
    new(): WebGLSync;
};

/** Part of the WebGL API and represents an opaque texture object providing storage and state for texturing operations. */
interface WebGLTexture {
}

declare var WebGLTexture: {
    prototype: WebGLTexture;
    new(): WebGLTexture;
};

interface WebGLTransformFeedback {
}

declare var WebGLTransformFeedback: {
    prototype: WebGLTransformFeedback;
    new(): WebGLTransformFeedback;
};

/** Part of the WebGL API and represents the location of a uniform variable in a shader program. */
interface WebGLUniformLocation {
}

declare var WebGLUniformLocation: {
    prototype: WebGLUniformLocation;
    new(): WebGLUniformLocation;
};

interface WebGLVertexArrayObject {
}

declare var WebGLVertexArrayObject: {
    prototype: WebGLVertexArrayObject;
    new(): WebGLVertexArrayObject;
};

interface WebGLVertexArrayObjectOES {
}

interface WebSocketEventMap {
    "close": CloseEvent;
    "error": Event;
    "message": MessageEvent;
    "open": Event;
}

/** Provides the API for creating and managing a WebSocket connection to a server, as well as for sending and receiving data on the connection. */
interface WebSocket extends EventTarget {
    /**
     * Returns a string that indicates how binary data from the WebSocket object is exposed to scripts:
     *
     * Can be set, to change how binary data is returned. The default is "blob".
     */
    binaryType: BinaryType;
    /**
     * Returns the number of bytes of application data (UTF-8 text and binary data) that have been queued using send() but not yet been transmitted to the network.
     *
     * If the WebSocket connection is closed, this attribute's value will only increase with each call to the send() method. (The number does not reset to zero once the connection closes.)
     */
    readonly bufferedAmount: number;
    /**
     * Returns the extensions selected by the server, if any.
     */
    readonly extensions: string;
    onclose: ((this: WebSocket, ev: CloseEvent) => any) | null;
    onerror: ((this: WebSocket, ev: Event) => any) | null;
    onmessage: ((this: WebSocket, ev: MessageEvent) => any) | null;
    onopen: ((this: WebSocket, ev: Event) => any) | null;
    /**
     * Returns the subprotocol selected by the server, if any. It can be used in conjunction with the array form of the constructor's second argument to perform subprotocol negotiation.
     */
    readonly protocol: string;
    /**
     * Returns the state of the WebSocket object's connection. It can have the values described below.
     */
    readonly readyState: number;
    /**
     * Returns the URL that was used to establish the WebSocket connection.
     */
    readonly url: string;
    /**
     * Closes the WebSocket connection, optionally using code as the the WebSocket connection close code and reason as the the WebSocket connection close reason.
     */
    close(code?: number, reason?: string): void;
    /**
     * Transmits data using the WebSocket connection. data can be a string, a Blob, an ArrayBuffer, or an ArrayBufferView.
     */
    send(data: string | ArrayBufferLike | Blob | ArrayBufferView): void;
    readonly CLOSED: number;
    readonly CLOSING: number;
    readonly CONNECTING: number;
    readonly OPEN: number;
    addEventListener<K extends keyof WebSocketEventMap>(type: K, listener: (this: WebSocket, ev: WebSocketEventMap[K]) => any, options?: boolean | AddEventListenerOptions): void;
    addEventListener(type: string, listener: EventListener, options?: boolean | AddEventListenerOptions): void;
    removeEventListener<K extends keyof WebSocketEventMap>(type: K, listener: (this: WebSocket, ev: WebSocketEventMap[K]) => any, options?: boolean | EventListenerOptions): void;
    removeEventListener(type: string, listener: EventListener, options?: boolean | EventListenerOptions): void;
}

declare var WebSocket: {
    prototype: WebSocket;
    new(url: string | URL, protocols?: string | string[]): WebSocket;
    readonly CLOSED: number;
    readonly CLOSING: number;
    readonly CONNECTING: number;
    readonly OPEN: number;
};

/** This ServiceWorker API interface represents the scope of a service worker client that is a document in a browser context, controlled by an active worker. The service worker client independently selects and uses a service worker for its own loading and sub-resources. */
interface WindowClient extends Client {
    readonly focused: boolean;
    readonly visibilityState: VisibilityState;
    focus(): Promise<WindowClient>;
    navigate(url: string | URL): Promise<WindowClient | null>;
}

declare var WindowClient: {
    prototype: WindowClient;
    new(): WindowClient;
};

interface WindowOrWorkerGlobalScope {
    readonly caches: CacheStorage;
    readonly crossOriginIsolated: boolean;
    readonly crypto: Crypto;
    readonly indexedDB: IDBFactory;
    readonly isSecureContext: boolean;
    readonly origin: string;
    readonly performance: Performance;
    atob(data: string): string;
    btoa(data: string): string;
    clearInterval(handle?: number): void;
    clearTimeout(handle?: number): void;
    createImageBitmap(image: ImageBitmapSource, options?: ImageBitmapOptions): Promise<ImageBitmap>;
    createImageBitmap(image: ImageBitmapSource, sx: number, sy: number, sw: number, sh: number, options?: ImageBitmapOptions): Promise<ImageBitmap>;
    fetch(input: RequestInfo, init?: RequestInit): Promise<Response>;
    queueMicrotask(callback: VoidFunction): void;
    setInterval(handler: TimerHandler, timeout?: number, ...arguments: any[]): number;
    setTimeout(handler: TimerHandler, timeout?: number, ...arguments: any[]): number;
}

interface WorkerEventMap extends AbstractWorkerEventMap {
    "message": MessageEvent;
    "messageerror": MessageEvent;
}

/** This Web Workers API interface represents a background task that can be easily created and can send messages back to its creator. Creating a worker is as simple as calling the Worker() constructor and specifying a script to be run in the worker thread. */
interface Worker extends EventTarget, AbstractWorker {
    onmessage: ((this: Worker, ev: MessageEvent) => any) | null;
    onmessageerror: ((this: Worker, ev: MessageEvent) => any) | null;
    /**
     * Clones message and transmits it to worker's global environment. transfer can be passed as a list of objects that are to be transferred rather than cloned.
     */
    postMessage(message: any, transfer: Transferable[]): void;
    postMessage(message: any, options?: PostMessageOptions): void;
    /**
     * Aborts worker's associated global environment.
     */
    terminate(): void;
    addEventListener<K extends keyof WorkerEventMap>(type: K, listener: (this: Worker, ev: WorkerEventMap[K]) => any, options?: boolean | AddEventListenerOptions): void;
    addEventListener(type: string, listener: EventListener, options?: boolean | AddEventListenerOptions): void;
    removeEventListener<K extends keyof WorkerEventMap>(type: K, listener: (this: Worker, ev: WorkerEventMap[K]) => any, options?: boolean | EventListenerOptions): void;
    removeEventListener(type: string, listener: EventListener, options?: boolean | EventListenerOptions): void;
}

declare var Worker: {
    prototype: Worker;
    new(scriptURL: string | URL, options?: WorkerOptions): Worker;
};

interface WorkerGlobalScopeEventMap {
    "error": ErrorEvent;
    "languagechange": Event;
    "offline": Event;
    "online": Event;
    "rejectionhandled": PromiseRejectionEvent;
    "unhandledrejection": PromiseRejectionEvent;
}

/** This Web Workers API interface is an interface representing the scope of any worker. Workers have no browsing context; this scope contains the information usually conveyed by Window objects — in this case event handlers, the console or the associated WorkerNavigator object. Each WorkerGlobalScope has its own event loop. */
interface WorkerGlobalScope extends EventTarget, FontFaceSource, WindowOrWorkerGlobalScope {
    /**
     * Returns workerGlobal's WorkerLocation object.
     */
    readonly location: WorkerLocation;
    /**
     * Returns workerGlobal's WorkerNavigator object.
     */
    readonly navigator: WorkerNavigator;
    onerror: ((this: WorkerGlobalScope, ev: ErrorEvent) => any) | null;
    onlanguagechange: ((this: WorkerGlobalScope, ev: Event) => any) | null;
    onoffline: ((this: WorkerGlobalScope, ev: Event) => any) | null;
    ononline: ((this: WorkerGlobalScope, ev: Event) => any) | null;
    onrejectionhandled: ((this: WorkerGlobalScope, ev: PromiseRejectionEvent) => any) | null;
    onunhandledrejection: ((this: WorkerGlobalScope, ev: PromiseRejectionEvent) => any) | null;
    /**
     * Returns workerGlobal.
     */
    readonly self: WorkerGlobalScope & typeof globalThis;
    /**
     * Fetches each URL in urls, executes them one-by-one in the order they are passed, and then returns (or throws if something went amiss).
     */
    importScripts(...urls: (string | URL)[]): void;
    addEventListener<K extends keyof WorkerGlobalScopeEventMap>(type: K, listener: (this: WorkerGlobalScope, ev: WorkerGlobalScopeEventMap[K]) => any, options?: boolean | AddEventListenerOptions): void;
    addEventListener(type: string, listener: EventListener, options?: boolean | AddEventListenerOptions): void;
    removeEventListener<K extends keyof WorkerGlobalScopeEventMap>(type: K, listener: (this: WorkerGlobalScope, ev: WorkerGlobalScopeEventMap[K]) => any, options?: boolean | EventListenerOptions): void;
    removeEventListener(type: string, listener: EventListener, options?: boolean | EventListenerOptions): void;
}

declare var WorkerGlobalScope: {
    prototype: WorkerGlobalScope;
    new(): WorkerGlobalScope;
};

/** The absolute location of the script executed by the Worker. Such an object is initialized for each worker and is available via the WorkerGlobalScope.location property obtained by calling self.location. */
interface WorkerLocation {
    readonly hash: string;
    readonly host: string;
    readonly hostname: string;
    readonly href: string;
    toString(): string;
    readonly origin: string;
    readonly pathname: string;
    readonly port: string;
    readonly protocol: string;
    readonly search: string;
}

declare var WorkerLocation: {
    prototype: WorkerLocation;
    new(): WorkerLocation;
};

/** A subset of the Navigator interface allowed to be accessed from a Worker. Such an object is initialized for each worker and is available via the WorkerGlobalScope.navigator property obtained by calling window.self.navigator. */
<<<<<<< HEAD
interface WorkerNavigator extends NavigatorConcurrentHardware, NavigatorID, NavigatorLanguage, NavigatorOnLine, NavigatorStorage {
    readonly permissions: Permissions;
=======
interface WorkerNavigator extends NavigatorConcurrentHardware, NavigatorID, NavigatorLanguage, NavigatorNetworkInformation, NavigatorOnLine, NavigatorStorage {
>>>>>>> 5288d88a
}

declare var WorkerNavigator: {
    prototype: WorkerNavigator;
    new(): WorkerNavigator;
};

/** This Streams API interface provides a standard abstraction for writing streaming data to a destination, known as a sink. This object comes with built-in backpressure and queuing. */
interface WritableStream<W = any> {
    readonly locked: boolean;
    abort(reason?: any): Promise<void>;
    close(): Promise<void>;
    getWriter(): WritableStreamDefaultWriter<W>;
}

declare var WritableStream: {
    prototype: WritableStream;
    new<W = any>(underlyingSink?: UnderlyingSink<W>, strategy?: QueuingStrategy<W>): WritableStream<W>;
};

/** This Streams API interface represents a controller allowing control of a WritableStream's state. When constructing a WritableStream, the underlying sink is given a corresponding WritableStreamDefaultController instance to manipulate. */
interface WritableStreamDefaultController {
    error(e?: any): void;
}

declare var WritableStreamDefaultController: {
    prototype: WritableStreamDefaultController;
    new(): WritableStreamDefaultController;
};

/** This Streams API interface is the object returned by WritableStream.getWriter() and once created locks the < writer to the WritableStream ensuring that no other streams can write to the underlying sink. */
interface WritableStreamDefaultWriter<W = any> {
    readonly closed: Promise<undefined>;
    readonly desiredSize: number | null;
    readonly ready: Promise<undefined>;
    abort(reason?: any): Promise<void>;
    close(): Promise<void>;
    releaseLock(): void;
    write(chunk?: W): Promise<void>;
}

declare var WritableStreamDefaultWriter: {
    prototype: WritableStreamDefaultWriter;
    new<W = any>(stream: WritableStream<W>): WritableStreamDefaultWriter<W>;
};

interface XMLHttpRequestEventMap extends XMLHttpRequestEventTargetEventMap {
    "readystatechange": Event;
}

/** Use XMLHttpRequest (XHR) objects to interact with servers. You can retrieve data from a URL without having to do a full page refresh. This enables a Web page to update just part of a page without disrupting what the user is doing. */
interface XMLHttpRequest extends XMLHttpRequestEventTarget {
    onreadystatechange: ((this: XMLHttpRequest, ev: Event) => any) | null;
    /**
     * Returns client's state.
     */
    readonly readyState: number;
    /**
     * Returns the response body.
     */
    readonly response: any;
    /**
<<<<<<< HEAD
     * Returns the text response.
=======
     * Returns response as text.
>>>>>>> 5288d88a
     *
     * Throws an "InvalidStateError" DOMException if responseType is not the empty string or "text".
     */
    readonly responseText: string;
    /**
     * Returns the response type.
     *
     * Can be set to change the response type. Values are: the empty string (default), "arraybuffer", "blob", "document", "json", and "text".
     *
     * When set: setting to "document" is ignored if current global object is not a Window object.
     *
     * When set: throws an "InvalidStateError" DOMException if state is loading or done.
     *
     * When set: throws an "InvalidAccessError" DOMException if the synchronous flag is set and current global object is a Window object.
     */
    responseType: XMLHttpRequestResponseType;
    readonly responseURL: string;
    readonly status: number;
    readonly statusText: string;
    /**
<<<<<<< HEAD
     * Can be set to a time in milliseconds. When set to a non-zero value will cause fetching to terminate after the given time has passed. When the time has passed, the request has not yet completed, and the synchronous flag is unset, a timeout event will then be dispatched, or a "TimeoutError" DOMException will be thrown otherwise (for the send() method).
=======
     * Can be set to a time in milliseconds. When set to a non-zero value will cause fetching to terminate after the given time has passed. When the time has passed, the request has not yet completed, and this's synchronous flag is unset, a timeout event will then be dispatched, or a "TimeoutError" DOMException will be thrown otherwise (for the send() method).
>>>>>>> 5288d88a
     *
     * When set: throws an "InvalidAccessError" DOMException if the synchronous flag is set and current global object is a Window object.
     */
    timeout: number;
    /**
     * Returns the associated XMLHttpRequestUpload object. It can be used to gather transmission information when data is transferred to a server.
     */
    readonly upload: XMLHttpRequestUpload;
    /**
     * True when credentials are to be included in a cross-origin request. False when they are to be excluded in a cross-origin request and when cookies are to be ignored in its response. Initially false.
     *
     * When set: throws an "InvalidStateError" DOMException if state is not unsent or opened, or if the send() flag is set.
     */
    withCredentials: boolean;
    /**
     * Cancels any network activity.
     */
    abort(): void;
    getAllResponseHeaders(): string;
    getResponseHeader(name: string): string | null;
    /**
     * Sets the request method, request URL, and synchronous flag.
     *
<<<<<<< HEAD
     * Throws a "SyntaxError" DOMException if either method is not a valid HTTP method or url cannot be parsed.
=======
     * Throws a "SyntaxError" DOMException if either method is not a valid method or url cannot be parsed.
>>>>>>> 5288d88a
     *
     * Throws a "SecurityError" DOMException if method is a case-insensitive match for `CONNECT`, `TRACE`, or `TRACK`.
     *
     * Throws an "InvalidAccessError" DOMException if async is false, current global object is a Window object, and the timeout attribute is not zero or the responseType attribute is not the empty string.
     */
    open(method: string, url: string | URL): void;
    open(method: string, url: string | URL, async: boolean, username?: string | null, password?: string | null): void;
    /**
<<<<<<< HEAD
     * Acts as if the `Content-Type` header value for response is mime. (It does not actually change the header though.)
=======
     * Acts as if the `Content-Type` header value for a response is mime. (It does not change the header.)
>>>>>>> 5288d88a
     *
     * Throws an "InvalidStateError" DOMException if state is loading or done.
     */
    overrideMimeType(mime: string): void;
    /**
     * Initiates the request. The body argument provides the request body, if any, and is ignored if the request method is GET or HEAD.
     *
     * Throws an "InvalidStateError" DOMException if either state is not opened or the send() flag is set.
     */
    send(body?: XMLHttpRequestBodyInit | null): void;
    /**
     * Combines a header in author request headers.
     *
     * Throws an "InvalidStateError" DOMException if either state is not opened or the send() flag is set.
     *
     * Throws a "SyntaxError" DOMException if name is not a header name or if value is not a header value.
     */
    setRequestHeader(name: string, value: string): void;
    readonly DONE: number;
    readonly HEADERS_RECEIVED: number;
    readonly LOADING: number;
    readonly OPENED: number;
    readonly UNSENT: number;
    addEventListener<K extends keyof XMLHttpRequestEventMap>(type: K, listener: (this: XMLHttpRequest, ev: XMLHttpRequestEventMap[K]) => any, options?: boolean | AddEventListenerOptions): void;
    addEventListener(type: string, listener: EventListener, options?: boolean | AddEventListenerOptions): void;
    removeEventListener<K extends keyof XMLHttpRequestEventMap>(type: K, listener: (this: XMLHttpRequest, ev: XMLHttpRequestEventMap[K]) => any, options?: boolean | EventListenerOptions): void;
    removeEventListener(type: string, listener: EventListener, options?: boolean | EventListenerOptions): void;
}

declare var XMLHttpRequest: {
    prototype: XMLHttpRequest;
    new(): XMLHttpRequest;
    readonly DONE: number;
    readonly HEADERS_RECEIVED: number;
    readonly LOADING: number;
    readonly OPENED: number;
    readonly UNSENT: number;
};

interface XMLHttpRequestEventTargetEventMap {
    "abort": ProgressEvent<XMLHttpRequestEventTarget>;
    "error": ProgressEvent<XMLHttpRequestEventTarget>;
    "load": ProgressEvent<XMLHttpRequestEventTarget>;
    "loadend": ProgressEvent<XMLHttpRequestEventTarget>;
    "loadstart": ProgressEvent<XMLHttpRequestEventTarget>;
    "progress": ProgressEvent<XMLHttpRequestEventTarget>;
    "timeout": ProgressEvent<XMLHttpRequestEventTarget>;
}

interface XMLHttpRequestEventTarget extends EventTarget {
    onabort: ((this: XMLHttpRequest, ev: ProgressEvent) => any) | null;
    onerror: ((this: XMLHttpRequest, ev: ProgressEvent) => any) | null;
    onload: ((this: XMLHttpRequest, ev: ProgressEvent) => any) | null;
    onloadend: ((this: XMLHttpRequest, ev: ProgressEvent) => any) | null;
    onloadstart: ((this: XMLHttpRequest, ev: ProgressEvent) => any) | null;
    onprogress: ((this: XMLHttpRequest, ev: ProgressEvent) => any) | null;
    ontimeout: ((this: XMLHttpRequest, ev: ProgressEvent) => any) | null;
    addEventListener<K extends keyof XMLHttpRequestEventTargetEventMap>(type: K, listener: (this: XMLHttpRequestEventTarget, ev: XMLHttpRequestEventTargetEventMap[K]) => any, options?: boolean | AddEventListenerOptions): void;
    addEventListener(type: string, listener: EventListener, options?: boolean | AddEventListenerOptions): void;
    removeEventListener<K extends keyof XMLHttpRequestEventTargetEventMap>(type: K, listener: (this: XMLHttpRequestEventTarget, ev: XMLHttpRequestEventTargetEventMap[K]) => any, options?: boolean | EventListenerOptions): void;
    removeEventListener(type: string, listener: EventListener, options?: boolean | EventListenerOptions): void;
}

declare var XMLHttpRequestEventTarget: {
    prototype: XMLHttpRequestEventTarget;
    new(): XMLHttpRequestEventTarget;
};

interface XMLHttpRequestUpload extends XMLHttpRequestEventTarget {
    addEventListener<K extends keyof XMLHttpRequestEventTargetEventMap>(type: K, listener: (this: XMLHttpRequestUpload, ev: XMLHttpRequestEventTargetEventMap[K]) => any, options?: boolean | AddEventListenerOptions): void;
    addEventListener(type: string, listener: EventListener, options?: boolean | AddEventListenerOptions): void;
    removeEventListener<K extends keyof XMLHttpRequestEventTargetEventMap>(type: K, listener: (this: XMLHttpRequestUpload, ev: XMLHttpRequestEventTargetEventMap[K]) => any, options?: boolean | EventListenerOptions): void;
    removeEventListener(type: string, listener: EventListener, options?: boolean | EventListenerOptions): void;
}

declare var XMLHttpRequestUpload: {
    prototype: XMLHttpRequestUpload;
    new(): XMLHttpRequestUpload;
};

interface Console {
    assert(condition?: boolean, ...data: any[]): void;
    clear(): void;
    count(label?: string): void;
    countReset(label?: string): void;
    debug(...data: any[]): void;
    dir(item?: any, options?: any): void;
    dirxml(...data: any[]): void;
    error(...data: any[]): void;
    group(...data: any[]): void;
    groupCollapsed(...data: any[]): void;
    groupEnd(): void;
    info(...data: any[]): void;
    log(...data: any[]): void;
    table(tabularData?: any, properties?: string[]): void;
    time(label?: string): void;
    timeEnd(label?: string): void;
    timeLog(label?: string, ...data: any[]): void;
    timeStamp(label?: string): void;
    trace(...data: any[]): void;
    warn(...data: any[]): void;
}

declare var console: Console;

declare namespace WebAssembly {
    interface CompileError extends Error {
    }

    var CompileError: {
        prototype: CompileError;
        new(): CompileError;
    };

    interface Global {
        value: any;
        valueOf(): any;
    }

    var Global: {
        prototype: Global;
        new(descriptor: GlobalDescriptor, v?: any): Global;
    };

    interface Instance {
        readonly exports: Exports;
    }

    var Instance: {
        prototype: Instance;
        new(module: Module, importObject?: Imports): Instance;
    };

<<<<<<< HEAD
=======
    interface LinkError extends Error {
    }

    var LinkError: {
        prototype: LinkError;
        new(): LinkError;
    };

>>>>>>> 5288d88a
    interface Memory {
        readonly buffer: ArrayBuffer;
        grow(delta: number): number;
    }

    var Memory: {
        prototype: Memory;
        new(descriptor: MemoryDescriptor): Memory;
    };

    interface Module {
    }

    var Module: {
        prototype: Module;
        new(bytes: BufferSource): Module;
        customSections(moduleObject: Module, sectionName: string): ArrayBuffer[];
        exports(moduleObject: Module): ModuleExportDescriptor[];
        imports(moduleObject: Module): ModuleImportDescriptor[];
    };

<<<<<<< HEAD
=======
    interface RuntimeError extends Error {
    }

    var RuntimeError: {
        prototype: RuntimeError;
        new(): RuntimeError;
    };

>>>>>>> 5288d88a
    interface Table {
        readonly length: number;
        get(index: number): any;
        grow(delta: number, value?: any): number;
        set(index: number, value?: any): void;
    }

    var Table: {
        prototype: Table;
        new(descriptor: TableDescriptor, value?: any): Table;
    };

    interface GlobalDescriptor {
        mutable?: boolean;
        value: ValueType;
    }

    interface MemoryDescriptor {
        initial: number;
        maximum?: number;
        shared?: boolean;
    }

    interface ModuleExportDescriptor {
        kind: ImportExportKind;
        name: string;
    }

    interface ModuleImportDescriptor {
        kind: ImportExportKind;
        module: string;
        name: string;
    }

    interface TableDescriptor {
        element: TableKind;
        initial: number;
        maximum?: number;
    }

    interface WebAssemblyInstantiatedSource {
        instance: Instance;
        module: Module;
    }

    type ImportExportKind = "function" | "global" | "memory" | "table";
    type TableKind = "anyfunc" | "externref";
    type ValueType = "anyfunc" | "externref" | "f32" | "f64" | "i32" | "i64";
    type ExportValue = Function | Global | Memory | Table;
    type Exports = Record<string, ExportValue>;
    type ImportValue = ExportValue | number;
    type Imports = Record<string, ModuleImports>;
    type ModuleImports = Record<string, ImportValue>;
    function compile(bytes: BufferSource): Promise<Module>;
    function compileStreaming(source: Response | PromiseLike<Response>): Promise<Module>;
    function instantiate(bytes: BufferSource, importObject?: Imports): Promise<WebAssemblyInstantiatedSource>;
    function instantiate(moduleObject: Module, importObject?: Imports): Promise<Instance>;
    function instantiateStreaming(source: Response | PromiseLike<Response>, importObject?: Imports): Promise<WebAssemblyInstantiatedSource>;
    function validate(bytes: BufferSource): boolean;
}

interface FrameRequestCallback {
    (time: DOMHighResTimeStamp): void;
}

interface OnErrorEventHandlerNonNull {
    (event: Event | string, source?: string, lineno?: number, colno?: number, error?: Error): any;
}

interface PerformanceObserverCallback {
    (entries: PerformanceObserverEntryList, observer: PerformanceObserver): void;
}

interface QueuingStrategySize<T = any> {
    (chunk?: T): number;
}

interface TransformerFlushCallback<O> {
    (controller: TransformStreamDefaultController<O>): void | PromiseLike<void>;
}

interface TransformerStartCallback<O> {
    (controller: TransformStreamDefaultController<O>): any;
}

interface TransformerTransformCallback<I, O> {
    (chunk: I, controller: TransformStreamDefaultController<O>): void | PromiseLike<void>;
}

interface UnderlyingSinkAbortCallback {
    (reason?: any): void | PromiseLike<void>;
}

interface UnderlyingSinkCloseCallback {
    (): void | PromiseLike<void>;
}

interface UnderlyingSinkStartCallback {
    (controller: WritableStreamDefaultController): any;
}

interface UnderlyingSinkWriteCallback<W> {
    (chunk: W, controller: WritableStreamDefaultController): void | PromiseLike<void>;
}

interface UnderlyingSourceCancelCallback {
    (reason?: any): void | PromiseLike<void>;
}

interface UnderlyingSourcePullCallback<R> {
    (controller: ReadableStreamController<R>): void | PromiseLike<void>;
}

interface UnderlyingSourceStartCallback<R> {
    (controller: ReadableStreamController<R>): any;
}

interface VoidFunction {
    (): void;
}

/**
 * Returns dedicatedWorkerGlobal's name, i.e. the value given to the Worker constructor. Primarily useful for debugging.
 */
declare var name: string;
declare var onmessage: ((this: DedicatedWorkerGlobalScope, ev: MessageEvent) => any) | null;
declare var onmessageerror: ((this: DedicatedWorkerGlobalScope, ev: MessageEvent) => any) | null;
/**
 * Aborts dedicatedWorkerGlobal.
 */
declare function close(): void;
/**
 * Clones message and transmits it to the Worker object associated with dedicatedWorkerGlobal. transfer can be passed as a list of objects that are to be transferred rather than cloned.
 */
declare function postMessage(message: any, transfer: Transferable[]): void;
declare function postMessage(message: any, options?: PostMessageOptions): void;
/**
 * Dispatches a synthetic event event to target and returns true if either event's cancelable attribute value is false or its preventDefault() method was not invoked, and false otherwise.
 */
declare function dispatchEvent(event: Event): boolean;
/**
 * Returns workerGlobal's WorkerLocation object.
 */
declare var location: WorkerLocation;
/**
 * Returns workerGlobal's WorkerNavigator object.
 */
declare var navigator: WorkerNavigator;
declare var onerror: ((this: DedicatedWorkerGlobalScope, ev: ErrorEvent) => any) | null;
declare var onlanguagechange: ((this: DedicatedWorkerGlobalScope, ev: Event) => any) | null;
declare var onoffline: ((this: DedicatedWorkerGlobalScope, ev: Event) => any) | null;
declare var ononline: ((this: DedicatedWorkerGlobalScope, ev: Event) => any) | null;
declare var onrejectionhandled: ((this: DedicatedWorkerGlobalScope, ev: PromiseRejectionEvent) => any) | null;
declare var onunhandledrejection: ((this: DedicatedWorkerGlobalScope, ev: PromiseRejectionEvent) => any) | null;
/**
 * Returns workerGlobal.
 */
declare var self: WorkerGlobalScope & typeof globalThis;
/**
 * Fetches each URL in urls, executes them one-by-one in the order they are passed, and then returns (or throws if something went amiss).
 */
declare function importScripts(...urls: (string | URL)[]): void;
/**
 * Dispatches a synthetic event event to target and returns true if either event's cancelable attribute value is false or its preventDefault() method was not invoked, and false otherwise.
 */
declare function dispatchEvent(event: Event): boolean;
declare var fonts: FontFaceSet;
declare var caches: CacheStorage;
declare var crossOriginIsolated: boolean;
declare var crypto: Crypto;
declare var indexedDB: IDBFactory;
declare var isSecureContext: boolean;
declare var origin: string;
declare var performance: Performance;
declare function atob(data: string): string;
declare function btoa(data: string): string;
declare function clearInterval(handle?: number): void;
declare function clearTimeout(handle?: number): void;
declare function createImageBitmap(image: ImageBitmapSource, options?: ImageBitmapOptions): Promise<ImageBitmap>;
declare function createImageBitmap(image: ImageBitmapSource, sx: number, sy: number, sw: number, sh: number, options?: ImageBitmapOptions): Promise<ImageBitmap>;
declare function fetch(input: RequestInfo, init?: RequestInit): Promise<Response>;
declare function queueMicrotask(callback: VoidFunction): void;
declare function setInterval(handler: TimerHandler, timeout?: number, ...arguments: any[]): number;
declare function setTimeout(handler: TimerHandler, timeout?: number, ...arguments: any[]): number;
declare function cancelAnimationFrame(handle: number): void;
declare function requestAnimationFrame(callback: FrameRequestCallback): number;
declare function addEventListener<K extends keyof DedicatedWorkerGlobalScopeEventMap>(type: K, listener: (this: DedicatedWorkerGlobalScope, ev: DedicatedWorkerGlobalScopeEventMap[K]) => any, options?: boolean | AddEventListenerOptions): void;
declare function addEventListener(type: string, listener: EventListener, options?: boolean | AddEventListenerOptions): void;
declare function removeEventListener<K extends keyof DedicatedWorkerGlobalScopeEventMap>(type: K, listener: (this: DedicatedWorkerGlobalScope, ev: DedicatedWorkerGlobalScopeEventMap[K]) => any, options?: boolean | EventListenerOptions): void;
declare function removeEventListener(type: string, listener: EventListener, options?: boolean | EventListenerOptions): void;
type AlgorithmIdentifier = Algorithm | string;
type BigInteger = Uint8Array;
type BinaryData = ArrayBuffer | ArrayBufferView;
type BlobPart = BufferSource | Blob | string;
type BodyInit = ReadableStream | XMLHttpRequestBodyInit;
type BufferSource = ArrayBufferView | ArrayBuffer;
type CanvasImageSource = ImageBitmap | OffscreenCanvas;
type DOMHighResTimeStamp = number;
type DOMTimeStamp = number;
type Float32List = Float32Array | GLfloat[];
type FormDataEntryValue = File | string;
type GLbitfield = number;
type GLboolean = boolean;
type GLclampf = number;
type GLenum = number;
type GLfloat = number;
type GLint = number;
type GLint64 = number;
type GLintptr = number;
type GLsizei = number;
type GLsizeiptr = number;
type GLuint = number;
type GLuint64 = number;
type HashAlgorithmIdentifier = AlgorithmIdentifier;
type HeadersInit = string[][] | Record<string, string> | Headers;
type IDBValidKey = number | string | Date | BufferSource | IDBValidKey[];
type ImageBitmapSource = CanvasImageSource | Blob | ImageData;
type Int32List = Int32Array | GLint[];
type MessageEventSource = MessagePort | ServiceWorker;
type NamedCurve = string;
type OnErrorEventHandler = OnErrorEventHandlerNonNull | null;
type PerformanceEntryList = PerformanceEntry[];
type PushMessageDataInit = BufferSource | string;
type ReadableStreamController<T> = ReadableStreamDefaultController<T>;
type ReadableStreamDefaultReadResult<T> = ReadableStreamDefaultReadValueResult<T> | ReadableStreamDefaultReadDoneResult;
type ReadableStreamReader<T> = ReadableStreamDefaultReader<T>;
type RequestInfo = Request | string;
type TexImageSource = ImageBitmap | ImageData | OffscreenCanvas;
type TimerHandler = string | Function;
type Transferable = ArrayBuffer | MessagePort | ImageBitmap;
type Uint32List = Uint32Array | GLuint[];
type VibratePattern = number | number[];
type XMLHttpRequestBodyInit = Blob | BufferSource | FormData | URLSearchParams | string;
type BinaryType = "arraybuffer" | "blob";
type ClientTypes = "all" | "sharedworker" | "window" | "worker";
type ColorGamut = "p3" | "rec2020" | "srgb";
type ColorSpaceConversion = "default" | "none";
type ConnectionType = "bluetooth" | "cellular" | "ethernet" | "mixed" | "none" | "other" | "unknown" | "wifi";
type EndingType = "native" | "transparent";
type FontFaceLoadStatus = "error" | "loaded" | "loading" | "unloaded";
type FontFaceSetLoadStatus = "loaded" | "loading";
type FrameType = "auxiliary" | "nested" | "none" | "top-level";
type HdrMetadataType = "smpteSt2086" | "smpteSt2094-10" | "smpteSt2094-40";
type IDBCursorDirection = "next" | "nextunique" | "prev" | "prevunique";
type IDBRequestReadyState = "done" | "pending";
type IDBTransactionMode = "readonly" | "readwrite" | "versionchange";
type ImageOrientation = "flipY" | "none";
type KeyFormat = "jwk" | "pkcs8" | "raw" | "spki";
type KeyType = "private" | "public" | "secret";
type KeyUsage = "decrypt" | "deriveBits" | "deriveKey" | "encrypt" | "sign" | "unwrapKey" | "verify" | "wrapKey";
type MediaDecodingType = "file" | "media-source" | "webrtc";
type MediaEncodingType = "record" | "webrtc";
type NotificationDirection = "auto" | "ltr" | "rtl";
type NotificationPermission = "default" | "denied" | "granted";
<<<<<<< HEAD
type OffscreenRenderingContextId = "2d" | "bitmaprenderer" | "webgl" | "webgl2";
type PermissionName = "accelerometer" | "ambient-light-sensor" | "background-fetch" | "background-sync" | "bluetooth" | "camera" | "clipboard-read" | "clipboard-write" | "device-info" | "display-capture" | "geolocation" | "gyroscope" | "magnetometer" | "microphone" | "midi" | "nfc" | "notifications" | "persistent-storage" | "push" | "speaker";
=======
type PermissionName = "gamepad" | "geolocation" | "notifications" | "persistent-storage" | "push";
>>>>>>> 5288d88a
type PermissionState = "denied" | "granted" | "prompt";
type PredefinedColorSpace = "display-p3" | "srgb";
type PremultiplyAlpha = "default" | "none" | "premultiply";
type PushEncryptionKeyName = "auth" | "p256dh";
type PushPermissionState = "denied" | "granted" | "prompt";
type ReferrerPolicy = "" | "no-referrer" | "no-referrer-when-downgrade" | "origin" | "origin-when-cross-origin" | "same-origin" | "strict-origin" | "strict-origin-when-cross-origin" | "unsafe-url";
type RequestCache = "default" | "force-cache" | "no-cache" | "no-store" | "only-if-cached" | "reload";
type RequestCredentials = "include" | "omit" | "same-origin";
type RequestDestination = "" | "audio" | "audioworklet" | "document" | "embed" | "font" | "frame" | "iframe" | "image" | "manifest" | "object" | "paintworklet" | "report" | "script" | "sharedworker" | "style" | "track" | "video" | "worker" | "xslt";
type RequestMode = "cors" | "navigate" | "no-cors" | "same-origin";
type RequestRedirect = "error" | "follow" | "manual";
type ResizeQuality = "high" | "low" | "medium" | "pixelated";
type ResponseType = "basic" | "cors" | "default" | "error" | "opaque" | "opaqueredirect";
type SecurityPolicyViolationEventDisposition = "enforce" | "report";
type ServiceWorkerState = "activated" | "activating" | "installed" | "installing" | "parsed" | "redundant";
type ServiceWorkerUpdateViaCache = "all" | "imports" | "none";
type TransferFunction = "hlg" | "pq" | "srgb";
type VisibilityState = "hidden" | "visible";
type WebGLPowerPreference = "default" | "high-performance" | "low-power";
type WorkerType = "classic" | "module";
type XMLHttpRequestResponseType = "" | "arraybuffer" | "blob" | "document" | "json" | "text";<|MERGE_RESOLUTION|>--- conflicted
+++ resolved
@@ -56,13 +56,6 @@
     ignoreMethod?: boolean;
     ignoreSearch?: boolean;
     ignoreVary?: boolean;
-}
-
-interface CanvasRenderingContext2DSettings {
-    alpha?: boolean;
-    colorSpace?: PredefinedColorSpace;
-    desynchronized?: boolean;
-    willReadFrequently?: boolean;
 }
 
 interface ClientQueryOptions {
@@ -411,14 +404,6 @@
     data?: PushMessageDataInit;
 }
 
-<<<<<<< HEAD
-interface PushPermissionDescriptor extends PermissionDescriptor {
-    name: "push";
-    userVisibleOnly?: boolean;
-}
-
-=======
->>>>>>> 5288d88a
 interface PushSubscriptionJSON {
     endpoint?: string;
     expirationTime?: DOMTimeStamp | null;
@@ -633,6 +618,7 @@
 }
 
 interface UnderlyingSource<R = any> {
+    autoAllocateChunkSize?: number;
     cancel?: UnderlyingSourceCancelCallback;
     pull?: UnderlyingSourcePullCallback<R>;
     start?: UnderlyingSourceStartCallback<R>;
@@ -644,6 +630,7 @@
     colorGamut?: ColorGamut;
     contentType: string;
     framerate: number;
+    hasAlphaChannel?: boolean;
     hdrMetadataType?: HdrMetadataType;
     height: number;
     scalabilityMode?: string;
@@ -661,6 +648,7 @@
     premultipliedAlpha?: boolean;
     preserveDrawingBuffer?: boolean;
     stencil?: boolean;
+    xrCompatible?: boolean;
 }
 
 interface WebGLContextEventInit extends EventInit {
@@ -1429,11 +1417,8 @@
      *
      * When set to true, options's once indicates that the callback will only be invoked once after which the event listener will be removed.
      *
-<<<<<<< HEAD
-=======
      * If an AbortSignal is passed for options's signal, then the event listener will be removed when signal is aborted.
      *
->>>>>>> 5288d88a
      * The event listener is appended to target's event listener list and is not appended if it has the same type, callback, and capture.
      */
     addEventListener(type: string, callback: EventListener | null, options?: AddEventListenerOptions | boolean): void;
@@ -1479,10 +1464,6 @@
 /** This is the event type for fetch events dispatched on the service worker global scope. It contains information about the fetch, including the request and how the receiver will treat the response. It provides the event.respondWith() method, which allows us to provide a response to this fetch. */
 interface FetchEvent extends ExtendableEvent {
     readonly clientId: string;
-<<<<<<< HEAD
-    readonly preloadResponse: Promise<any>;
-=======
->>>>>>> 5288d88a
     readonly request: Request;
     readonly resultingClientId: string;
     respondWith(r: Response | PromiseLike<Response>): void;
@@ -2432,50 +2413,12 @@
     readonly VERTEX_ARRAY_BINDING_OES: GLenum;
 }
 
-<<<<<<< HEAD
-interface OffscreenCanvas extends EventTarget {
-    /**
-     * These attributes return the dimensions of the OffscreenCanvas object's bitmap.
-     *
-     * They can be set, to replace the bitmap with a new, transparent black bitmap of the specified dimensions (effectively resizing it).
-     */
-    height: number;
-    /**
-     * These attributes return the dimensions of the OffscreenCanvas object's bitmap.
-     *
-     * They can be set, to replace the bitmap with a new, transparent black bitmap of the specified dimensions (effectively resizing it).
-     */
-    width: number;
-    /**
-     * Returns a promise that will fulfill with a new Blob object representing a file containing the image in the OffscreenCanvas object.
-     *
-     * The argument, if provided, is a dictionary that controls the encoding options of the image file to be created. The type field specifies the file format and has a default value of "image/png"; that type is also used if the requested type isn't supported. If the image format supports variable quality (such as "image/jpeg"), then the quality field is a number in the range 0.0 to 1.0 inclusive indicating the desired quality level for the resulting image.
-     */
-    convertToBlob(options?: ImageEncodeOptions): Promise<Blob>;
-    /**
-     * Returns an object that exposes an API for drawing on the OffscreenCanvas object. contextId specifies the desired API: "2d", "bitmaprenderer", "webgl", or "webgl2". options is handled by that API.
-     *
-     * This specification defines the "2d" context below, which is similar but distinct from the "2d" context that is created from a canvas element. The WebGL specifications define the "webgl" and "webgl2" contexts. [WEBGL]
-     *
-     * Returns null if the canvas has already been initialized with another context type (e.g., trying to get a "2d" context after getting a "webgl" context).
-     */
-    getContext(contextId: "2d", options?: CanvasRenderingContext2DSettings): OffscreenCanvasRenderingContext2D | null;
-    getContext(contextId: "bitmaprenderer", options?: ImageBitmapRenderingContextSettings): ImageBitmapRenderingContext | null;
-    getContext(contextId: "webgl", options?: WebGLContextAttributes): WebGLRenderingContext | null;
-    getContext(contextId: "webgl2", options?: WebGLContextAttributes): WebGL2RenderingContext | null;
-    getContext(contextId: OffscreenRenderingContextId, options?: any): OffscreenRenderingContext | null;
-    /**
-     * Returns a newly created ImageBitmap object with the image in the OffscreenCanvas object. The image in the OffscreenCanvas object is replaced with a new blank image.
-     */
-    transferToImageBitmap(): ImageBitmap;
-=======
 interface OVR_multiview2 {
     framebufferTextureMultiviewOVR(target: GLenum, attachment: GLenum, texture: WebGLTexture | null, level: GLint, baseViewIndex: GLint, numViews: GLsizei): void;
     readonly FRAMEBUFFER_ATTACHMENT_TEXTURE_BASE_VIEW_INDEX_OVR: GLenum;
     readonly FRAMEBUFFER_ATTACHMENT_TEXTURE_NUM_VIEWS_OVR: GLenum;
     readonly FRAMEBUFFER_INCOMPLETE_VIEW_TARGETS_OVR: GLenum;
     readonly MAX_VIEWS_OVR: GLenum;
->>>>>>> 5288d88a
 }
 
 /** @deprecated - this is not available in most browsers */
@@ -2593,21 +2536,12 @@
     readonly fetchStart: DOMHighResTimeStamp;
     readonly initiatorType: string;
     readonly nextHopProtocol: string;
-<<<<<<< HEAD
-    readonly redirectEnd: number;
-    readonly redirectStart: number;
-    readonly requestStart: number;
-    readonly responseEnd: number;
-    readonly responseStart: number;
-    readonly secureConnectionStart: number;
-=======
     readonly redirectEnd: DOMHighResTimeStamp;
     readonly redirectStart: DOMHighResTimeStamp;
     readonly requestStart: DOMHighResTimeStamp;
     readonly responseEnd: DOMHighResTimeStamp;
     readonly responseStart: DOMHighResTimeStamp;
     readonly secureConnectionStart: DOMHighResTimeStamp;
->>>>>>> 5288d88a
     readonly serverTiming: ReadonlyArray<PerformanceServerTiming>;
     readonly transferSize: number;
     readonly workerStart: DOMHighResTimeStamp;
@@ -2621,11 +2555,7 @@
 
 interface PerformanceServerTiming {
     readonly description: string;
-<<<<<<< HEAD
-    readonly duration: number;
-=======
     readonly duration: DOMHighResTimeStamp;
->>>>>>> 5288d88a
     readonly name: string;
     toJSON(): any;
 }
@@ -2926,7 +2856,7 @@
     readonly ready: Promise<ServiceWorkerRegistration>;
     getRegistration(clientURL?: string | URL): Promise<ServiceWorkerRegistration | undefined>;
     getRegistrations(): Promise<ReadonlyArray<ServiceWorkerRegistration>>;
-    register(scriptURL: string | URL, options?: RegistrationOptions): Promise<ServiceWorkerRegistration>;
+    register(scriptURL: string | URL, options?: RegistrationOptions): Promise<ServiceWorkerRegistration | undefined>;
     startMessages(): void;
     addEventListener<K extends keyof ServiceWorkerContainerEventMap>(type: K, listener: (this: ServiceWorkerContainer, ev: ServiceWorkerContainerEventMap[K]) => any, options?: boolean | AddEventListenerOptions): void;
     addEventListener(type: string, listener: EventListener, options?: boolean | AddEventListenerOptions): void;
@@ -2948,10 +2878,7 @@
     "notificationclick": NotificationEvent;
     "notificationclose": NotificationEvent;
     "push": PushEvent;
-<<<<<<< HEAD
     "sync": SyncEvent;
-=======
->>>>>>> 5288d88a
 }
 
 /** This ServiceWorker API interface represents the global execution context of a service worker. */
@@ -2965,10 +2892,6 @@
     onnotificationclick: ((this: ServiceWorkerGlobalScope, ev: NotificationEvent) => any) | null;
     onnotificationclose: ((this: ServiceWorkerGlobalScope, ev: NotificationEvent) => any) | null;
     onpush: ((this: ServiceWorkerGlobalScope, ev: PushEvent) => any) | null;
-<<<<<<< HEAD
-    onsync: ((this: ServiceWorkerGlobalScope, ev: SyncEvent) => any) | null;
-=======
->>>>>>> 5288d88a
     readonly registration: ServiceWorkerRegistration;
     skipWaiting(): Promise<void>;
     addEventListener<K extends keyof ServiceWorkerGlobalScopeEventMap>(type: K, listener: (this: ServiceWorkerGlobalScope, ev: ServiceWorkerGlobalScopeEventMap[K]) => any, options?: boolean | AddEventListenerOptions): void;
@@ -3173,8 +3096,6 @@
     /**
      * Returns the measurement described below.
      */
-<<<<<<< HEAD
-=======
     readonly fontBoundingBoxAscent: number;
     /**
      * Returns the measurement described below.
@@ -3183,7 +3104,6 @@
     /**
      * Returns the measurement described below.
      */
->>>>>>> 5288d88a
     readonly width: number;
 }
 
@@ -3316,8 +3236,6 @@
     readonly COMPRESSED_SRGB8_ALPHA8_ASTC_8x8_KHR: GLenum;
 }
 
-<<<<<<< HEAD
-=======
 interface WEBGL_compressed_texture_etc {
     readonly COMPRESSED_R11_EAC: GLenum;
     readonly COMPRESSED_RG11_EAC: GLenum;
@@ -3331,7 +3249,6 @@
     readonly COMPRESSED_SRGB8_PUNCHTHROUGH_ALPHA1_ETC2: GLenum;
 }
 
->>>>>>> 5288d88a
 interface WEBGL_compressed_texture_etc1 {
     readonly COMPRESSED_RGB_ETC1_WEBGL: GLenum;
 }
@@ -5492,12 +5409,7 @@
 };
 
 /** A subset of the Navigator interface allowed to be accessed from a Worker. Such an object is initialized for each worker and is available via the WorkerGlobalScope.navigator property obtained by calling window.self.navigator. */
-<<<<<<< HEAD
-interface WorkerNavigator extends NavigatorConcurrentHardware, NavigatorID, NavigatorLanguage, NavigatorOnLine, NavigatorStorage {
-    readonly permissions: Permissions;
-=======
 interface WorkerNavigator extends NavigatorConcurrentHardware, NavigatorID, NavigatorLanguage, NavigatorNetworkInformation, NavigatorOnLine, NavigatorStorage {
->>>>>>> 5288d88a
 }
 
 declare var WorkerNavigator: {
@@ -5560,11 +5472,7 @@
      */
     readonly response: any;
     /**
-<<<<<<< HEAD
-     * Returns the text response.
-=======
      * Returns response as text.
->>>>>>> 5288d88a
      *
      * Throws an "InvalidStateError" DOMException if responseType is not the empty string or "text".
      */
@@ -5585,11 +5493,7 @@
     readonly status: number;
     readonly statusText: string;
     /**
-<<<<<<< HEAD
-     * Can be set to a time in milliseconds. When set to a non-zero value will cause fetching to terminate after the given time has passed. When the time has passed, the request has not yet completed, and the synchronous flag is unset, a timeout event will then be dispatched, or a "TimeoutError" DOMException will be thrown otherwise (for the send() method).
-=======
      * Can be set to a time in milliseconds. When set to a non-zero value will cause fetching to terminate after the given time has passed. When the time has passed, the request has not yet completed, and this's synchronous flag is unset, a timeout event will then be dispatched, or a "TimeoutError" DOMException will be thrown otherwise (for the send() method).
->>>>>>> 5288d88a
      *
      * When set: throws an "InvalidAccessError" DOMException if the synchronous flag is set and current global object is a Window object.
      */
@@ -5613,11 +5517,7 @@
     /**
      * Sets the request method, request URL, and synchronous flag.
      *
-<<<<<<< HEAD
-     * Throws a "SyntaxError" DOMException if either method is not a valid HTTP method or url cannot be parsed.
-=======
      * Throws a "SyntaxError" DOMException if either method is not a valid method or url cannot be parsed.
->>>>>>> 5288d88a
      *
      * Throws a "SecurityError" DOMException if method is a case-insensitive match for `CONNECT`, `TRACE`, or `TRACK`.
      *
@@ -5626,11 +5526,7 @@
     open(method: string, url: string | URL): void;
     open(method: string, url: string | URL, async: boolean, username?: string | null, password?: string | null): void;
     /**
-<<<<<<< HEAD
-     * Acts as if the `Content-Type` header value for response is mime. (It does not actually change the header though.)
-=======
      * Acts as if the `Content-Type` header value for a response is mime. (It does not change the header.)
->>>>>>> 5288d88a
      *
      * Throws an "InvalidStateError" DOMException if state is loading or done.
      */
@@ -5764,8 +5660,6 @@
         new(module: Module, importObject?: Imports): Instance;
     };
 
-<<<<<<< HEAD
-=======
     interface LinkError extends Error {
     }
 
@@ -5774,7 +5668,6 @@
         new(): LinkError;
     };
 
->>>>>>> 5288d88a
     interface Memory {
         readonly buffer: ArrayBuffer;
         grow(delta: number): number;
@@ -5796,8 +5689,6 @@
         imports(moduleObject: Module): ModuleImportDescriptor[];
     };
 
-<<<<<<< HEAD
-=======
     interface RuntimeError extends Error {
     }
 
@@ -5806,7 +5697,6 @@
         new(): RuntimeError;
     };
 
->>>>>>> 5288d88a
     interface Table {
         readonly length: number;
         get(index: number): any;
@@ -6061,12 +5951,7 @@
 type MediaEncodingType = "record" | "webrtc";
 type NotificationDirection = "auto" | "ltr" | "rtl";
 type NotificationPermission = "default" | "denied" | "granted";
-<<<<<<< HEAD
-type OffscreenRenderingContextId = "2d" | "bitmaprenderer" | "webgl" | "webgl2";
-type PermissionName = "accelerometer" | "ambient-light-sensor" | "background-fetch" | "background-sync" | "bluetooth" | "camera" | "clipboard-read" | "clipboard-write" | "device-info" | "display-capture" | "geolocation" | "gyroscope" | "magnetometer" | "microphone" | "midi" | "nfc" | "notifications" | "persistent-storage" | "push" | "speaker";
-=======
 type PermissionName = "gamepad" | "geolocation" | "notifications" | "persistent-storage" | "push";
->>>>>>> 5288d88a
 type PermissionState = "denied" | "granted" | "prompt";
 type PredefinedColorSpace = "display-p3" | "srgb";
 type PremultiplyAlpha = "default" | "none" | "premultiply";
