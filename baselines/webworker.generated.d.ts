--- conflicted
+++ resolved
@@ -1824,7 +1824,6 @@
     once?: boolean;
 }
 
-<<<<<<< HEAD
 interface EventSource extends EventTarget {
     readonly url: string;
     readonly withCredentials: boolean;
@@ -1845,7 +1844,8 @@
 
 interface EventSourceInit {
     readonly withCredentials: boolean;
-=======
+}
+
 interface AbortController {
     readonly signal: AbortSignal;
     abort(): void;
@@ -1859,7 +1859,6 @@
 interface AbortSignal extends EventTarget {
     readonly aborted: boolean;
     onabort: (ev: Event) => any;
->>>>>>> 8ebb762b
 }
 
 declare type EventListenerOrEventListenerObject = EventListener | EventListenerObject;
