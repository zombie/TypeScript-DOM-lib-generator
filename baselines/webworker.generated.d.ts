/////////////////////////////
/// Worker APIs
/////////////////////////////

interface AddEventListenerOptions extends EventListenerOptions {
    once?: boolean;
    passive?: boolean;
}

interface Algorithm {
    name: string;
}

interface CacheQueryOptions {
    cacheName?: string;
    ignoreMethod?: boolean;
    ignoreSearch?: boolean;
    ignoreVary?: boolean;
}

interface ClientQueryOptions {
    includeReserved?: boolean;
    includeUncontrolled?: boolean;
    type?: ClientTypes;
}

interface CloseEventInit extends EventInit {
    code?: number;
    reason?: string;
    wasClean?: boolean;
}

interface ErrorEventInit extends EventInit {
    colno?: number;
    error?: any;
    filename?: string;
    lineno?: number;
    message?: string;
}

interface EventInit {
<<<<<<< HEAD
    composed?: boolean;
=======
>>>>>>> 8cfeb285
    bubbles?: boolean;
    cancelable?: boolean;
    scoped?: boolean;
}

interface EventListenerOptions {
    capture?: boolean;
}

interface ExtendableEventInit extends EventInit {
}

interface ExtendableMessageEventInit extends ExtendableEventInit {
    data?: any;
    lastEventId?: string;
    origin?: string;
    ports?: MessagePort[] | null;
    source?: Client | ServiceWorker | MessagePort | null;
}

interface FetchEventInit extends ExtendableEventInit {
    clientId?: string;
    request: Request;
    reservedClientId?: string;
    targetClientId?: string;
}

interface GetNotificationOptions {
    tag?: string;
}

interface IDBIndexParameters {
    multiEntry?: boolean;
    unique?: boolean;
}

interface IDBObjectStoreParameters {
    autoIncrement?: boolean;
    keyPath?: string | string[];
}

interface KeyAlgorithm {
    name: string;
}

interface MessageEventInit extends EventInit {
    channel?: string;
    data?: any;
    lastEventId?: string;
    origin?: string;
    ports?: MessagePort[];
    source?: object | null;
}

interface NotificationEventInit extends ExtendableEventInit {
    action?: string;
    notification: Notification;
}

interface NotificationOptions {
    body?: string;
    data?: any;
    dir?: NotificationDirection;
    icon?: string;
    lang?: string;
    tag?: string;
}

interface ObjectURLOptions {
    oneTimeOnly?: boolean;
}

interface ProgressEventInit extends EventInit {
    lengthComputable?: boolean;
    loaded?: number;
    total?: number;
}

interface PushEventInit extends ExtendableEventInit {
    data?: Int8Array | Int16Array | Int32Array | Uint8Array | Uint16Array | Uint32Array | Uint8ClampedArray | Float32Array | Float64Array | DataView | ArrayBuffer | string | null;
}

interface PushSubscriptionChangeInit extends ExtendableEventInit {
    newSubscription?: PushSubscription;
    oldSubscription?: PushSubscription;
}

interface PushSubscriptionOptionsInit {
    applicationServerKey?: Int8Array | Int16Array | Int32Array | Uint8Array | Uint16Array | Uint32Array | Uint8ClampedArray | Float32Array | Float64Array | DataView | ArrayBuffer | string | null;
    userVisibleOnly?: boolean;
}

interface RequestInit {
    body?: Blob | Int8Array | Int16Array | Int32Array | Uint8Array | Uint16Array | Uint32Array | Uint8ClampedArray | Float32Array | Float64Array | DataView | ArrayBuffer | FormData | string | null;
    cache?: RequestCache;
    credentials?: RequestCredentials;
    headers?: HeadersInit;
    integrity?: string;
    keepalive?: boolean;
    method?: string;
    mode?: RequestMode;
    redirect?: RequestRedirect;
    referrer?: string;
    referrerPolicy?: ReferrerPolicy;
    signal?: object;
    window?: any;
}

interface ResponseInit {
    headers?: HeadersInit;
    status?: number;
    statusText?: string;
}

interface SyncEventInit extends ExtendableEventInit {
    lastChance?: boolean;
    tag: string;
}

interface EventListener {
    (evt: Event): void;
}

interface AbstractWorkerEventMap {
    "error": ErrorEvent;
}

interface AbstractWorker {
    onerror: ((this: AbstractWorker, ev: ErrorEvent) => any) | null;
    addEventListener<K extends keyof AbstractWorkerEventMap>(type: K, listener: (this: AbstractWorker, ev: AbstractWorkerEventMap[K]) => any, options?: boolean | AddEventListenerOptions): void;
    addEventListener(type: string, listener: EventListenerOrEventListenerObject, options?: boolean | AddEventListenerOptions): void;
    removeEventListener<K extends keyof AbstractWorkerEventMap>(type: K, listener: (this: AbstractWorker, ev: AbstractWorkerEventMap[K]) => any, options?: boolean | EventListenerOptions): void;
    removeEventListener(type: string, listener: EventListenerOrEventListenerObject, options?: boolean | EventListenerOptions): void;
}

interface AudioBuffer {
    readonly duration: number;
    readonly length: number;
    readonly numberOfChannels: number;
    readonly sampleRate: number;
    copyFromChannel(destination: Float32Array, channelNumber: number, startInChannel?: number): void;
    copyToChannel(source: Float32Array, channelNumber: number, startInChannel?: number): void;
    getChannelData(channel: number): Float32Array;
}

declare var AudioBuffer: {
    prototype: AudioBuffer;
    new(): AudioBuffer;
};

interface Blob {
    readonly size: number;
    readonly type: string;
    msClose(): void;
    msDetachStream(): any;
    slice(start?: number, end?: number, contentType?: string): Blob;
}

declare var Blob: {
    prototype: Blob;
    new (blobParts?: any[], options?: BlobPropertyBag): Blob;
};

interface BlobPropertyBag {
    endings?: string;
    type?: string;
}

interface Body {
    readonly bodyUsed: boolean;
    arrayBuffer(): Promise<ArrayBuffer>;
    blob(): Promise<Blob>;
    formData(): Promise<FormData>;
    json(): Promise<any>;
    text(): Promise<string>;
}

interface Cache {
    add(request: Request | string): Promise<void>;
    addAll(requests: (Request | string)[]): Promise<void>;
    delete(request: Request | string, options?: CacheQueryOptions): Promise<boolean>;
    keys(request?: Request | string, options?: CacheQueryOptions): Promise<Request[]>;
    match(request: Request | string, options?: CacheQueryOptions): Promise<Response>;
    matchAll(request?: Request | string, options?: CacheQueryOptions): Promise<Response[]>;
    put(request: Request | string, response: Response): Promise<void>;
}

declare var Cache: {
    prototype: Cache;
    new(): Cache;
};

interface CacheStorage {
    delete(cacheName: string): Promise<boolean>;
    has(cacheName: string): Promise<boolean>;
    keys(): Promise<string[]>;
    match(request: Request | string, options?: CacheQueryOptions): Promise<any>;
    open(cacheName: string): Promise<Cache>;
}

declare var CacheStorage: {
    prototype: CacheStorage;
    new(): CacheStorage;
};

interface Client {
    readonly id: string;
    readonly reserved: boolean;
    readonly type: ClientTypes;
    readonly url: string;
    postMessage(message: any, transfer?: any[]): void;
}

declare var Client: {
    prototype: Client;
    new(): Client;
};

interface Clients {
    claim(): Promise<void>;
    get(id: string): Promise<any>;
    matchAll(options?: ClientQueryOptions): Promise<Client[]>;
    openWindow(url: string): Promise<WindowClient | null>;
}

declare var Clients: {
    prototype: Clients;
    new(): Clients;
};

interface CloseEvent extends Event {
    readonly code: number;
    readonly reason: string;
    readonly wasClean: boolean;
    /** @deprecated */
    initCloseEvent(typeArg: string, canBubbleArg: boolean, cancelableArg: boolean, wasCleanArg: boolean, codeArg: number, reasonArg: string): void;
}

declare var CloseEvent: {
    prototype: CloseEvent;
    new(type: string, eventInitDict?: CloseEventInit): CloseEvent;
};

interface Console {
    memory: any;
    assert(condition?: boolean, message?: string, ...data: any[]): void;
    clear(): void;
    count(label?: string): void;
    debug(message?: any, ...optionalParams: any[]): void;
    dir(value?: any, ...optionalParams: any[]): void;
    dirxml(value: any): void;
    error(message?: any, ...optionalParams: any[]): void;
    exception(message?: string, ...optionalParams: any[]): void;
    group(groupTitle?: string, ...optionalParams: any[]): void;
    groupCollapsed(groupTitle?: string, ...optionalParams: any[]): void;
    groupEnd(): void;
    info(message?: any, ...optionalParams: any[]): void;
    log(message?: any, ...optionalParams: any[]): void;
    markTimeline(label?: string): void;
    msIsIndependentlyComposed(element: object): boolean;
    profile(reportName?: string): void;
    profileEnd(): void;
    select(element: object): void;
    table(...tabularData: any[]): void;
    time(label?: string): void;
    timeEnd(label?: string): void;
    timeStamp(label?: string): void;
    timeline(label?: string): void;
    timelineEnd(label?: string): void;
    trace(message?: any, ...optionalParams: any[]): void;
    warn(message?: any, ...optionalParams: any[]): void;
}

declare var Console: {
    prototype: Console;
    new(): Console;
};

interface Coordinates {
    readonly accuracy: number;
    readonly altitude: number | null;
    readonly altitudeAccuracy: number | null;
    readonly heading: number | null;
    readonly latitude: number;
    readonly longitude: number;
    readonly speed: number | null;
}

declare var Coordinates: {
    prototype: Coordinates;
    new(): Coordinates;
};

interface CryptoKey {
    readonly algorithm: KeyAlgorithm;
    readonly extractable: boolean;
    readonly type: string;
    readonly usages: string[];
}

declare var CryptoKey: {
    prototype: CryptoKey;
    new(): CryptoKey;
};

interface DOMError {
    readonly name: string;
    toString(): string;
}

declare var DOMError: {
    prototype: DOMError;
    new(): DOMError;
};

interface DOMException {
    readonly code: number;
    readonly message: string;
    readonly name: string;
    readonly ABORT_ERR: number;
    readonly DATA_CLONE_ERR: number;
    readonly DOMSTRING_SIZE_ERR: number;
    readonly HIERARCHY_REQUEST_ERR: number;
    readonly INDEX_SIZE_ERR: number;
    readonly INUSE_ATTRIBUTE_ERR: number;
    readonly INVALID_ACCESS_ERR: number;
    readonly INVALID_CHARACTER_ERR: number;
    readonly INVALID_MODIFICATION_ERR: number;
    readonly INVALID_NODE_TYPE_ERR: number;
    readonly INVALID_STATE_ERR: number;
    readonly NAMESPACE_ERR: number;
    readonly NETWORK_ERR: number;
    readonly NOT_FOUND_ERR: number;
    readonly NOT_SUPPORTED_ERR: number;
    readonly NO_DATA_ALLOWED_ERR: number;
    readonly NO_MODIFICATION_ALLOWED_ERR: number;
    readonly QUOTA_EXCEEDED_ERR: number;
    readonly SECURITY_ERR: number;
    readonly SYNTAX_ERR: number;
    readonly TIMEOUT_ERR: number;
    readonly TYPE_MISMATCH_ERR: number;
    readonly URL_MISMATCH_ERR: number;
    readonly VALIDATION_ERR: number;
    readonly WRONG_DOCUMENT_ERR: number;
}

declare var DOMException: {
    prototype: DOMException;
    new(message?: string, name?: string): DOMException;
    readonly ABORT_ERR: number;
    readonly DATA_CLONE_ERR: number;
    readonly DOMSTRING_SIZE_ERR: number;
    readonly HIERARCHY_REQUEST_ERR: number;
    readonly INDEX_SIZE_ERR: number;
    readonly INUSE_ATTRIBUTE_ERR: number;
    readonly INVALID_ACCESS_ERR: number;
    readonly INVALID_CHARACTER_ERR: number;
    readonly INVALID_MODIFICATION_ERR: number;
    readonly INVALID_NODE_TYPE_ERR: number;
    readonly INVALID_STATE_ERR: number;
    readonly NAMESPACE_ERR: number;
    readonly NETWORK_ERR: number;
    readonly NOT_FOUND_ERR: number;
    readonly NOT_SUPPORTED_ERR: number;
    readonly NO_DATA_ALLOWED_ERR: number;
    readonly NO_MODIFICATION_ALLOWED_ERR: number;
    readonly QUOTA_EXCEEDED_ERR: number;
    readonly SECURITY_ERR: number;
    readonly SYNTAX_ERR: number;
    readonly TIMEOUT_ERR: number;
    readonly TYPE_MISMATCH_ERR: number;
    readonly URL_MISMATCH_ERR: number;
    readonly VALIDATION_ERR: number;
    readonly WRONG_DOCUMENT_ERR: number;
};

interface DOMStringList {
    readonly length: number;
    contains(str: string): boolean;
    item(index: number): string | null;
    [index: number]: string;
}

declare var DOMStringList: {
    prototype: DOMStringList;
    new(): DOMStringList;
};

interface DedicatedWorkerGlobalScopeEventMap extends WorkerGlobalScopeEventMap {
    "message": MessageEvent;
}

interface DedicatedWorkerGlobalScope extends WorkerGlobalScope {
    onmessage: ((this: DedicatedWorkerGlobalScope, ev: MessageEvent) => any) | null;
    close(): void;
    postMessage(message: any, transfer?: any[]): void;
    addEventListener<K extends keyof DedicatedWorkerGlobalScopeEventMap>(type: K, listener: (this: DedicatedWorkerGlobalScope, ev: DedicatedWorkerGlobalScopeEventMap[K]) => any, options?: boolean | AddEventListenerOptions): void;
    addEventListener(type: string, listener: EventListenerOrEventListenerObject, options?: boolean | AddEventListenerOptions): void;
    removeEventListener<K extends keyof DedicatedWorkerGlobalScopeEventMap>(type: K, listener: (this: DedicatedWorkerGlobalScope, ev: DedicatedWorkerGlobalScopeEventMap[K]) => any, options?: boolean | EventListenerOptions): void;
    removeEventListener(type: string, listener: EventListenerOrEventListenerObject, options?: boolean | EventListenerOptions): void;
}

declare var DedicatedWorkerGlobalScope: {
    prototype: DedicatedWorkerGlobalScope;
    new(): DedicatedWorkerGlobalScope;
};

interface ErrorEvent extends Event {
    readonly colno: number;
    readonly error: any;
    readonly filename: string;
    readonly lineno: number;
    readonly message: string;
    initErrorEvent(typeArg: string, canBubbleArg: boolean, cancelableArg: boolean, messageArg: string, filenameArg: string, linenoArg: number): void;
}

declare var ErrorEvent: {
    prototype: ErrorEvent;
    new(typeArg: string, eventInitDict?: ErrorEventInit): ErrorEvent;
};

interface Event {
    readonly bubbles: boolean;
    cancelBubble: boolean;
    readonly cancelable: boolean;
    readonly currentTarget: EventTarget | null;
    readonly defaultPrevented: boolean;
    readonly eventPhase: number;
    readonly isTrusted: boolean;
    returnValue: boolean;
    readonly scoped: boolean;
    readonly srcElement: object | null;
    readonly target: EventTarget | null;
    readonly timeStamp: number;
    readonly type: string;
<<<<<<< HEAD
    readonly composed: boolean;
    initEvent(eventTypeArg: string, canBubbleArg: boolean, cancelableArg: boolean): void;
    preventDefault(): void;
    stopImmediatePropagation(): void;
    stopPropagation(): void;
    composedPath(): EventTarget[];
=======
    deepPath(): EventTarget[];
    initEvent(type: string, bubbles?: boolean, cancelable?: boolean): void;
    preventDefault(): void;
    stopImmediatePropagation(): void;
    stopPropagation(): void;
>>>>>>> 8cfeb285
    readonly AT_TARGET: number;
    readonly BUBBLING_PHASE: number;
    readonly CAPTURING_PHASE: number;
    readonly NONE: number;
}

declare var Event: {
    prototype: Event;
    new(typeArg: string, eventInitDict?: EventInit): Event;
    readonly AT_TARGET: number;
    readonly BUBBLING_PHASE: number;
    readonly CAPTURING_PHASE: number;
    readonly NONE: number;
};

interface EventListenerObject {
    handleEvent(evt: Event): void;
}

interface EventTarget {
    addEventListener(type: string, listener: EventListenerOrEventListenerObject | null, options?: boolean | AddEventListenerOptions): void;
    dispatchEvent(evt: Event): boolean;
    removeEventListener(type: string, listener?: EventListenerOrEventListenerObject | null, options?: EventListenerOptions | boolean): void;
}

declare var EventTarget: {
    prototype: EventTarget;
    new(): EventTarget;
};

interface ExtendableEvent extends Event {
    waitUntil(f: Promise<any>): void;
}

declare var ExtendableEvent: {
    prototype: ExtendableEvent;
    new(type: string, eventInitDict?: ExtendableEventInit): ExtendableEvent;
};

interface ExtendableMessageEvent extends ExtendableEvent {
    readonly data: any;
    readonly lastEventId: string;
    readonly origin: string;
    readonly ports: ReadonlyArray<MessagePort> | null;
    readonly source: Client | ServiceWorker | MessagePort | null;
}

declare var ExtendableMessageEvent: {
    prototype: ExtendableMessageEvent;
    new(type: string, eventInitDict?: ExtendableMessageEventInit): ExtendableMessageEvent;
};

interface FetchEvent extends ExtendableEvent {
    readonly clientId: string;
    readonly request: Request;
    readonly reservedClientId: string;
    readonly targetClientId: string;
    respondWith(r: Promise<Response>): void;
}

declare var FetchEvent: {
    prototype: FetchEvent;
    new(type: string, eventInitDict: FetchEventInit): FetchEvent;
};

interface File extends Blob {
    readonly lastModified: number;
    /** @deprecated */
    readonly lastModifiedDate: Date;
    readonly name: string;
    readonly webkitRelativePath: string;
}

declare var File: {
    prototype: File;
    new (parts: (ArrayBuffer | ArrayBufferView | Blob | string)[], filename: string, properties?: FilePropertyBag): File;
};

interface FileList {
    readonly length: number;
    item(index: number): File | null;
    [index: number]: File;
}

declare var FileList: {
    prototype: FileList;
    new(): FileList;
};

interface FilePropertyBag extends BlobPropertyBag {
    lastModified?: number;
}

interface FileReaderEventMap {
    "abort": ProgressEvent;
    "error": ProgressEvent;
    "load": ProgressEvent;
    "loadend": ProgressEvent;
    "loadstart": ProgressEvent;
    "progress": ProgressEvent;
}

interface FileReader extends EventTarget {
    readonly error: DOMException | null;
    onabort: ((this: FileReader, ev: FileReaderProgressEvent) => any) | null;
    onerror: ((this: FileReader, ev: FileReaderProgressEvent) => any) | null;
    onload: ((this: FileReader, ev: FileReaderProgressEvent) => any) | null;
    onloadend: ((this: FileReader, ev: FileReaderProgressEvent) => any) | null;
    onloadstart: ((this: FileReader, ev: FileReaderProgressEvent) => any) | null;
    onprogress: ((this: FileReader, ev: FileReaderProgressEvent) => any) | null;
    readonly readyState: number;
    readonly result: any;
    abort(): void;
    readAsArrayBuffer(blob: Blob): void;
    readAsBinaryString(blob: Blob): void;
    readAsDataURL(blob: Blob): void;
    readAsText(blob: Blob, label?: string): void;
    readonly DONE: number;
    readonly EMPTY: number;
    readonly LOADING: number;
    addEventListener<K extends keyof FileReaderEventMap>(type: K, listener: (this: FileReader, ev: FileReaderEventMap[K]) => any, options?: boolean | AddEventListenerOptions): void;
    addEventListener(type: string, listener: EventListenerOrEventListenerObject, options?: boolean | AddEventListenerOptions): void;
    removeEventListener<K extends keyof FileReaderEventMap>(type: K, listener: (this: FileReader, ev: FileReaderEventMap[K]) => any, options?: boolean | EventListenerOptions): void;
    removeEventListener(type: string, listener: EventListenerOrEventListenerObject, options?: boolean | EventListenerOptions): void;
}

declare var FileReader: {
    prototype: FileReader;
    new(): FileReader;
    readonly DONE: number;
    readonly EMPTY: number;
    readonly LOADING: number;
};

interface FileReaderProgressEvent extends ProgressEvent {
    readonly target: FileReader | null;
}

interface FileReaderSync {
    readAsArrayBuffer(blob: Blob): any;
    readAsBinaryString(blob: Blob): void;
    readAsDataURL(blob: Blob): string;
    readAsText(blob: Blob, encoding?: string): string;
}

declare var FileReaderSync: {
    prototype: FileReaderSync;
    new(): FileReaderSync;
};

interface FormData {
    append(name: string, value: string | Blob, fileName?: string): void;
    delete(name: string): void;
    get(name: string): FormDataEntryValue | null;
    getAll(name: string): FormDataEntryValue[];
    has(name: string): boolean;
    set(name: string, value: string | Blob, fileName?: string): void;
}

declare var FormData: {
    prototype: FormData;
    new(): FormData;
    new(form: object): FormData;
};

interface GlobalFetch {
    fetch(input?: Request | string, init?: RequestInit): Promise<Response>;
}

interface Headers {
    append(name: string, value: string): void;
    delete(name: string): void;
    forEach(callback: Function, thisArg?: any): void;
    get(name: string): string | null;
    has(name: string): boolean;
    set(name: string, value: string): void;
}

declare var Headers: {
    prototype: Headers;
    new(init?: HeadersInit): Headers;
};

interface IDBArrayKey extends Array<number | string | Date | IDBArrayKey> {
}

interface IDBCursor {
    readonly direction: IDBCursorDirection;
    readonly key: IDBKeyRange | number | string | Date | IDBArrayKey;
    readonly primaryKey: any;
    readonly source: IDBObjectStore | IDBIndex;
    advance(count: number): void;
    continue(key?: IDBKeyRange | number | string | Date | IDBArrayKey): void;
    delete(): IDBRequest;
    update(value: any): IDBRequest;
    readonly NEXT: string;
    readonly NEXT_NO_DUPLICATE: string;
    readonly PREV: string;
    readonly PREV_NO_DUPLICATE: string;
}

declare var IDBCursor: {
    prototype: IDBCursor;
    new(): IDBCursor;
    readonly NEXT: string;
    readonly NEXT_NO_DUPLICATE: string;
    readonly PREV: string;
    readonly PREV_NO_DUPLICATE: string;
};

interface IDBCursorWithValue extends IDBCursor {
    readonly value: any;
}

declare var IDBCursorWithValue: {
    prototype: IDBCursorWithValue;
    new(): IDBCursorWithValue;
};

interface IDBDatabaseEventMap {
    "abort": Event;
    "error": Event;
}

interface IDBDatabase extends EventTarget {
    readonly name: string;
    readonly objectStoreNames: DOMStringList;
    onabort: ((this: IDBDatabase, ev: Event) => any) | null;
    onerror: ((this: IDBDatabase, ev: Event) => any) | null;
    onversionchange: ((this: IDBDatabase, ev: Event) => any) | null;
    readonly version: number;
    close(): void;
    createObjectStore(name: string, optionalParameters?: IDBObjectStoreParameters): IDBObjectStore;
    deleteObjectStore(name: string): void;
    transaction(storeNames: string | string[], mode?: IDBTransactionMode): IDBTransaction;
    addEventListener<K extends keyof IDBDatabaseEventMap>(type: K, listener: (this: IDBDatabase, ev: IDBDatabaseEventMap[K]) => any, options?: boolean | AddEventListenerOptions): void;
    addEventListener(type: string, listener: EventListenerOrEventListenerObject, options?: boolean | AddEventListenerOptions): void;
    removeEventListener<K extends keyof IDBDatabaseEventMap>(type: K, listener: (this: IDBDatabase, ev: IDBDatabaseEventMap[K]) => any, options?: boolean | EventListenerOptions): void;
    removeEventListener(type: string, listener: EventListenerOrEventListenerObject, options?: boolean | EventListenerOptions): void;
}

declare var IDBDatabase: {
    prototype: IDBDatabase;
    new(): IDBDatabase;
};

interface IDBFactory {
    cmp(first: any, second: any): number;
    deleteDatabase(name: string): IDBOpenDBRequest;
    open(name: string, version?: number): IDBOpenDBRequest;
}

declare var IDBFactory: {
    prototype: IDBFactory;
    new(): IDBFactory;
};

interface IDBIndex {
    readonly keyPath: string | string[];
    multiEntry: boolean;
    readonly name: string;
    readonly objectStore: IDBObjectStore;
    readonly unique: boolean;
    count(key?: IDBKeyRange | number | string | Date | IDBArrayKey): IDBRequest;
    get(key: IDBKeyRange | number | string | Date | IDBArrayKey): IDBRequest;
    getKey(key: IDBKeyRange | number | string | Date | IDBArrayKey): IDBRequest;
    openCursor(range?: IDBKeyRange | number | string | Date | IDBArrayKey, direction?: IDBCursorDirection): IDBRequest;
    openKeyCursor(range?: IDBKeyRange | number | string | Date | IDBArrayKey, direction?: IDBCursorDirection): IDBRequest;
}

declare var IDBIndex: {
    prototype: IDBIndex;
    new(): IDBIndex;
};

interface IDBKeyRange {
    readonly lower: any;
    readonly lowerOpen: boolean;
    readonly upper: any;
    readonly upperOpen: boolean;
}

declare var IDBKeyRange: {
    prototype: IDBKeyRange;
    new(): IDBKeyRange;
    bound(lower: any, upper: any, lowerOpen?: boolean, upperOpen?: boolean): IDBKeyRange;
    lowerBound(lower: any, open?: boolean): IDBKeyRange;
    only(value: any): IDBKeyRange;
    upperBound(upper: any, open?: boolean): IDBKeyRange;
};

interface IDBObjectStore {
    autoIncrement: boolean;
    readonly indexNames: DOMStringList;
    readonly keyPath: string | string[] | null;
    readonly name: string;
    readonly transaction: IDBTransaction;
    add(value: any, key?: IDBKeyRange | number | string | Date | IDBArrayKey): IDBRequest;
    clear(): IDBRequest;
    count(key?: IDBKeyRange | number | string | Date | IDBArrayKey): IDBRequest;
    createIndex(name: string, keyPath: string | string[], optionalParameters?: IDBIndexParameters): IDBIndex;
    delete(key: IDBKeyRange | number | string | Date | IDBArrayKey): IDBRequest;
    deleteIndex(indexName: string): void;
    get(key: any): IDBRequest;
    index(name: string): IDBIndex;
    openCursor(range?: IDBKeyRange | number | string | Date | IDBArrayKey, direction?: IDBCursorDirection): IDBRequest;
    put(value: any, key?: IDBKeyRange | number | string | Date | IDBArrayKey): IDBRequest;
}

declare var IDBObjectStore: {
    prototype: IDBObjectStore;
    new(): IDBObjectStore;
};

interface IDBOpenDBRequestEventMap extends IDBRequestEventMap {
    "blocked": Event;
    "upgradeneeded": IDBVersionChangeEvent;
}

interface IDBOpenDBRequest extends IDBRequest {
    onblocked: ((this: IDBOpenDBRequest, ev: Event) => any) | null;
    onupgradeneeded: ((this: IDBOpenDBRequest, ev: IDBVersionChangeEvent) => any) | null;
    addEventListener<K extends keyof IDBOpenDBRequestEventMap>(type: K, listener: (this: IDBOpenDBRequest, ev: IDBOpenDBRequestEventMap[K]) => any, options?: boolean | AddEventListenerOptions): void;
    addEventListener(type: string, listener: EventListenerOrEventListenerObject, options?: boolean | AddEventListenerOptions): void;
    removeEventListener<K extends keyof IDBOpenDBRequestEventMap>(type: K, listener: (this: IDBOpenDBRequest, ev: IDBOpenDBRequestEventMap[K]) => any, options?: boolean | EventListenerOptions): void;
    removeEventListener(type: string, listener: EventListenerOrEventListenerObject, options?: boolean | EventListenerOptions): void;
}

declare var IDBOpenDBRequest: {
    prototype: IDBOpenDBRequest;
    new(): IDBOpenDBRequest;
};

interface IDBRequestEventMap {
    "error": Event;
    "success": Event;
}

interface IDBRequest extends EventTarget {
    readonly error: DOMException;
    onerror: ((this: IDBRequest, ev: Event) => any) | null;
    onsuccess: ((this: IDBRequest, ev: Event) => any) | null;
    readonly readyState: IDBRequestReadyState;
    readonly result: any;
    readonly source: IDBObjectStore | IDBIndex | IDBCursor;
    readonly transaction: IDBTransaction;
    addEventListener<K extends keyof IDBRequestEventMap>(type: K, listener: (this: IDBRequest, ev: IDBRequestEventMap[K]) => any, options?: boolean | AddEventListenerOptions): void;
    addEventListener(type: string, listener: EventListenerOrEventListenerObject, options?: boolean | AddEventListenerOptions): void;
    removeEventListener<K extends keyof IDBRequestEventMap>(type: K, listener: (this: IDBRequest, ev: IDBRequestEventMap[K]) => any, options?: boolean | EventListenerOptions): void;
    removeEventListener(type: string, listener: EventListenerOrEventListenerObject, options?: boolean | EventListenerOptions): void;
}

declare var IDBRequest: {
    prototype: IDBRequest;
    new(): IDBRequest;
};

interface IDBTransactionEventMap {
    "abort": Event;
    "complete": Event;
    "error": Event;
}

interface IDBTransaction extends EventTarget {
    readonly db: IDBDatabase;
    readonly error: DOMException;
    readonly mode: IDBTransactionMode;
    onabort: ((this: IDBTransaction, ev: Event) => any) | null;
    oncomplete: ((this: IDBTransaction, ev: Event) => any) | null;
    onerror: ((this: IDBTransaction, ev: Event) => any) | null;
    abort(): void;
    objectStore(name: string): IDBObjectStore;
    readonly READ_ONLY: string;
    readonly READ_WRITE: string;
    readonly VERSION_CHANGE: string;
    addEventListener<K extends keyof IDBTransactionEventMap>(type: K, listener: (this: IDBTransaction, ev: IDBTransactionEventMap[K]) => any, options?: boolean | AddEventListenerOptions): void;
    addEventListener(type: string, listener: EventListenerOrEventListenerObject, options?: boolean | AddEventListenerOptions): void;
    removeEventListener<K extends keyof IDBTransactionEventMap>(type: K, listener: (this: IDBTransaction, ev: IDBTransactionEventMap[K]) => any, options?: boolean | EventListenerOptions): void;
    removeEventListener(type: string, listener: EventListenerOrEventListenerObject, options?: boolean | EventListenerOptions): void;
}

declare var IDBTransaction: {
    prototype: IDBTransaction;
    new(): IDBTransaction;
    readonly READ_ONLY: string;
    readonly READ_WRITE: string;
    readonly VERSION_CHANGE: string;
};

interface IDBVersionChangeEvent extends Event {
    readonly newVersion: number | null;
    readonly oldVersion: number;
}

declare var IDBVersionChangeEvent: {
    prototype: IDBVersionChangeEvent;
    new(): IDBVersionChangeEvent;
};

interface ImageBitmap {
    readonly height: number;
    readonly width: number;
    close(): void;
}

interface ImageBitmapOptions {
    colorSpaceConversion?: "none" | "default";
    imageOrientation?: "none" | "flipY";
    premultiplyAlpha?: "none" | "premultiply" | "default";
    resizeHeight?: number;
    resizeQuality?: "pixelated" | "low" | "medium" | "high";
    resizeWidth?: number;
}

interface ImageData {
    readonly data: Uint8ClampedArray;
    readonly height: number;
    readonly width: number;
}

declare var ImageData: {
    prototype: ImageData;
    new(width: number, height: number): ImageData;
    new(array: Uint8ClampedArray, width: number, height: number): ImageData;
};

interface MessageChannel {
    readonly port1: MessagePort;
    readonly port2: MessagePort;
}

declare var MessageChannel: {
    prototype: MessageChannel;
    new(): MessageChannel;
};

interface MessageEvent extends Event {
    readonly data: any;
    readonly origin: string;
    readonly ports: ReadonlyArray<MessagePort>;
    readonly source: object | null;
    initMessageEvent(type: string, bubbles: boolean, cancelable: boolean, data: any, origin: string, lastEventId: string, source: object): void;
}

declare var MessageEvent: {
    prototype: MessageEvent;
    new(type: string, eventInitDict?: MessageEventInit): MessageEvent;
};

interface MessagePortEventMap {
    "message": MessageEvent;
}

interface MessagePort extends EventTarget {
    onmessage: ((this: MessagePort, ev: MessageEvent) => any) | null;
    close(): void;
    postMessage(message?: any, transfer?: any[]): void;
    start(): void;
    addEventListener<K extends keyof MessagePortEventMap>(type: K, listener: (this: MessagePort, ev: MessagePortEventMap[K]) => any, options?: boolean | AddEventListenerOptions): void;
    addEventListener(type: string, listener: EventListenerOrEventListenerObject, options?: boolean | AddEventListenerOptions): void;
    removeEventListener<K extends keyof MessagePortEventMap>(type: K, listener: (this: MessagePort, ev: MessagePortEventMap[K]) => any, options?: boolean | EventListenerOptions): void;
    removeEventListener(type: string, listener: EventListenerOrEventListenerObject, options?: boolean | EventListenerOptions): void;
}

declare var MessagePort: {
    prototype: MessagePort;
    new(): MessagePort;
};

interface NavigatorBeacon {
    sendBeacon(url: string, data?: Blob | Int8Array | Int16Array | Int32Array | Uint8Array | Uint16Array | Uint32Array | Uint8ClampedArray | Float32Array | Float64Array | DataView | ArrayBuffer | FormData | string | null): boolean;
}

interface NavigatorConcurrentHardware {
    readonly hardwareConcurrency: number;
}

interface NavigatorID {
    readonly appCodeName: string;
    readonly appName: string;
    readonly appVersion: string;
    readonly platform: string;
    readonly product: string;
    readonly productSub: string;
    readonly userAgent: string;
    readonly vendor: string;
    readonly vendorSub: string;
}

interface NavigatorOnLine {
    readonly onLine: boolean;
}

interface NotificationEventMap {
    "click": Event;
    "close": Event;
    "error": Event;
    "show": Event;
}

interface Notification extends EventTarget {
    readonly body: string | null;
    readonly data: any;
    readonly dir: NotificationDirection;
    readonly icon: string | null;
    readonly lang: string | null;
    onclick: ((this: Notification, ev: Event) => any) | null;
    onclose: ((this: Notification, ev: Event) => any) | null;
    onerror: ((this: Notification, ev: Event) => any) | null;
    onshow: ((this: Notification, ev: Event) => any) | null;
    readonly permission: NotificationPermission;
    readonly tag: string | null;
    readonly title: string;
    close(): void;
    addEventListener<K extends keyof NotificationEventMap>(type: K, listener: (this: Notification, ev: NotificationEventMap[K]) => any, options?: boolean | AddEventListenerOptions): void;
    addEventListener(type: string, listener: EventListenerOrEventListenerObject, options?: boolean | AddEventListenerOptions): void;
    removeEventListener<K extends keyof NotificationEventMap>(type: K, listener: (this: Notification, ev: NotificationEventMap[K]) => any, options?: boolean | EventListenerOptions): void;
    removeEventListener(type: string, listener: EventListenerOrEventListenerObject, options?: boolean | EventListenerOptions): void;
}

declare var Notification: {
    prototype: Notification;
    new(title: string, options?: NotificationOptions): Notification;
    requestPermission(callback?: NotificationPermissionCallback): Promise<NotificationPermission>;
};

interface NotificationEvent extends ExtendableEvent {
    readonly action: string;
    readonly notification: Notification;
}

declare var NotificationEvent: {
    prototype: NotificationEvent;
    new(type: string, eventInitDict: NotificationEventInit): NotificationEvent;
};

interface Performance {
    /** @deprecated */
    readonly navigation: PerformanceNavigation;
    readonly timeOrigin: number;
    /** @deprecated */
    readonly timing: PerformanceTiming;
    clearMarks(markName?: string): void;
    clearMeasures(measureName?: string): void;
    clearResourceTimings(): void;
    getEntries(): any;
    getEntriesByName(name: string, type?: string): any;
    getEntriesByType(type: string): any;
    /** @deprecated */
    getMarks(markName?: string): any;
    /** @deprecated */
    getMeasures(measureName?: string): any;
    mark(markName: string): void;
    measure(measureName: string, startMarkName?: string, endMarkName?: string): void;
    now(): number;
    setResourceTimingBufferSize(maxSize: number): void;
    toJSON(): any;
}

declare var Performance: {
    prototype: Performance;
    new(): Performance;
};

interface PerformanceNavigation {
    readonly redirectCount: number;
    readonly type: number;
    toJSON(): any;
    readonly TYPE_BACK_FORWARD: number;
    readonly TYPE_NAVIGATE: number;
    readonly TYPE_RELOAD: number;
    readonly TYPE_RESERVED: number;
}

declare var PerformanceNavigation: {
    prototype: PerformanceNavigation;
    new(): PerformanceNavigation;
    readonly TYPE_BACK_FORWARD: number;
    readonly TYPE_NAVIGATE: number;
    readonly TYPE_RELOAD: number;
    readonly TYPE_RESERVED: number;
};

interface PerformanceTiming {
    readonly connectEnd: number;
    readonly connectStart: number;
    readonly domComplete: number;
    readonly domContentLoadedEventEnd: number;
    readonly domContentLoadedEventStart: number;
    readonly domInteractive: number;
    readonly domLoading: number;
    readonly domainLookupEnd: number;
    readonly domainLookupStart: number;
    readonly fetchStart: number;
    readonly loadEventEnd: number;
    readonly loadEventStart: number;
    readonly msFirstPaint: number;
    readonly navigationStart: number;
    readonly redirectEnd: number;
    readonly redirectStart: number;
    readonly requestStart: number;
    readonly responseEnd: number;
    readonly responseStart: number;
    readonly secureConnectionStart: number;
    readonly unloadEventEnd: number;
    readonly unloadEventStart: number;
    toJSON(): any;
}

declare var PerformanceTiming: {
    prototype: PerformanceTiming;
    new(): PerformanceTiming;
};

interface Position {
    readonly coords: Coordinates;
    readonly timestamp: number;
}

declare var Position: {
    prototype: Position;
    new(): Position;
};

interface PositionError {
    readonly code: number;
    readonly message: string;
    toString(): string;
    readonly PERMISSION_DENIED: number;
    readonly POSITION_UNAVAILABLE: number;
    readonly TIMEOUT: number;
}

declare var PositionError: {
    prototype: PositionError;
    new(): PositionError;
    readonly PERMISSION_DENIED: number;
    readonly POSITION_UNAVAILABLE: number;
    readonly TIMEOUT: number;
};

interface ProgressEvent extends Event {
    readonly lengthComputable: boolean;
    readonly loaded: number;
    readonly total: number;
    initProgressEvent(typeArg: string, canBubbleArg: boolean, cancelableArg: boolean, lengthComputableArg: boolean, loadedArg: number, totalArg: number): void;
}

declare var ProgressEvent: {
    prototype: ProgressEvent;
    new(typeArg: string, eventInitDict?: ProgressEventInit): ProgressEvent;
};

interface PushEvent extends ExtendableEvent {
    readonly data: PushMessageData | null;
}

declare var PushEvent: {
    prototype: PushEvent;
    new(type: string, eventInitDict?: PushEventInit): PushEvent;
};

interface PushManager {
    readonly supportedContentEncodings: ReadonlyArray<string>;
    getSubscription(): Promise<PushSubscription | null>;
    permissionState(options?: PushSubscriptionOptionsInit): Promise<PushPermissionState>;
    subscribe(options?: PushSubscriptionOptionsInit): Promise<PushSubscription>;
}

declare var PushManager: {
    prototype: PushManager;
    new(): PushManager;
};

interface PushMessageData {
    arrayBuffer(): ArrayBuffer;
    blob(): Blob;
    json(): any;
    text(): string;
}

declare var PushMessageData: {
    prototype: PushMessageData;
    new(): PushMessageData;
};

interface PushSubscription {
    readonly endpoint: string;
    readonly expirationTime: number | null;
    readonly options: PushSubscriptionOptions;
    getKey(name: PushEncryptionKeyName): ArrayBuffer | null;
    toJSON(): any;
    unsubscribe(): Promise<boolean>;
}

declare var PushSubscription: {
    prototype: PushSubscription;
    new(): PushSubscription;
};

interface PushSubscriptionChangeEvent extends ExtendableEvent {
    readonly newSubscription: PushSubscription | null;
    readonly oldSubscription: PushSubscription | null;
}

declare var PushSubscriptionChangeEvent: {
    prototype: PushSubscriptionChangeEvent;
    new(type: string, eventInitDict?: PushSubscriptionChangeInit): PushSubscriptionChangeEvent;
};

interface PushSubscriptionOptions {
    readonly applicationServerKey: ArrayBuffer | null;
    readonly userVisibleOnly: boolean;
}

declare var PushSubscriptionOptions: {
    prototype: PushSubscriptionOptions;
    new(): PushSubscriptionOptions;
};

interface ReadableStream {
    readonly locked: boolean;
    cancel(): Promise<void>;
    getReader(): ReadableStreamReader;
}

declare var ReadableStream: {
    prototype: ReadableStream;
    new(): ReadableStream;
};

interface ReadableStreamReader {
    cancel(): Promise<void>;
    read(): Promise<any>;
    releaseLock(): void;
}

declare var ReadableStreamReader: {
    prototype: ReadableStreamReader;
    new(): ReadableStreamReader;
};

interface Request extends Body {
    readonly cache: RequestCache;
    readonly credentials: RequestCredentials;
    readonly destination: RequestDestination;
    readonly headers: Headers;
    readonly integrity: string;
    readonly keepalive: boolean;
    readonly method: string;
    readonly mode: RequestMode;
    readonly redirect: RequestRedirect;
    readonly referrer: string;
    readonly referrerPolicy: ReferrerPolicy;
    readonly signal: object | null;
    readonly type: RequestType;
    readonly url: string;
    clone(): Request;
}

declare var Request: {
    prototype: Request;
    new(input: Request | string, init?: RequestInit): Request;
};

interface Response extends Body {
    readonly body: ReadableStream | null;
    readonly headers: Headers;
    readonly ok: boolean;
    readonly redirected: boolean;
    readonly status: number;
    readonly statusText: string;
    readonly type: ResponseType;
    readonly url: string;
    clone(): Response;
}

declare var Response: {
    prototype: Response;
    new(body?: Blob | Int8Array | Int16Array | Int32Array | Uint8Array | Uint16Array | Uint32Array | Uint8ClampedArray | Float32Array | Float64Array | DataView | ArrayBuffer | FormData | string | null, init?: ResponseInit): Response;
    error(): Response;
    redirect(url: string, status?: number): Response;
};

interface ServiceWorkerEventMap extends AbstractWorkerEventMap {
    "statechange": Event;
}

interface ServiceWorker extends EventTarget, AbstractWorker {
    onstatechange: ((this: ServiceWorker, ev: Event) => any) | null;
    readonly scriptURL: string;
    readonly state: ServiceWorkerState;
    postMessage(message: any, transfer?: any[]): void;
    addEventListener<K extends keyof ServiceWorkerEventMap>(type: K, listener: (this: ServiceWorker, ev: ServiceWorkerEventMap[K]) => any, options?: boolean | AddEventListenerOptions): void;
    addEventListener(type: string, listener: EventListenerOrEventListenerObject, options?: boolean | AddEventListenerOptions): void;
    removeEventListener<K extends keyof ServiceWorkerEventMap>(type: K, listener: (this: ServiceWorker, ev: ServiceWorkerEventMap[K]) => any, options?: boolean | EventListenerOptions): void;
    removeEventListener(type: string, listener: EventListenerOrEventListenerObject, options?: boolean | EventListenerOptions): void;
}

declare var ServiceWorker: {
    prototype: ServiceWorker;
    new(): ServiceWorker;
};

interface ServiceWorkerGlobalScopeEventMap extends WorkerGlobalScopeEventMap {
    "activate": ExtendableEvent;
    "fetch": FetchEvent;
    "install": ExtendableEvent;
    "message": ExtendableMessageEvent;
    "messageerror": MessageEvent;
    "notificationclick": NotificationEvent;
    "notificationclose": NotificationEvent;
    "push": PushEvent;
    "pushsubscriptionchange": PushSubscriptionChangeEvent;
    "sync": SyncEvent;
}

interface ServiceWorkerGlobalScope extends WorkerGlobalScope {
    readonly clients: Clients;
    onactivate: ((this: ServiceWorkerGlobalScope, ev: ExtendableEvent) => any) | null;
    onfetch: ((this: ServiceWorkerGlobalScope, ev: FetchEvent) => any) | null;
    oninstall: ((this: ServiceWorkerGlobalScope, ev: ExtendableEvent) => any) | null;
    onmessage: ((this: ServiceWorkerGlobalScope, ev: ExtendableMessageEvent) => any) | null;
    onmessageerror: ((this: ServiceWorkerGlobalScope, ev: MessageEvent) => any) | null;
    onnotificationclick: ((this: ServiceWorkerGlobalScope, ev: NotificationEvent) => any) | null;
    onnotificationclose: ((this: ServiceWorkerGlobalScope, ev: NotificationEvent) => any) | null;
    onpush: ((this: ServiceWorkerGlobalScope, ev: PushEvent) => any) | null;
    onpushsubscriptionchange: ((this: ServiceWorkerGlobalScope, ev: PushSubscriptionChangeEvent) => any) | null;
    onsync: ((this: ServiceWorkerGlobalScope, ev: SyncEvent) => any) | null;
    readonly registration: ServiceWorkerRegistration;
    skipWaiting(): Promise<void>;
    addEventListener<K extends keyof ServiceWorkerGlobalScopeEventMap>(type: K, listener: (this: ServiceWorkerGlobalScope, ev: ServiceWorkerGlobalScopeEventMap[K]) => any, options?: boolean | AddEventListenerOptions): void;
    addEventListener(type: string, listener: EventListenerOrEventListenerObject, options?: boolean | AddEventListenerOptions): void;
    removeEventListener<K extends keyof ServiceWorkerGlobalScopeEventMap>(type: K, listener: (this: ServiceWorkerGlobalScope, ev: ServiceWorkerGlobalScopeEventMap[K]) => any, options?: boolean | EventListenerOptions): void;
    removeEventListener(type: string, listener: EventListenerOrEventListenerObject, options?: boolean | EventListenerOptions): void;
}

declare var ServiceWorkerGlobalScope: {
    prototype: ServiceWorkerGlobalScope;
    new(): ServiceWorkerGlobalScope;
};

interface ServiceWorkerRegistrationEventMap {
    "updatefound": Event;
}

interface ServiceWorkerRegistration extends EventTarget {
    readonly active: ServiceWorker | null;
    readonly installing: ServiceWorker | null;
    onupdatefound: ((this: ServiceWorkerRegistration, ev: Event) => any) | null;
    readonly pushManager: PushManager;
    readonly scope: string;
    readonly sync: SyncManager;
    readonly waiting: ServiceWorker | null;
    getNotifications(filter?: GetNotificationOptions): Promise<Notification[]>;
    showNotification(title: string, options?: NotificationOptions): Promise<void>;
    unregister(): Promise<boolean>;
    update(): Promise<void>;
    addEventListener<K extends keyof ServiceWorkerRegistrationEventMap>(type: K, listener: (this: ServiceWorkerRegistration, ev: ServiceWorkerRegistrationEventMap[K]) => any, options?: boolean | AddEventListenerOptions): void;
    addEventListener(type: string, listener: EventListenerOrEventListenerObject, options?: boolean | AddEventListenerOptions): void;
    removeEventListener<K extends keyof ServiceWorkerRegistrationEventMap>(type: K, listener: (this: ServiceWorkerRegistration, ev: ServiceWorkerRegistrationEventMap[K]) => any, options?: boolean | EventListenerOptions): void;
    removeEventListener(type: string, listener: EventListenerOrEventListenerObject, options?: boolean | EventListenerOptions): void;
}

declare var ServiceWorkerRegistration: {
    prototype: ServiceWorkerRegistration;
    new(): ServiceWorkerRegistration;
};

interface SyncEvent extends ExtendableEvent {
    readonly lastChance: boolean;
    readonly tag: string;
}

declare var SyncEvent: {
    prototype: SyncEvent;
    new(type: string, init: SyncEventInit): SyncEvent;
};

interface SyncManager {
    getTags(): Promise<string[]>;
    register(tag: string): Promise<void>;
}

declare var SyncManager: {
    prototype: SyncManager;
    new(): SyncManager;
};

interface URL {
    hash: string;
    host: string;
    hostname: string;
    href: string;
    readonly origin: string;
    password: string;
    pathname: string;
    port: string;
    protocol: string;
    search: string;
    readonly searchParams: URLSearchParams;
    username: string;
    toString(): string;
}

declare var URL: {
    prototype: URL;
    new(url: string, base?: string | URL): URL;
    createObjectURL(object: any, options?: ObjectURLOptions): string;
    revokeObjectURL(url: string): void;
};

interface URLSearchParams {
    /**
     * Appends a specified key/value pair as a new search parameter.
     */
    append(name: string, value: string): void;
    /**
     * Deletes the given search parameter, and its associated value, from the list of all search parameters.
     */
    delete(name: string): void;
    /**
     * Returns the first value associated to the given search parameter.
     */
    get(name: string): string | null;
    /**
     * Returns all the values association with a given search parameter.
     */
    getAll(name: string): string[];
    /**
     * Returns a Boolean indicating if such a search parameter exists.
     */
    has(name: string): boolean;
    /**
     * Sets the value associated to a given search parameter to the given value. If there were several values, delete the others.
     */
    set(name: string, value: string): void;
}

declare var URLSearchParams: {
    prototype: URLSearchParams;
    new (init?: string | URLSearchParams): URLSearchParams;
};

interface WebSocketEventMap {
    "close": CloseEvent;
    "error": Event;
    "message": MessageEvent;
    "open": Event;
}

interface WebSocket extends EventTarget {
    binaryType: BinaryType;
    readonly bufferedAmount: number;
    readonly extensions: string;
    onclose: ((this: WebSocket, ev: CloseEvent) => any) | null;
    onerror: ((this: WebSocket, ev: Event) => any) | null;
    onmessage: ((this: WebSocket, ev: MessageEvent) => any) | null;
    onopen: ((this: WebSocket, ev: Event) => any) | null;
    readonly protocol: string;
    readonly readyState: number;
    readonly url: string;
    close(code?: number, reason?: string): void;
    send(data: string | ArrayBufferLike | Blob | ArrayBufferView): void;
    readonly CLOSED: number;
    readonly CLOSING: number;
    readonly CONNECTING: number;
    readonly OPEN: number;
    addEventListener<K extends keyof WebSocketEventMap>(type: K, listener: (this: WebSocket, ev: WebSocketEventMap[K]) => any, options?: boolean | AddEventListenerOptions): void;
    addEventListener(type: string, listener: EventListenerOrEventListenerObject, options?: boolean | AddEventListenerOptions): void;
    removeEventListener<K extends keyof WebSocketEventMap>(type: K, listener: (this: WebSocket, ev: WebSocketEventMap[K]) => any, options?: boolean | EventListenerOptions): void;
    removeEventListener(type: string, listener: EventListenerOrEventListenerObject, options?: boolean | EventListenerOptions): void;
}

declare var WebSocket: {
    prototype: WebSocket;
    new(url: string, protocols?: string | string[]): WebSocket;
    readonly CLOSED: number;
    readonly CLOSING: number;
    readonly CONNECTING: number;
    readonly OPEN: number;
};

interface WindowBase64 {
    atob(encodedString: string): string;
    btoa(rawString: string): string;
}

interface WindowClient extends Client {
    readonly ancestorOrigins: ReadonlyArray<string>;
    readonly focused: boolean;
    readonly visibilityState: VisibilityState;
    focus(): Promise<WindowClient>;
    navigate(url: string): Promise<WindowClient>;
}

declare var WindowClient: {
    prototype: WindowClient;
    new(): WindowClient;
};

interface WindowConsole {
    readonly console: Console;
}

interface WorkerEventMap extends AbstractWorkerEventMap {
    "message": MessageEvent;
}

interface Worker extends EventTarget, AbstractWorker {
    onmessage: ((this: Worker, ev: MessageEvent) => any) | null;
    /** @deprecated */
    postMessage(message: any, transfer?: any[]): void;
    terminate(): void;
    addEventListener<K extends keyof WorkerEventMap>(type: K, listener: (this: Worker, ev: WorkerEventMap[K]) => any, options?: boolean | AddEventListenerOptions): void;
    addEventListener(type: string, listener: EventListenerOrEventListenerObject, options?: boolean | AddEventListenerOptions): void;
    removeEventListener<K extends keyof WorkerEventMap>(type: K, listener: (this: Worker, ev: WorkerEventMap[K]) => any, options?: boolean | EventListenerOptions): void;
    removeEventListener(type: string, listener: EventListenerOrEventListenerObject, options?: boolean | EventListenerOptions): void;
}

declare var Worker: {
    prototype: Worker;
    new(stringUrl: string): Worker;
};

interface WorkerGlobalScopeEventMap {
    "error": ErrorEvent;
}

interface WorkerGlobalScope extends EventTarget, WorkerUtils, WindowConsole, GlobalFetch {
    readonly caches: CacheStorage;
    readonly isSecureContext: boolean;
    readonly location: WorkerLocation;
    onerror: ((this: WorkerGlobalScope, ev: ErrorEvent) => any) | null;
    readonly performance: Performance;
    readonly self: WorkerGlobalScope;
    createImageBitmap(image: ImageBitmap | ImageData | Blob, options?: ImageBitmapOptions): Promise<ImageBitmap>;
    createImageBitmap(image: ImageBitmap | ImageData | Blob, sx: number, sy: number, sw: number, sh: number, options?: ImageBitmapOptions): Promise<ImageBitmap>;
    msWriteProfilerMark(profilerMarkName: string): void;
    addEventListener<K extends keyof WorkerGlobalScopeEventMap>(type: K, listener: (this: WorkerGlobalScope, ev: WorkerGlobalScopeEventMap[K]) => any, options?: boolean | AddEventListenerOptions): void;
    addEventListener(type: string, listener: EventListenerOrEventListenerObject, options?: boolean | AddEventListenerOptions): void;
    removeEventListener<K extends keyof WorkerGlobalScopeEventMap>(type: K, listener: (this: WorkerGlobalScope, ev: WorkerGlobalScopeEventMap[K]) => any, options?: boolean | EventListenerOptions): void;
    removeEventListener(type: string, listener: EventListenerOrEventListenerObject, options?: boolean | EventListenerOptions): void;
}

declare var WorkerGlobalScope: {
    prototype: WorkerGlobalScope;
    new(): WorkerGlobalScope;
};

interface WorkerLocation {
    readonly hash: string;
    readonly host: string;
    readonly hostname: string;
    readonly href: string;
    readonly origin: string;
    readonly pathname: string;
    readonly port: string;
    readonly protocol: string;
    readonly search: string;
    toString(): string;
}

declare var WorkerLocation: {
    prototype: WorkerLocation;
    new(): WorkerLocation;
};

interface WorkerNavigator extends NavigatorID, NavigatorOnLine, NavigatorBeacon, NavigatorConcurrentHardware {
}

declare var WorkerNavigator: {
    prototype: WorkerNavigator;
    new(): WorkerNavigator;
};

interface WorkerUtils extends WindowBase64 {
    readonly indexedDB: IDBFactory;
    readonly msIndexedDB: IDBFactory;
    readonly navigator: WorkerNavigator;
    clearImmediate(handle: number): void;
    clearInterval(handle: number): void;
    clearTimeout(handle: number): void;
    importScripts(...urls: string[]): void;
    setImmediate(handler: any, ...args: any[]): number;
    setInterval(handler: any, timeout?: any, ...args: any[]): number;
    setTimeout(handler: any, timeout?: any, ...args: any[]): number;
}

interface XMLHttpRequestEventMap extends XMLHttpRequestEventTargetEventMap {
    "readystatechange": Event;
}

interface XMLHttpRequest extends EventTarget, XMLHttpRequestEventTarget {
    msCaching: string;
    onreadystatechange: ((this: XMLHttpRequest, ev: Event) => any) | null;
    readonly readyState: number;
    readonly response: any;
    readonly responseText: string;
    responseType: XMLHttpRequestResponseType;
    readonly responseURL: string;
    readonly responseXML: object | null;
    readonly status: number;
    readonly statusText: string;
    timeout: number;
    readonly upload: XMLHttpRequestUpload;
    withCredentials: boolean;
    abort(): void;
    getAllResponseHeaders(): string;
    getResponseHeader(header: string): string | null;
    msCachingEnabled(): boolean;
    open(method: string, url: string, async?: boolean, user?: string | null, password?: string | null): void;
    overrideMimeType(mime: string): void;
    send(data?: any): void;
    setRequestHeader(header: string, value: string): void;
    readonly DONE: number;
    readonly HEADERS_RECEIVED: number;
    readonly LOADING: number;
    readonly OPENED: number;
    readonly UNSENT: number;
    addEventListener<K extends keyof XMLHttpRequestEventMap>(type: K, listener: (this: XMLHttpRequest, ev: XMLHttpRequestEventMap[K]) => any, options?: boolean | AddEventListenerOptions): void;
    addEventListener(type: string, listener: EventListenerOrEventListenerObject, options?: boolean | AddEventListenerOptions): void;
    removeEventListener<K extends keyof XMLHttpRequestEventMap>(type: K, listener: (this: XMLHttpRequest, ev: XMLHttpRequestEventMap[K]) => any, options?: boolean | EventListenerOptions): void;
    removeEventListener(type: string, listener: EventListenerOrEventListenerObject, options?: boolean | EventListenerOptions): void;
}

declare var XMLHttpRequest: {
    prototype: XMLHttpRequest;
    new(): XMLHttpRequest;
    readonly DONE: number;
    readonly HEADERS_RECEIVED: number;
    readonly LOADING: number;
    readonly OPENED: number;
    readonly UNSENT: number;
};

interface XMLHttpRequestEventTargetEventMap {
    "abort": Event;
    "error": ErrorEvent;
    "load": Event;
    "loadend": ProgressEvent;
    "loadstart": Event;
    "progress": ProgressEvent;
    "timeout": ProgressEvent;
}

interface XMLHttpRequestEventTarget {
    onabort: ((this: XMLHttpRequest, ev: Event) => any) | null;
    onerror: ((this: XMLHttpRequest, ev: ErrorEvent) => any) | null;
    onload: ((this: XMLHttpRequest, ev: Event) => any) | null;
    onloadend: ((this: XMLHttpRequest, ev: ProgressEvent) => any) | null;
    onloadstart: ((this: XMLHttpRequest, ev: Event) => any) | null;
    onprogress: ((this: XMLHttpRequest, ev: ProgressEvent) => any) | null;
    ontimeout: ((this: XMLHttpRequest, ev: ProgressEvent) => any) | null;
    addEventListener<K extends keyof XMLHttpRequestEventTargetEventMap>(type: K, listener: (this: XMLHttpRequestEventTarget, ev: XMLHttpRequestEventTargetEventMap[K]) => any, options?: boolean | AddEventListenerOptions): void;
    addEventListener(type: string, listener: EventListenerOrEventListenerObject, options?: boolean | AddEventListenerOptions): void;
    removeEventListener<K extends keyof XMLHttpRequestEventTargetEventMap>(type: K, listener: (this: XMLHttpRequestEventTarget, ev: XMLHttpRequestEventTargetEventMap[K]) => any, options?: boolean | EventListenerOptions): void;
    removeEventListener(type: string, listener: EventListenerOrEventListenerObject, options?: boolean | EventListenerOptions): void;
}

interface XMLHttpRequestUpload extends EventTarget, XMLHttpRequestEventTarget {
    addEventListener<K extends keyof XMLHttpRequestEventTargetEventMap>(type: K, listener: (this: XMLHttpRequestUpload, ev: XMLHttpRequestEventTargetEventMap[K]) => any, options?: boolean | AddEventListenerOptions): void;
    addEventListener(type: string, listener: EventListenerOrEventListenerObject, options?: boolean | AddEventListenerOptions): void;
    removeEventListener<K extends keyof XMLHttpRequestEventTargetEventMap>(type: K, listener: (this: XMLHttpRequestUpload, ev: XMLHttpRequestEventTargetEventMap[K]) => any, options?: boolean | EventListenerOptions): void;
    removeEventListener(type: string, listener: EventListenerOrEventListenerObject, options?: boolean | EventListenerOptions): void;
}

declare var XMLHttpRequestUpload: {
    prototype: XMLHttpRequestUpload;
    new(): XMLHttpRequestUpload;
};

declare type EventListenerOrEventListenerObject = EventListener | EventListenerObject;

interface DecodeErrorCallback {
    (error: DOMException): void;
}

interface DecodeSuccessCallback {
    (decodedData: AudioBuffer): void;
}

interface ErrorEventHandler {
    (event: Event | string, source?: string, fileno?: number, columnNumber?: number, error?: Error): void;
}

interface ForEachCallback {
    (keyId: Int8Array | Int16Array | Int32Array | Uint8Array | Uint16Array | Uint32Array | Uint8ClampedArray | Float32Array | Float64Array | DataView | ArrayBuffer | null, status: MediaKeyStatus): void;
}

interface FunctionStringCallback {
    (data: string): void;
}

interface NotificationPermissionCallback {
    (permission: NotificationPermission): void;
}

interface PositionCallback {
    (position: Position): void;
}

interface PositionErrorCallback {
    (error: PositionError): void;
}

declare var onmessage: ((this: DedicatedWorkerGlobalScope, ev: MessageEvent) => any) | null;
declare function close(): void;
declare function postMessage(message: any, transfer?: any[]): void;
declare function dispatchEvent(evt: Event): boolean;
declare var caches: CacheStorage;
declare var isSecureContext: boolean;
declare var location: WorkerLocation;
declare var onerror: ((this: DedicatedWorkerGlobalScope, ev: ErrorEvent) => any) | null;
declare var performance: Performance;
declare var self: WorkerGlobalScope;
declare function createImageBitmap(image: ImageBitmap | ImageData | Blob, options?: ImageBitmapOptions): Promise<ImageBitmap>;
declare function createImageBitmap(image: ImageBitmap | ImageData | Blob, sx: number, sy: number, sw: number, sh: number, options?: ImageBitmapOptions): Promise<ImageBitmap>;
declare function msWriteProfilerMark(profilerMarkName: string): void;
declare function dispatchEvent(evt: Event): boolean;
declare var indexedDB: IDBFactory;
declare var msIndexedDB: IDBFactory;
declare var navigator: WorkerNavigator;
declare function clearImmediate(handle: number): void;
declare function clearInterval(handle: number): void;
declare function clearTimeout(handle: number): void;
declare function importScripts(...urls: string[]): void;
declare function setImmediate(handler: any, ...args: any[]): number;
declare function setInterval(handler: any, timeout?: any, ...args: any[]): number;
declare function setTimeout(handler: any, timeout?: any, ...args: any[]): number;
declare function atob(encodedString: string): string;
declare function btoa(rawString: string): string;
declare var console: Console;
declare function fetch(input?: Request | string, init?: RequestInit): Promise<Response>;
declare function addEventListener<K extends keyof DedicatedWorkerGlobalScopeEventMap>(type: K, listener: (this: DedicatedWorkerGlobalScope, ev: DedicatedWorkerGlobalScopeEventMap[K]) => any, options?: boolean | AddEventListenerOptions): void;
declare function addEventListener(type: string, listener: EventListenerOrEventListenerObject, options?: boolean | AddEventListenerOptions): void;
declare function removeEventListener<K extends keyof DedicatedWorkerGlobalScopeEventMap>(type: K, listener: (this: DedicatedWorkerGlobalScope, ev: DedicatedWorkerGlobalScopeEventMap[K]) => any, options?: boolean | EventListenerOptions): void;
declare function removeEventListener(type: string, listener: EventListenerOrEventListenerObject, options?: boolean | EventListenerOptions): void;
type FormDataEntryValue = string | File;
type HeadersInit = Headers | string[][] | { [key: string]: string };
type AlgorithmIdentifier = string | Algorithm;
type AAGUID = string;
type BodyInit = any;
type ByteString = string;
type CryptoOperationData = ArrayBufferView;
type GLbitfield = number;
type GLboolean = boolean;
type GLbyte = number;
type GLclampf = number;
type GLenum = number;
type GLfloat = number;
type GLint = number;
type GLintptr = number;
type GLshort = number;
type GLsizei = number;
type GLsizeiptr = number;
type GLubyte = number;
type GLuint = number;
type GLushort = number;
type IDBKeyPath = string;
type RequestInfo = Request | string;
type USVString = string;
type payloadtype = number;
type ClientTypes = "window" | "worker" | "sharedworker" | "all";
type BinaryType = "blob" | "arraybuffer";
type IDBCursorDirection = "next" | "nextunique" | "prev" | "prevunique";
type IDBRequestReadyState = "pending" | "done";
type IDBTransactionMode = "readonly" | "readwrite" | "versionchange";
type KeyFormat = "raw" | "spki" | "pkcs8" | "jwk";
type KeyType = "public" | "private" | "secret";
type KeyUsage = "encrypt" | "decrypt" | "sign" | "verify" | "deriveKey" | "deriveBits" | "wrapKey" | "unwrapKey";
type MediaKeyStatus = "usable" | "expired" | "output-downscaled" | "output-not-allowed" | "status-pending" | "internal-error";
type NotificationDirection = "auto" | "ltr" | "rtl";
type NotificationPermission = "default" | "denied" | "granted";
type PushEncryptionKeyName = "p256dh" | "auth";
type PushPermissionState = "granted" | "denied" | "prompt";
type ReferrerPolicy = "" | "no-referrer" | "no-referrer-when-downgrade" | "origin-only" | "origin-when-cross-origin" | "unsafe-url";
type RequestCache = "default" | "no-store" | "reload" | "no-cache" | "force-cache";
type RequestCredentials = "omit" | "same-origin" | "include";
type RequestDestination = "" | "document" | "sharedworker" | "subresource" | "unknown" | "worker";
type RequestMode = "navigate" | "same-origin" | "no-cors" | "cors";
type RequestRedirect = "follow" | "error" | "manual";
type RequestType = "" | "audio" | "font" | "image" | "script" | "style" | "track" | "video";
type ResponseType = "basic" | "cors" | "default" | "error" | "opaque" | "opaqueredirect";
type ServiceWorkerState = "installing" | "installed" | "activating" | "activated" | "redundant";
type VisibilityState = "hidden" | "visible" | "prerender" | "unloaded";
type XMLHttpRequestResponseType = "" | "arraybuffer" | "blob" | "document" | "json" | "text";<|MERGE_RESOLUTION|>--- conflicted
+++ resolved
@@ -39,10 +39,6 @@
 }
 
 interface EventInit {
-<<<<<<< HEAD
-    composed?: boolean;
-=======
->>>>>>> 8cfeb285
     bubbles?: boolean;
     cancelable?: boolean;
     scoped?: boolean;
@@ -478,20 +474,11 @@
     readonly target: EventTarget | null;
     readonly timeStamp: number;
     readonly type: string;
-<<<<<<< HEAD
-    readonly composed: boolean;
-    initEvent(eventTypeArg: string, canBubbleArg: boolean, cancelableArg: boolean): void;
-    preventDefault(): void;
-    stopImmediatePropagation(): void;
-    stopPropagation(): void;
-    composedPath(): EventTarget[];
-=======
     deepPath(): EventTarget[];
     initEvent(type: string, bubbles?: boolean, cancelable?: boolean): void;
     preventDefault(): void;
     stopImmediatePropagation(): void;
     stopPropagation(): void;
->>>>>>> 8cfeb285
     readonly AT_TARGET: number;
     readonly BUBBLING_PHASE: number;
     readonly CAPTURING_PHASE: number;
