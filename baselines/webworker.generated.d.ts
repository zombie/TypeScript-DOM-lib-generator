
/////////////////////////////
/// Worker APIs
/////////////////////////////

interface Algorithm {
    name: string;
}

interface CacheQueryOptions {
    ignoreSearch?: boolean;
    ignoreMethod?: boolean;
    ignoreVary?: boolean;
    cacheName?: string;
}

interface CloseEventInit extends EventInit {
    wasClean?: boolean;
    code?: number;
    reason?: string;
}

interface EventInit {
    scoped?: boolean;
    bubbles?: boolean;
    cancelable?: boolean;
}

interface GetNotificationOptions {
    tag?: string;
}

interface IDBIndexParameters {
    multiEntry?: boolean;
    unique?: boolean;
}

interface IDBObjectStoreParameters {
    autoIncrement?: boolean;
    keyPath?: IDBKeyPath;
}

interface KeyAlgorithm {
    name?: string;
}

interface MessageEventInit extends EventInit {
    lastEventId?: string;
    channel?: string;
    data?: any;
    origin?: string;
    source?: any;
    ports?: MessagePort[];
}

interface NotificationOptions {
    dir?: NotificationDirection;
    lang?: string;
    body?: string;
    tag?: string;
    icon?: string;
}

interface ObjectURLOptions {
    oneTimeOnly?: boolean;
}

interface PushSubscriptionOptionsInit {
    userVisibleOnly?: boolean;
    applicationServerKey?: any;
}

interface RequestInit {
    method?: string;
    headers?: any;
    body?: any;
    referrer?: string;
    referrerPolicy?: ReferrerPolicy;
    mode?: RequestMode;
    credentials?: RequestCredentials;
    cache?: RequestCache;
    redirect?: RequestRedirect;
    integrity?: string;
    keepalive?: boolean;
    window?: any;
}

interface ResponseInit {
    status?: number;
    statusText?: string;
    headers?: any;
}

interface ClientQueryOptions {
    includeUncontrolled?: boolean;
    type?: ClientType;
}

interface ExtendableEventInit extends EventInit {
}

interface ExtendableMessageEventInit extends ExtendableEventInit {
    data?: any;
    origin?: string;
    lastEventId?: string;
    source?: Client | ServiceWorker | MessagePort;
    ports?: MessagePort[];
}

interface FetchEventInit extends ExtendableEventInit {
    request?: Request;
    clientId?: string;
    isReload?: boolean;
}

interface NotificationEventInit extends ExtendableEventInit {
    notification?: Notification;
    action?: string;
}

interface PushEventInit extends ExtendableEventInit {
    data?: any;
}

interface SyncEventInit extends ExtendableEventInit {
    tag?: string;
    lastChance?: boolean;
}

interface EventListener {
    (evt: Event): void;
}

interface WebKitEntriesCallback {
    (evt: Event): void;
}

interface WebKitErrorCallback {
    (evt: Event): void;
}

interface WebKitFileCallback {
    (evt: Event): void;
}

interface AudioBuffer {
    readonly duration: number;
    readonly length: number;
    readonly numberOfChannels: number;
    readonly sampleRate: number;
    copyFromChannel(destination: Float32Array, channelNumber: number, startInChannel?: number): void;
    copyToChannel(source: Float32Array, channelNumber: number, startInChannel?: number): void;
    getChannelData(channel: number): Float32Array;
}

declare var AudioBuffer: {
    prototype: AudioBuffer;
    new(): AudioBuffer;
};

interface Blob {
    readonly size: number;
    readonly type: string;
    msClose(): void;
    msDetachStream(): any;
    slice(start?: number, end?: number, contentType?: string): Blob;
}

declare var Blob: {
    prototype: Blob;
    new (blobParts?: any[], options?: BlobPropertyBag): Blob;
};

interface Cache {
    add(request: RequestInfo): Promise<void>;
    addAll(requests: RequestInfo[]): Promise<void>;
    delete(request: RequestInfo, options?: CacheQueryOptions): Promise<boolean>;
    keys(request?: RequestInfo, options?: CacheQueryOptions): any;
    match(request: RequestInfo, options?: CacheQueryOptions): Promise<Response>;
    matchAll(request?: RequestInfo, options?: CacheQueryOptions): any;
    put(request: RequestInfo, response: Response): Promise<void>;
}

declare var Cache: {
    prototype: Cache;
    new(): Cache;
};

interface CacheStorage {
    delete(cacheName: string): Promise<boolean>;
    has(cacheName: string): Promise<boolean>;
    keys(): any;
    match(request: RequestInfo, options?: CacheQueryOptions): Promise<any>;
    open(cacheName: string): Promise<Cache>;
}

declare var CacheStorage: {
    prototype: CacheStorage;
    new(): CacheStorage;
};

interface CloseEvent extends Event {
    readonly code: number;
    readonly reason: string;
    readonly wasClean: boolean;
    initCloseEvent(typeArg: string, canBubbleArg: boolean, cancelableArg: boolean, wasCleanArg: boolean, codeArg: number, reasonArg: string): void;
}

declare var CloseEvent: {
    prototype: CloseEvent;
    new(typeArg: string, eventInitDict?: CloseEventInit): CloseEvent;
};

interface Console {
    assert(test?: boolean, message?: string, ...optionalParams: any[]): void;
    clear(): void;
    count(countTitle?: string): void;
    debug(message?: any, ...optionalParams: any[]): void;
    dir(value?: any, ...optionalParams: any[]): void;
    dirxml(value: any): void;
    error(message?: any, ...optionalParams: any[]): void;
    exception(message?: string, ...optionalParams: any[]): void;
    group(groupTitle?: string, ...optionalParams: any[]): void;
    groupCollapsed(groupTitle?: string, ...optionalParams: any[]): void;
    groupEnd(): void;
    info(message?: any, ...optionalParams: any[]): void;
    log(message?: any, ...optionalParams: any[]): void;
    msIsIndependentlyComposed(element: any): boolean;
    profile(reportName?: string): void;
    profileEnd(): void;
    select(element: any): void;
    table(...data: any[]): void;
    time(timerName?: string): void;
    timeEnd(timerName?: string): void;
    trace(message?: any, ...optionalParams: any[]): void;
    warn(message?: any, ...optionalParams: any[]): void;
}

declare var Console: {
    prototype: Console;
    new(): Console;
};

interface Coordinates {
    readonly accuracy: number;
    readonly altitude: number | null;
    readonly altitudeAccuracy: number | null;
    readonly heading: number | null;
    readonly latitude: number;
    readonly longitude: number;
    readonly speed: number | null;
}

declare var Coordinates: {
    prototype: Coordinates;
    new(): Coordinates;
};

interface CryptoKey {
    readonly algorithm: KeyAlgorithm;
    readonly extractable: boolean;
    readonly type: string;
    readonly usages: string[];
}

declare var CryptoKey: {
    prototype: CryptoKey;
    new(): CryptoKey;
};

interface DOMError {
    readonly name: string;
    toString(): string;
}

declare var DOMError: {
    prototype: DOMError;
    new(): DOMError;
};

interface DOMException {
    readonly code: number;
    readonly message: string;
    readonly name: string;
    toString(): string;
    readonly ABORT_ERR: number;
    readonly DATA_CLONE_ERR: number;
    readonly DOMSTRING_SIZE_ERR: number;
    readonly HIERARCHY_REQUEST_ERR: number;
    readonly INDEX_SIZE_ERR: number;
    readonly INUSE_ATTRIBUTE_ERR: number;
    readonly INVALID_ACCESS_ERR: number;
    readonly INVALID_CHARACTER_ERR: number;
    readonly INVALID_MODIFICATION_ERR: number;
    readonly INVALID_NODE_TYPE_ERR: number;
    readonly INVALID_STATE_ERR: number;
    readonly NAMESPACE_ERR: number;
    readonly NETWORK_ERR: number;
    readonly NOT_FOUND_ERR: number;
    readonly NOT_SUPPORTED_ERR: number;
    readonly NO_DATA_ALLOWED_ERR: number;
    readonly NO_MODIFICATION_ALLOWED_ERR: number;
    readonly PARSE_ERR: number;
    readonly QUOTA_EXCEEDED_ERR: number;
    readonly SECURITY_ERR: number;
    readonly SERIALIZE_ERR: number;
    readonly SYNTAX_ERR: number;
    readonly TIMEOUT_ERR: number;
    readonly TYPE_MISMATCH_ERR: number;
    readonly URL_MISMATCH_ERR: number;
    readonly VALIDATION_ERR: number;
    readonly WRONG_DOCUMENT_ERR: number;
}

declare var DOMException: {
    prototype: DOMException;
    new(): DOMException;
    readonly ABORT_ERR: number;
    readonly DATA_CLONE_ERR: number;
    readonly DOMSTRING_SIZE_ERR: number;
    readonly HIERARCHY_REQUEST_ERR: number;
    readonly INDEX_SIZE_ERR: number;
    readonly INUSE_ATTRIBUTE_ERR: number;
    readonly INVALID_ACCESS_ERR: number;
    readonly INVALID_CHARACTER_ERR: number;
    readonly INVALID_MODIFICATION_ERR: number;
    readonly INVALID_NODE_TYPE_ERR: number;
    readonly INVALID_STATE_ERR: number;
    readonly NAMESPACE_ERR: number;
    readonly NETWORK_ERR: number;
    readonly NOT_FOUND_ERR: number;
    readonly NOT_SUPPORTED_ERR: number;
    readonly NO_DATA_ALLOWED_ERR: number;
    readonly NO_MODIFICATION_ALLOWED_ERR: number;
    readonly PARSE_ERR: number;
    readonly QUOTA_EXCEEDED_ERR: number;
    readonly SECURITY_ERR: number;
    readonly SERIALIZE_ERR: number;
    readonly SYNTAX_ERR: number;
    readonly TIMEOUT_ERR: number;
    readonly TYPE_MISMATCH_ERR: number;
    readonly URL_MISMATCH_ERR: number;
    readonly VALIDATION_ERR: number;
    readonly WRONG_DOCUMENT_ERR: number;
};

interface DOMStringList {
    readonly length: number;
    contains(str: string): boolean;
    item(index: number): string | null;
    [index: number]: string;
}

declare var DOMStringList: {
    prototype: DOMStringList;
    new(): DOMStringList;
};

interface ErrorEvent extends Event {
    readonly colno: number;
    readonly error: any;
    readonly filename: string;
    readonly lineno: number;
    readonly message: string;
    initErrorEvent(typeArg: string, canBubbleArg: boolean, cancelableArg: boolean, messageArg: string, filenameArg: string, linenoArg: number): void;
}

declare var ErrorEvent: {
    prototype: ErrorEvent;
    new(type: string, errorEventInitDict?: ErrorEventInit): ErrorEvent;
};

interface Event {
    readonly bubbles: boolean;
    cancelBubble: boolean;
    readonly cancelable: boolean;
    readonly currentTarget: EventTarget;
    readonly defaultPrevented: boolean;
    readonly eventPhase: number;
    readonly isTrusted: boolean;
    returnValue: boolean;
    readonly srcElement: any;
    readonly target: EventTarget;
    readonly timeStamp: number;
    readonly type: string;
    readonly scoped: boolean;
    initEvent(eventTypeArg: string, canBubbleArg: boolean, cancelableArg: boolean): void;
    preventDefault(): void;
    stopImmediatePropagation(): void;
    stopPropagation(): void;
    deepPath(): EventTarget[];
    readonly AT_TARGET: number;
    readonly BUBBLING_PHASE: number;
    readonly CAPTURING_PHASE: number;
}

declare var Event: {
    prototype: Event;
    new(typeArg: string, eventInitDict?: EventInit): Event;
    readonly AT_TARGET: number;
    readonly BUBBLING_PHASE: number;
    readonly CAPTURING_PHASE: number;
};

interface EventTarget {
    addEventListener(type: string, listener?: EventListenerOrEventListenerObject, options?: boolean | AddEventListenerOptions): void;
    dispatchEvent(evt: Event): boolean;
    removeEventListener(type: string, listener?: EventListenerOrEventListenerObject, options?: boolean | EventListenerOptions): void;
}

declare var EventTarget: {
    prototype: EventTarget;
    new(): EventTarget;
};

interface File extends Blob {
    readonly lastModifiedDate: any;
    readonly name: string;
    readonly webkitRelativePath: string;
}

declare var File: {
    prototype: File;
    new (parts: (ArrayBuffer | ArrayBufferView | Blob | string)[], filename: string, properties?: FilePropertyBag): File;
};

interface FileList {
    readonly length: number;
    item(index: number): File;
    [index: number]: File;
}

declare var FileList: {
    prototype: FileList;
    new(): FileList;
};

interface FileReader extends EventTarget, MSBaseReader {
    readonly error: DOMError;
    readAsArrayBuffer(blob: Blob): void;
    readAsBinaryString(blob: Blob): void;
    readAsDataURL(blob: Blob): void;
    readAsText(blob: Blob, encoding?: string): void;
    addEventListener<K extends keyof MSBaseReaderEventMap>(type: K, listener: (this: FileReader, ev: MSBaseReaderEventMap[K]) => any, useCapture?: boolean): void;
    addEventListener(type: string, listener: EventListenerOrEventListenerObject, useCapture?: boolean): void;
}

declare var FileReader: {
    prototype: FileReader;
    new(): FileReader;
};

interface Headers {
    append(name: string, value: string): void;
    delete(name: string): void;
    forEach(callback: ForEachCallback): void;
    get(name: string): string | null;
    has(name: string): boolean;
    set(name: string, value: string): void;
}

declare var Headers: {
    prototype: Headers;
    new(init?: any): Headers;
};

interface IDBCursor {
    readonly direction: IDBCursorDirection;
    key: IDBKeyRange | IDBValidKey;
    readonly primaryKey: any;
    source: IDBObjectStore | IDBIndex;
    advance(count: number): void;
    continue(key?: IDBKeyRange | IDBValidKey): void;
    delete(): IDBRequest;
    update(value: any): IDBRequest;
    readonly NEXT: string;
    readonly NEXT_NO_DUPLICATE: string;
    readonly PREV: string;
    readonly PREV_NO_DUPLICATE: string;
}

declare var IDBCursor: {
    prototype: IDBCursor;
    new(): IDBCursor;
    readonly NEXT: string;
    readonly NEXT_NO_DUPLICATE: string;
    readonly PREV: string;
    readonly PREV_NO_DUPLICATE: string;
};

interface IDBCursorWithValue extends IDBCursor {
    readonly value: any;
}

declare var IDBCursorWithValue: {
    prototype: IDBCursorWithValue;
    new(): IDBCursorWithValue;
};

interface IDBDatabaseEventMap {
    "abort": Event;
    "error": Event;
}

interface IDBDatabase extends EventTarget {
    readonly name: string;
    readonly objectStoreNames: DOMStringList;
    onabort: (this: IDBDatabase, ev: Event) => any;
    onerror: (this: IDBDatabase, ev: Event) => any;
    version: number;
    onversionchange: (ev: IDBVersionChangeEvent) => any;
    close(): void;
    createObjectStore(name: string, optionalParameters?: IDBObjectStoreParameters): IDBObjectStore;
    deleteObjectStore(name: string): void;
    transaction(storeNames: string | string[], mode?: IDBTransactionMode): IDBTransaction;
    addEventListener(type: "versionchange", listener: (ev: IDBVersionChangeEvent) => any, useCapture?: boolean): void;
    addEventListener<K extends keyof IDBDatabaseEventMap>(type: K, listener: (this: IDBDatabase, ev: IDBDatabaseEventMap[K]) => any, useCapture?: boolean): void;
    addEventListener(type: string, listener: EventListenerOrEventListenerObject, useCapture?: boolean): void;
}

declare var IDBDatabase: {
    prototype: IDBDatabase;
    new(): IDBDatabase;
};

interface IDBFactory {
    cmp(first: any, second: any): number;
    deleteDatabase(name: string): IDBOpenDBRequest;
    open(name: string, version?: number): IDBOpenDBRequest;
}

declare var IDBFactory: {
    prototype: IDBFactory;
    new(): IDBFactory;
};

interface IDBIndex {
    keyPath: string | string[];
    readonly name: string;
    readonly objectStore: IDBObjectStore;
    readonly unique: boolean;
    multiEntry: boolean;
    count(key?: IDBKeyRange | IDBValidKey): IDBRequest;
    get(key: IDBKeyRange | IDBValidKey): IDBRequest;
    getKey(key: IDBKeyRange | IDBValidKey): IDBRequest;
    openCursor(range?: IDBKeyRange | IDBValidKey, direction?: IDBCursorDirection): IDBRequest;
    openKeyCursor(range?: IDBKeyRange | IDBValidKey, direction?: IDBCursorDirection): IDBRequest;
}

declare var IDBIndex: {
    prototype: IDBIndex;
    new(): IDBIndex;
};

interface IDBKeyRange {
    readonly lower: any;
    readonly lowerOpen: boolean;
    readonly upper: any;
    readonly upperOpen: boolean;
}

declare var IDBKeyRange: {
    prototype: IDBKeyRange;
    new(): IDBKeyRange;
    bound(lower: any, upper: any, lowerOpen?: boolean, upperOpen?: boolean): IDBKeyRange;
    lowerBound(lower: any, open?: boolean): IDBKeyRange;
    only(value: any): IDBKeyRange;
    upperBound(upper: any, open?: boolean): IDBKeyRange;
};

interface IDBObjectStore {
    readonly indexNames: DOMStringList;
    keyPath: string | string[];
    readonly name: string;
    readonly transaction: IDBTransaction;
    autoIncrement: boolean;
    add(value: any, key?: IDBKeyRange | IDBValidKey): IDBRequest;
    clear(): IDBRequest;
    count(key?: IDBKeyRange | IDBValidKey): IDBRequest;
    createIndex(name: string, keyPath: string | string[], optionalParameters?: IDBIndexParameters): IDBIndex;
    delete(key: IDBKeyRange | IDBValidKey): IDBRequest;
    deleteIndex(indexName: string): void;
    get(key: any): IDBRequest;
    index(name: string): IDBIndex;
    openCursor(range?: IDBKeyRange | IDBValidKey, direction?: IDBCursorDirection): IDBRequest;
    put(value: any, key?: IDBKeyRange | IDBValidKey): IDBRequest;
}

declare var IDBObjectStore: {
    prototype: IDBObjectStore;
    new(): IDBObjectStore;
};

interface IDBOpenDBRequestEventMap extends IDBRequestEventMap {
    "blocked": Event;
    "upgradeneeded": IDBVersionChangeEvent;
}

interface IDBOpenDBRequest extends IDBRequest {
    onblocked: (this: IDBOpenDBRequest, ev: Event) => any;
    onupgradeneeded: (this: IDBOpenDBRequest, ev: IDBVersionChangeEvent) => any;
    addEventListener<K extends keyof IDBOpenDBRequestEventMap>(type: K, listener: (this: IDBOpenDBRequest, ev: IDBOpenDBRequestEventMap[K]) => any, useCapture?: boolean): void;
    addEventListener(type: string, listener: EventListenerOrEventListenerObject, useCapture?: boolean): void;
}

declare var IDBOpenDBRequest: {
    prototype: IDBOpenDBRequest;
    new(): IDBOpenDBRequest;
};

interface IDBRequestEventMap {
    "error": Event;
    "success": Event;
}

interface IDBRequest extends EventTarget {
    readonly error: DOMException;
    onerror: (this: IDBRequest, ev: Event) => any;
    onsuccess: (this: IDBRequest, ev: Event) => any;
    readonly readyState: IDBRequestReadyState;
    readonly result: any;
    source: IDBObjectStore | IDBIndex | IDBCursor;
    readonly transaction: IDBTransaction;
    addEventListener<K extends keyof IDBRequestEventMap>(type: K, listener: (this: IDBRequest, ev: IDBRequestEventMap[K]) => any, useCapture?: boolean): void;
    addEventListener(type: string, listener: EventListenerOrEventListenerObject, useCapture?: boolean): void;
}

declare var IDBRequest: {
    prototype: IDBRequest;
    new(): IDBRequest;
};

interface IDBTransactionEventMap {
    "abort": Event;
    "complete": Event;
    "error": Event;
}

interface IDBTransaction extends EventTarget {
    readonly db: IDBDatabase;
    readonly error: DOMException;
    readonly mode: IDBTransactionMode;
    onabort: (this: IDBTransaction, ev: Event) => any;
    oncomplete: (this: IDBTransaction, ev: Event) => any;
    onerror: (this: IDBTransaction, ev: Event) => any;
    abort(): void;
    objectStore(name: string): IDBObjectStore;
    readonly READ_ONLY: string;
    readonly READ_WRITE: string;
    readonly VERSION_CHANGE: string;
    addEventListener<K extends keyof IDBTransactionEventMap>(type: K, listener: (this: IDBTransaction, ev: IDBTransactionEventMap[K]) => any, useCapture?: boolean): void;
    addEventListener(type: string, listener: EventListenerOrEventListenerObject, useCapture?: boolean): void;
}

declare var IDBTransaction: {
    prototype: IDBTransaction;
    new(): IDBTransaction;
    readonly READ_ONLY: string;
    readonly READ_WRITE: string;
    readonly VERSION_CHANGE: string;
};

interface IDBVersionChangeEvent extends Event {
    readonly newVersion: number | null;
    readonly oldVersion: number;
}

declare var IDBVersionChangeEvent: {
    prototype: IDBVersionChangeEvent;
    new(): IDBVersionChangeEvent;
};

interface ImageData {
    data: Uint8ClampedArray;
    readonly height: number;
    readonly width: number;
}

declare var ImageData: {
    prototype: ImageData;
    new(width: number, height: number): ImageData;
    new(array: Uint8ClampedArray, width: number, height: number): ImageData;
};

interface MessageChannel {
    readonly port1: MessagePort;
    readonly port2: MessagePort;
}

declare var MessageChannel: {
    prototype: MessageChannel;
    new(): MessageChannel;
};

interface MessageEvent extends Event {
    readonly data: any;
    readonly origin: string;
    readonly ports: any;
    readonly source: any;
    initMessageEvent(typeArg: string, canBubbleArg: boolean, cancelableArg: boolean, dataArg: any, originArg: string, lastEventIdArg: string, sourceArg: any): void;
}

declare var MessageEvent: {
    prototype: MessageEvent;
    new(type: string, eventInitDict?: MessageEventInit): MessageEvent;
};

interface MessagePortEventMap {
    "message": MessageEvent;
}

interface MessagePort extends EventTarget {
    onmessage: (this: MessagePort, ev: MessageEvent) => any;
    close(): void;
    postMessage(message?: any, transfer?: any[]): void;
    start(): void;
    addEventListener<K extends keyof MessagePortEventMap>(type: K, listener: (this: MessagePort, ev: MessagePortEventMap[K]) => any, useCapture?: boolean): void;
    addEventListener(type: string, listener: EventListenerOrEventListenerObject, useCapture?: boolean): void;
}

declare var MessagePort: {
    prototype: MessagePort;
    new(): MessagePort;
};

interface NotificationEventMap {
    "click": Event;
    "close": Event;
    "error": Event;
    "show": Event;
}

interface Notification extends EventTarget {
    readonly body: string;
    readonly dir: NotificationDirection;
    readonly icon: string;
    readonly lang: string;
    onclick: (this: Notification, ev: Event) => any;
    onclose: (this: Notification, ev: Event) => any;
    onerror: (this: Notification, ev: Event) => any;
    onshow: (this: Notification, ev: Event) => any;
    readonly permission: NotificationPermission;
    readonly tag: string;
    readonly title: string;
    close(): void;
    addEventListener<K extends keyof NotificationEventMap>(type: K, listener: (this: Notification, ev: NotificationEventMap[K]) => any, useCapture?: boolean): void;
    addEventListener(type: string, listener: EventListenerOrEventListenerObject, useCapture?: boolean): void;
}

declare var Notification: {
    prototype: Notification;
    new(title: string, options?: NotificationOptions): Notification;
    requestPermission(callback?: NotificationPermissionCallback): Promise<NotificationPermission>;
};

interface Performance {
    readonly navigation: PerformanceNavigation;
    readonly timing: PerformanceTiming;
    clearMarks(markName?: string): void;
    clearMeasures(measureName?: string): void;
    clearResourceTimings(): void;
    getEntries(): any;
    getEntriesByName(name: string, entryType?: string): any;
    getEntriesByType(entryType: string): any;
    getMarks(markName?: string): any;
    getMeasures(measureName?: string): any;
    mark(markName: string): void;
    measure(measureName: string, startMarkName?: string, endMarkName?: string): void;
    now(): number;
    setResourceTimingBufferSize(maxSize: number): void;
    toJSON(): any;
}

declare var Performance: {
    prototype: Performance;
    new(): Performance;
};

interface PerformanceNavigation {
    readonly redirectCount: number;
    readonly type: number;
    toJSON(): any;
    readonly TYPE_BACK_FORWARD: number;
    readonly TYPE_NAVIGATE: number;
    readonly TYPE_RELOAD: number;
    readonly TYPE_RESERVED: number;
}

declare var PerformanceNavigation: {
    prototype: PerformanceNavigation;
    new(): PerformanceNavigation;
    readonly TYPE_BACK_FORWARD: number;
    readonly TYPE_NAVIGATE: number;
    readonly TYPE_RELOAD: number;
    readonly TYPE_RESERVED: number;
};

interface PerformanceTiming {
    readonly connectEnd: number;
    readonly connectStart: number;
    readonly domComplete: number;
    readonly domContentLoadedEventEnd: number;
    readonly domContentLoadedEventStart: number;
    readonly domInteractive: number;
    readonly domLoading: number;
    readonly domainLookupEnd: number;
    readonly domainLookupStart: number;
    readonly fetchStart: number;
    readonly loadEventEnd: number;
    readonly loadEventStart: number;
    readonly msFirstPaint: number;
    readonly navigationStart: number;
    readonly redirectEnd: number;
    readonly redirectStart: number;
    readonly requestStart: number;
    readonly responseEnd: number;
    readonly responseStart: number;
    readonly unloadEventEnd: number;
    readonly unloadEventStart: number;
    readonly secureConnectionStart: number;
    toJSON(): any;
}

declare var PerformanceTiming: {
    prototype: PerformanceTiming;
    new(): PerformanceTiming;
};

interface Position {
    readonly coords: Coordinates;
    readonly timestamp: number;
}

declare var Position: {
    prototype: Position;
    new(): Position;
};

interface PositionError {
    readonly code: number;
    readonly message: string;
    toString(): string;
    readonly PERMISSION_DENIED: number;
    readonly POSITION_UNAVAILABLE: number;
    readonly TIMEOUT: number;
}

declare var PositionError: {
    prototype: PositionError;
    new(): PositionError;
    readonly PERMISSION_DENIED: number;
    readonly POSITION_UNAVAILABLE: number;
    readonly TIMEOUT: number;
};

interface ProgressEvent extends Event {
    readonly lengthComputable: boolean;
    readonly loaded: number;
    readonly total: number;
    initProgressEvent(typeArg: string, canBubbleArg: boolean, cancelableArg: boolean, lengthComputableArg: boolean, loadedArg: number, totalArg: number): void;
}

declare var ProgressEvent: {
    prototype: ProgressEvent;
    new(type: string, eventInitDict?: ProgressEventInit): ProgressEvent;
};

interface PushManager {
    getSubscription(): Promise<PushSubscription>;
    permissionState(options?: PushSubscriptionOptionsInit): Promise<PushPermissionState>;
    subscribe(options?: PushSubscriptionOptionsInit): Promise<PushSubscription>;
}

declare var PushManager: {
    prototype: PushManager;
    new(): PushManager;
};

interface PushSubscription {
    readonly endpoint: USVString;
    readonly options: PushSubscriptionOptions;
    getKey(name: PushEncryptionKeyName): ArrayBuffer | null;
    toJSON(): any;
    unsubscribe(): Promise<boolean>;
}

declare var PushSubscription: {
    prototype: PushSubscription;
    new(): PushSubscription;
};

interface PushSubscriptionOptions {
    readonly applicationServerKey: ArrayBuffer | null;
    readonly userVisibleOnly: boolean;
}

declare var PushSubscriptionOptions: {
    prototype: PushSubscriptionOptions;
    new(): PushSubscriptionOptions;
};

interface ReadableStream {
    readonly locked: boolean;
    cancel(): Promise<void>;
    getReader(): ReadableStreamReader;
}

declare var ReadableStream: {
    prototype: ReadableStream;
    new(): ReadableStream;
};

interface ReadableStreamReader {
    cancel(): Promise<void>;
    read(): Promise<any>;
    releaseLock(): void;
}

declare var ReadableStreamReader: {
    prototype: ReadableStreamReader;
    new(): ReadableStreamReader;
};

interface Request extends Object, Body {
    readonly cache: RequestCache;
    readonly credentials: RequestCredentials;
    readonly destination: RequestDestination;
    readonly headers: Headers;
    readonly integrity: string;
    readonly keepalive: boolean;
    readonly method: string;
    readonly mode: RequestMode;
    readonly redirect: RequestRedirect;
    readonly referrer: string;
    readonly referrerPolicy: ReferrerPolicy;
    readonly type: RequestType;
    readonly url: string;
    clone(): Request;
}

declare var Request: {
    prototype: Request;
    new(input: Request | string, init?: RequestInit): Request;
};

interface Response extends Object, Body {
    readonly body: ReadableStream | null;
    readonly headers: Headers;
    readonly ok: boolean;
    readonly status: number;
    readonly statusText: string;
    readonly type: ResponseType;
    readonly url: string;
    clone(): Response;
}

declare var Response: {
    prototype: Response;
    new(body?: any, init?: ResponseInit): Response;
<<<<<<< HEAD
};
=======
    error: () => Response;
    redirect: (url: string, status?: number) => Response;
}
>>>>>>> 34e026aa

interface ServiceWorkerEventMap extends AbstractWorkerEventMap {
    "statechange": Event;
}

interface ServiceWorker extends EventTarget, AbstractWorker {
    onstatechange: (this: ServiceWorker, ev: Event) => any;
    readonly scriptURL: USVString;
    readonly state: ServiceWorkerState;
    postMessage(message: any, transfer?: any[]): void;
    addEventListener<K extends keyof ServiceWorkerEventMap>(type: K, listener: (this: ServiceWorker, ev: ServiceWorkerEventMap[K]) => any, useCapture?: boolean): void;
    addEventListener(type: string, listener: EventListenerOrEventListenerObject, useCapture?: boolean): void;
}

declare var ServiceWorker: {
    prototype: ServiceWorker;
    new(): ServiceWorker;
};

interface ServiceWorkerRegistrationEventMap {
    "updatefound": Event;
}

interface ServiceWorkerRegistration extends EventTarget {
    readonly active: ServiceWorker | null;
    readonly installing: ServiceWorker | null;
    onupdatefound: (this: ServiceWorkerRegistration, ev: Event) => any;
    readonly pushManager: PushManager;
    readonly scope: USVString;
    readonly sync: SyncManager;
    readonly waiting: ServiceWorker | null;
    getNotifications(filter?: GetNotificationOptions): any;
    showNotification(title: string, options?: NotificationOptions): Promise<void>;
    unregister(): Promise<boolean>;
    update(): Promise<void>;
    addEventListener<K extends keyof ServiceWorkerRegistrationEventMap>(type: K, listener: (this: ServiceWorkerRegistration, ev: ServiceWorkerRegistrationEventMap[K]) => any, useCapture?: boolean): void;
    addEventListener(type: string, listener: EventListenerOrEventListenerObject, useCapture?: boolean): void;
}

declare var ServiceWorkerRegistration: {
    prototype: ServiceWorkerRegistration;
    new(): ServiceWorkerRegistration;
};

interface SyncManager {
    getTags(): any;
    register(tag: string): Promise<void>;
}

declare var SyncManager: {
    prototype: SyncManager;
    new(): SyncManager;
};

interface URL {
    hash: string;
    host: string;
    hostname: string;
    href: string;
    readonly origin: string;
    password: string;
    pathname: string;
    port: string;
    protocol: string;
    search: string;
    username: string;
    readonly searchParams: URLSearchParams;
    toString(): string;
}

declare var URL: {
    prototype: URL;
    new(url: string, base?: string): URL;
    createObjectURL(object: any, options?: ObjectURLOptions): string;
    revokeObjectURL(url: string): void;
};

interface WebSocketEventMap {
    "close": CloseEvent;
    "error": Event;
    "message": MessageEvent;
    "open": Event;
}

interface WebSocket extends EventTarget {
    binaryType: string;
    readonly bufferedAmount: number;
    readonly extensions: string;
    onclose: (this: WebSocket, ev: CloseEvent) => any;
    onerror: (this: WebSocket, ev: Event) => any;
    onmessage: (this: WebSocket, ev: MessageEvent) => any;
    onopen: (this: WebSocket, ev: Event) => any;
    readonly protocol: string;
    readonly readyState: number;
    readonly url: string;
    close(code?: number, reason?: string): void;
    send(data: any): void;
    readonly CLOSED: number;
    readonly CLOSING: number;
    readonly CONNECTING: number;
    readonly OPEN: number;
    addEventListener<K extends keyof WebSocketEventMap>(type: K, listener: (this: WebSocket, ev: WebSocketEventMap[K]) => any, useCapture?: boolean): void;
    addEventListener(type: string, listener: EventListenerOrEventListenerObject, useCapture?: boolean): void;
}

declare var WebSocket: {
    prototype: WebSocket;
    new(url: string, protocols?: string | string[]): WebSocket;
    readonly CLOSED: number;
    readonly CLOSING: number;
    readonly CONNECTING: number;
    readonly OPEN: number;
};

interface WorkerEventMap extends AbstractWorkerEventMap {
    "message": MessageEvent;
}

interface Worker extends EventTarget, AbstractWorker {
    onmessage: (this: Worker, ev: MessageEvent) => any;
    postMessage(message: any, transfer?: any[]): void;
    terminate(): void;
    addEventListener<K extends keyof WorkerEventMap>(type: K, listener: (this: Worker, ev: WorkerEventMap[K]) => any, useCapture?: boolean): void;
    addEventListener(type: string, listener: EventListenerOrEventListenerObject, useCapture?: boolean): void;
}

declare var Worker: {
    prototype: Worker;
    new(stringUrl: string): Worker;
};

interface XMLHttpRequestEventMap extends XMLHttpRequestEventTargetEventMap {
    "readystatechange": Event;
}

interface XMLHttpRequest extends EventTarget, XMLHttpRequestEventTarget {
    onreadystatechange: (this: XMLHttpRequest, ev: Event) => any;
    readonly readyState: number;
    readonly response: any;
    readonly responseText: string;
    responseType: XMLHttpRequestResponseType;
    readonly responseURL: string;
    readonly responseXML: any;
    readonly status: number;
    readonly statusText: string;
    timeout: number;
    readonly upload: XMLHttpRequestUpload;
    withCredentials: boolean;
    msCaching?: string;
    abort(): void;
    getAllResponseHeaders(): string;
    getResponseHeader(header: string): string | null;
    msCachingEnabled(): boolean;
    open(method: string, url: string, async?: boolean, user?: string, password?: string): void;
    overrideMimeType(mime: string): void;
    send(data?: string): void;
    send(data?: any): void;
    setRequestHeader(header: string, value: string): void;
    readonly DONE: number;
    readonly HEADERS_RECEIVED: number;
    readonly LOADING: number;
    readonly OPENED: number;
    readonly UNSENT: number;
    addEventListener<K extends keyof XMLHttpRequestEventMap>(type: K, listener: (this: XMLHttpRequest, ev: XMLHttpRequestEventMap[K]) => any, useCapture?: boolean): void;
    addEventListener(type: string, listener: EventListenerOrEventListenerObject, useCapture?: boolean): void;
}

declare var XMLHttpRequest: {
    prototype: XMLHttpRequest;
    new(): XMLHttpRequest;
    readonly DONE: number;
    readonly HEADERS_RECEIVED: number;
    readonly LOADING: number;
    readonly OPENED: number;
    readonly UNSENT: number;
};

interface XMLHttpRequestUpload extends EventTarget, XMLHttpRequestEventTarget {
    addEventListener<K extends keyof XMLHttpRequestEventTargetEventMap>(type: K, listener: (this: XMLHttpRequestUpload, ev: XMLHttpRequestEventTargetEventMap[K]) => any, useCapture?: boolean): void;
    addEventListener(type: string, listener: EventListenerOrEventListenerObject, useCapture?: boolean): void;
}

declare var XMLHttpRequestUpload: {
    prototype: XMLHttpRequestUpload;
    new(): XMLHttpRequestUpload;
};

interface AbstractWorkerEventMap {
    "error": ErrorEvent;
}

interface AbstractWorker {
    onerror: (this: AbstractWorker, ev: ErrorEvent) => any;
    addEventListener<K extends keyof AbstractWorkerEventMap>(type: K, listener: (this: AbstractWorker, ev: AbstractWorkerEventMap[K]) => any, useCapture?: boolean): void;
    addEventListener(type: string, listener: EventListenerOrEventListenerObject, useCapture?: boolean): void;
}

interface Body {
    readonly bodyUsed: boolean;
    arrayBuffer(): Promise<ArrayBuffer>;
    blob(): Promise<Blob>;
    json(): Promise<any>;
    text(): Promise<string>;
}

interface GlobalFetch {
    fetch(input: RequestInfo, init?: RequestInit): Promise<Response>;
}

interface MSBaseReaderEventMap {
    "abort": Event;
    "error": ErrorEvent;
    "load": Event;
    "loadend": ProgressEvent;
    "loadstart": Event;
    "progress": ProgressEvent;
}

interface MSBaseReader {
    onabort: (this: MSBaseReader, ev: Event) => any;
    onerror: (this: MSBaseReader, ev: ErrorEvent) => any;
    onload: (this: MSBaseReader, ev: Event) => any;
    onloadend: (this: MSBaseReader, ev: ProgressEvent) => any;
    onloadstart: (this: MSBaseReader, ev: Event) => any;
    onprogress: (this: MSBaseReader, ev: ProgressEvent) => any;
    readonly readyState: number;
    readonly result: any;
    abort(): void;
    readonly DONE: number;
    readonly EMPTY: number;
    readonly LOADING: number;
    addEventListener<K extends keyof MSBaseReaderEventMap>(type: K, listener: (this: MSBaseReader, ev: MSBaseReaderEventMap[K]) => any, useCapture?: boolean): void;
    addEventListener(type: string, listener: EventListenerOrEventListenerObject, useCapture?: boolean): void;
}

interface NavigatorBeacon {
    sendBeacon(url: USVString, data?: BodyInit): boolean;
}

interface NavigatorConcurrentHardware {
    readonly hardwareConcurrency: number;
}

interface NavigatorID {
    readonly appCodeName: string;
    readonly appName: string;
    readonly appVersion: string;
    readonly platform: string;
    readonly product: string;
    readonly productSub: string;
    readonly userAgent: string;
    readonly vendor: string;
    readonly vendorSub: string;
}

interface NavigatorOnLine {
    readonly onLine: boolean;
}

interface WindowBase64 {
    atob(encodedString: string): string;
    btoa(rawString: string): string;
}

interface WindowConsole {
    readonly console: Console;
}

interface XMLHttpRequestEventTargetEventMap {
    "abort": Event;
    "error": ErrorEvent;
    "load": Event;
    "loadend": ProgressEvent;
    "loadstart": Event;
    "progress": ProgressEvent;
    "timeout": ProgressEvent;
}

interface XMLHttpRequestEventTarget {
    onabort: (this: XMLHttpRequestEventTarget, ev: Event) => any;
    onerror: (this: XMLHttpRequestEventTarget, ev: ErrorEvent) => any;
    onload: (this: XMLHttpRequestEventTarget, ev: Event) => any;
    onloadend: (this: XMLHttpRequestEventTarget, ev: ProgressEvent) => any;
    onloadstart: (this: XMLHttpRequestEventTarget, ev: Event) => any;
    onprogress: (this: XMLHttpRequestEventTarget, ev: ProgressEvent) => any;
    ontimeout: (this: XMLHttpRequestEventTarget, ev: ProgressEvent) => any;
    addEventListener<K extends keyof XMLHttpRequestEventTargetEventMap>(type: K, listener: (this: XMLHttpRequestEventTarget, ev: XMLHttpRequestEventTargetEventMap[K]) => any, useCapture?: boolean): void;
    addEventListener(type: string, listener: EventListenerOrEventListenerObject, useCapture?: boolean): void;
}

interface Client {
    readonly frameType: FrameType;
    readonly id: string;
    readonly url: USVString;
    postMessage(message: any, transfer?: any[]): void;
}

declare var Client: {
    prototype: Client;
    new(): Client;
};

interface Clients {
    claim(): Promise<void>;
    get(id: string): Promise<any>;
    matchAll(options?: ClientQueryOptions): any;
    openWindow(url: USVString): Promise<WindowClient>;
}

declare var Clients: {
    prototype: Clients;
    new(): Clients;
};

interface DedicatedWorkerGlobalScopeEventMap extends WorkerGlobalScopeEventMap {
    "message": MessageEvent;
}

interface DedicatedWorkerGlobalScope extends WorkerGlobalScope {
    onmessage: (this: DedicatedWorkerGlobalScope, ev: MessageEvent) => any;
    close(): void;
    postMessage(message: any, transfer?: any[]): void;
    addEventListener<K extends keyof DedicatedWorkerGlobalScopeEventMap>(type: K, listener: (this: DedicatedWorkerGlobalScope, ev: DedicatedWorkerGlobalScopeEventMap[K]) => any, useCapture?: boolean): void;
    addEventListener(type: string, listener: EventListenerOrEventListenerObject, useCapture?: boolean): void;
}

declare var DedicatedWorkerGlobalScope: {
    prototype: DedicatedWorkerGlobalScope;
    new(): DedicatedWorkerGlobalScope;
};

interface ExtendableEvent extends Event {
    waitUntil(f: Promise<any>): void;
}

declare var ExtendableEvent: {
    prototype: ExtendableEvent;
    new(type: string, eventInitDict?: ExtendableEventInit): ExtendableEvent;
};

interface ExtendableMessageEvent extends ExtendableEvent {
    readonly data: any;
    readonly lastEventId: string;
    readonly origin: string;
    readonly ports: MessagePort[] | null;
    readonly source: Client | ServiceWorker | MessagePort | null;
}

declare var ExtendableMessageEvent: {
    prototype: ExtendableMessageEvent;
    new(type: string, eventInitDict?: ExtendableMessageEventInit): ExtendableMessageEvent;
};

interface FetchEvent extends ExtendableEvent {
    readonly clientId: string | null;
    readonly isReload: boolean;
    readonly request: Request;
    respondWith(r: Promise<Response>): void;
}

declare var FetchEvent: {
    prototype: FetchEvent;
    new(type: string, eventInitDict: FetchEventInit): FetchEvent;
};

interface FileReaderSync {
    readAsArrayBuffer(blob: Blob): any;
    readAsBinaryString(blob: Blob): void;
    readAsDataURL(blob: Blob): string;
    readAsText(blob: Blob, encoding?: string): string;
}

declare var FileReaderSync: {
    prototype: FileReaderSync;
    new(): FileReaderSync;
};

interface NotificationEvent extends ExtendableEvent {
    readonly action: string;
    readonly notification: Notification;
}

declare var NotificationEvent: {
    prototype: NotificationEvent;
    new(type: string, eventInitDict: NotificationEventInit): NotificationEvent;
};

interface PushEvent extends ExtendableEvent {
    readonly data: PushMessageData | null;
}

declare var PushEvent: {
    prototype: PushEvent;
    new(type: string, eventInitDict?: PushEventInit): PushEvent;
};

interface PushMessageData {
    arrayBuffer(): ArrayBuffer;
    blob(): Blob;
    json(): JSON;
    text(): USVString;
}

declare var PushMessageData: {
    prototype: PushMessageData;
    new(): PushMessageData;
};

interface ServiceWorkerGlobalScopeEventMap extends WorkerGlobalScopeEventMap {
    "activate": ExtendableEvent;
    "fetch": FetchEvent;
    "install": ExtendableEvent;
    "message": ExtendableMessageEvent;
    "notificationclick": NotificationEvent;
    "notificationclose": NotificationEvent;
    "push": PushEvent;
    "pushsubscriptionchange": ExtendableEvent;
    "sync": SyncEvent;
}

interface ServiceWorkerGlobalScope extends WorkerGlobalScope {
    readonly clients: Clients;
    onactivate: (this: ServiceWorkerGlobalScope, ev: ExtendableEvent) => any;
    onfetch: (this: ServiceWorkerGlobalScope, ev: FetchEvent) => any;
    oninstall: (this: ServiceWorkerGlobalScope, ev: ExtendableEvent) => any;
    onmessage: (this: ServiceWorkerGlobalScope, ev: ExtendableMessageEvent) => any;
    onnotificationclick: (this: ServiceWorkerGlobalScope, ev: NotificationEvent) => any;
    onnotificationclose: (this: ServiceWorkerGlobalScope, ev: NotificationEvent) => any;
    onpush: (this: ServiceWorkerGlobalScope, ev: PushEvent) => any;
    onpushsubscriptionchange: (this: ServiceWorkerGlobalScope, ev: ExtendableEvent) => any;
    onsync: (this: ServiceWorkerGlobalScope, ev: SyncEvent) => any;
    readonly registration: ServiceWorkerRegistration;
    skipWaiting(): Promise<void>;
    addEventListener<K extends keyof ServiceWorkerGlobalScopeEventMap>(type: K, listener: (this: ServiceWorkerGlobalScope, ev: ServiceWorkerGlobalScopeEventMap[K]) => any, useCapture?: boolean): void;
    addEventListener(type: string, listener: EventListenerOrEventListenerObject, useCapture?: boolean): void;
}

declare var ServiceWorkerGlobalScope: {
    prototype: ServiceWorkerGlobalScope;
    new(): ServiceWorkerGlobalScope;
};

interface SyncEvent extends ExtendableEvent {
    readonly lastChance: boolean;
    readonly tag: string;
}

declare var SyncEvent: {
    prototype: SyncEvent;
    new(type: string, init: SyncEventInit): SyncEvent;
};

interface WindowClient extends Client {
    readonly focused: boolean;
    readonly visibilityState: VisibilityState;
    focus(): Promise<WindowClient>;
    navigate(url: USVString): Promise<WindowClient>;
}

declare var WindowClient: {
    prototype: WindowClient;
    new(): WindowClient;
};

interface WorkerGlobalScopeEventMap {
    "error": ErrorEvent;
}

interface WorkerGlobalScope extends EventTarget, WorkerUtils, WindowConsole, GlobalFetch {
    readonly caches: CacheStorage;
    readonly isSecureContext: boolean;
    readonly location: WorkerLocation;
    onerror: (this: WorkerGlobalScope, ev: ErrorEvent) => any;
    readonly performance: Performance;
    readonly self: WorkerGlobalScope;
    msWriteProfilerMark(profilerMarkName: string): void;
    createImageBitmap(image: ImageBitmap | ImageData | Blob, options?: ImageBitmapOptions): Promise<ImageBitmap>;
    createImageBitmap(image: ImageBitmap | ImageData | Blob, sx: number, sy: number, sw: number, sh: number, options?: ImageBitmapOptions): Promise<ImageBitmap>;
    addEventListener<K extends keyof WorkerGlobalScopeEventMap>(type: K, listener: (this: WorkerGlobalScope, ev: WorkerGlobalScopeEventMap[K]) => any, useCapture?: boolean): void;
    addEventListener(type: string, listener: EventListenerOrEventListenerObject, useCapture?: boolean): void;
}

declare var WorkerGlobalScope: {
    prototype: WorkerGlobalScope;
    new(): WorkerGlobalScope;
};

interface WorkerLocation {
    readonly hash: string;
    readonly host: string;
    readonly hostname: string;
    readonly href: string;
    readonly origin: string;
    readonly pathname: string;
    readonly port: string;
    readonly protocol: string;
    readonly search: string;
    toString(): string;
}

declare var WorkerLocation: {
    prototype: WorkerLocation;
    new(): WorkerLocation;
};

interface WorkerNavigator extends Object, NavigatorID, NavigatorOnLine, NavigatorBeacon, NavigatorConcurrentHardware {
    readonly hardwareConcurrency: number;
}

declare var WorkerNavigator: {
    prototype: WorkerNavigator;
    new(): WorkerNavigator;
};

interface WorkerUtils extends Object, WindowBase64 {
    readonly indexedDB: IDBFactory;
    readonly msIndexedDB: IDBFactory;
    readonly navigator: WorkerNavigator;
    clearImmediate(handle: number): void;
    clearInterval(handle: number): void;
    clearTimeout(handle: number): void;
    importScripts(...urls: string[]): void;
    setImmediate(handler: (...args: any[]) => void): number;
    setImmediate(handler: any, ...args: any[]): number;
    setInterval(handler: (...args: any[]) => void, timeout: number): number;
    setInterval(handler: any, timeout?: any, ...args: any[]): number;
    setTimeout(handler: (...args: any[]) => void, timeout: number): number;
    setTimeout(handler: any, timeout?: any, ...args: any[]): number;
}

interface ErrorEventInit {
    message?: string;
    filename?: string;
    lineno?: number;
    conlno?: number;
    error?: any;
}

interface ImageBitmapOptions {
    imageOrientation?: "none" | "flipY";
    premultiplyAlpha?: "none" | "premultiply" | "default";
    colorSpaceConversion?: "none" | "default";
    resizeWidth?: number;
    resizeHeight?: number;
    resizeQuality?: "pixelated" | "low" | "medium" | "high";
}

interface ImageBitmap {
    readonly width: number;
    readonly height: number;
    close(): void;
}

interface URLSearchParams {
    /**
     * Appends a specified key/value pair as a new search parameter.
     */
    append(name: string, value: string): void;
    /**
     * Deletes the given search parameter, and its associated value, from the list of all search parameters.
     */
    delete(name: string): void;
    /**
     * Returns the first value associated to the given search parameter.
     */
    get(name: string): string | null;
    /**
     * Returns all the values association with a given search parameter.
     */
    getAll(name: string): string[];
    /**
     * Returns a Boolean indicating if such a search parameter exists.
     */
    has(name: string): boolean;
    /**
     * Sets the value associated to a given search parameter to the given value. If there were several values, delete the others.
     */
    set(name: string, value: string): void;
}

declare var URLSearchParams: {
    prototype: URLSearchParams;
    /**
     * Constructor returning a URLSearchParams object.
     */
    new (init?: string | URLSearchParams): URLSearchParams;
};

interface BlobPropertyBag {
    type?: string;
    endings?: string;
}

interface FilePropertyBag {
    type?: string;
    lastModified?: number;
}

interface EventListenerObject {
    handleEvent(evt: Event): void;
}

interface ProgressEventInit extends EventInit {
    lengthComputable?: boolean;
    loaded?: number;
    total?: number;
}

interface IDBArrayKey extends Array<IDBValidKey> {
}

interface RsaKeyGenParams extends Algorithm {
    modulusLength: number;
    publicExponent: Uint8Array;
}

interface RsaHashedKeyGenParams extends RsaKeyGenParams {
    hash: AlgorithmIdentifier;
}

interface RsaKeyAlgorithm extends KeyAlgorithm {
    modulusLength: number;
    publicExponent: Uint8Array;
}

interface RsaHashedKeyAlgorithm extends RsaKeyAlgorithm {
    hash: AlgorithmIdentifier;
}

interface RsaHashedImportParams {
    hash: AlgorithmIdentifier;
}

interface RsaPssParams {
    saltLength: number;
}

interface RsaOaepParams extends Algorithm {
    label?: BufferSource;
}

interface EcdsaParams extends Algorithm {
    hash: AlgorithmIdentifier;
}

interface EcKeyGenParams extends Algorithm {
    namedCurve: string;
}

interface EcKeyAlgorithm extends KeyAlgorithm {
    typedCurve: string;
}

interface EcKeyImportParams {
    namedCurve: string;
}

interface EcdhKeyDeriveParams extends Algorithm {
    public: CryptoKey;
}

interface AesCtrParams extends Algorithm {
    counter: BufferSource;
    length: number;
}

interface AesKeyAlgorithm extends KeyAlgorithm {
    length: number;
}

interface AesKeyGenParams extends Algorithm {
    length: number;
}

interface AesDerivedKeyParams extends Algorithm {
    length: number;
}

interface AesCbcParams extends Algorithm {
    iv: BufferSource;
}

interface AesCmacParams extends Algorithm {
    length: number;
}

interface AesGcmParams extends Algorithm {
    iv: BufferSource;
    additionalData?: BufferSource;
    tagLength?: number;
}

interface AesCfbParams extends Algorithm {
    iv: BufferSource;
}

interface HmacImportParams extends Algorithm {
    hash?: AlgorithmIdentifier;
    length?: number;
}

interface HmacKeyAlgorithm extends KeyAlgorithm {
    hash: AlgorithmIdentifier;
    length: number;
}

interface HmacKeyGenParams extends Algorithm {
    hash: AlgorithmIdentifier;
    length?: number;
}

interface DhKeyGenParams extends Algorithm {
    prime: Uint8Array;
    generator: Uint8Array;
}

interface DhKeyAlgorithm extends KeyAlgorithm {
    prime: Uint8Array;
    generator: Uint8Array;
}

interface DhKeyDeriveParams extends Algorithm {
    public: CryptoKey;
}

interface DhImportKeyParams extends Algorithm {
    prime: Uint8Array;
    generator: Uint8Array;
}

interface ConcatParams extends Algorithm {
    hash?: AlgorithmIdentifier;
    algorithmId: Uint8Array;
    partyUInfo: Uint8Array;
    partyVInfo: Uint8Array;
    publicInfo?: Uint8Array;
    privateInfo?: Uint8Array;
}

interface HkdfCtrParams extends Algorithm {
    hash: AlgorithmIdentifier;
    label: BufferSource;
    context: BufferSource;
}

interface Pbkdf2Params extends Algorithm {
    salt: BufferSource;
    iterations: number;
    hash: AlgorithmIdentifier;
}

interface RsaOtherPrimesInfo {
    r: string;
    d: string;
    t: string;
}

interface JsonWebKey {
    kty: string;
    use?: string;
    key_ops?: string[];
    alg?: string;
    kid?: string;
    x5u?: string;
    x5c?: string;
    x5t?: string;
    ext?: boolean;
    crv?: string;
    x?: string;
    y?: string;
    d?: string;
    n?: string;
    e?: string;
    p?: string;
    q?: string;
    dp?: string;
    dq?: string;
    qi?: string;
    oth?: RsaOtherPrimesInfo[];
    k?: string;
}

interface EventListenerOptions {
    capture?: boolean;
}

interface AddEventListenerOptions extends EventListenerOptions {
    passive?: boolean;
    once?: boolean;
}

declare type EventListenerOrEventListenerObject = EventListener | EventListenerObject;

interface ErrorEventHandler {
    (message: string, filename?: string, lineno?: number, colno?: number, error?: Error): void;
}
interface PositionCallback {
    (position: Position): void;
}
interface PositionErrorCallback {
    (error: PositionError): void;
}
interface DecodeSuccessCallback {
    (decodedData: AudioBuffer): void;
}
interface DecodeErrorCallback {
    (error: DOMException): void;
}
interface FunctionStringCallback {
    (data: string): void;
}
interface ForEachCallback {
    (keyId: any, status: MediaKeyStatus): void;
}
interface NotificationPermissionCallback {
    (permission: NotificationPermission): void;
}
declare var onmessage: (this: DedicatedWorkerGlobalScope, ev: MessageEvent) => any;
declare function close(): void;
declare function postMessage(message: any, transfer?: any[]): void;
declare var caches: CacheStorage;
declare var isSecureContext: boolean;
declare var location: WorkerLocation;
declare var onerror: (this: DedicatedWorkerGlobalScope, ev: ErrorEvent) => any;
declare var performance: Performance;
declare var self: WorkerGlobalScope;
declare function msWriteProfilerMark(profilerMarkName: string): void;
declare function createImageBitmap(image: ImageBitmap | ImageData | Blob, options?: ImageBitmapOptions): Promise<ImageBitmap>;
declare function createImageBitmap(image: ImageBitmap | ImageData | Blob, sx: number, sy: number, sw: number, sh: number, options?: ImageBitmapOptions): Promise<ImageBitmap>;
declare function dispatchEvent(evt: Event): boolean;
declare function removeEventListener(type: string, listener?: EventListenerOrEventListenerObject, options?: boolean | EventListenerOptions): void;
declare var indexedDB: IDBFactory;
declare var msIndexedDB: IDBFactory;
declare var navigator: WorkerNavigator;
declare function clearImmediate(handle: number): void;
declare function clearInterval(handle: number): void;
declare function clearTimeout(handle: number): void;
declare function importScripts(...urls: string[]): void;
declare function setImmediate(handler: (...args: any[]) => void): number;
declare function setImmediate(handler: any, ...args: any[]): number;
declare function setInterval(handler: (...args: any[]) => void, timeout: number): number;
declare function setInterval(handler: any, timeout?: any, ...args: any[]): number;
declare function setTimeout(handler: (...args: any[]) => void, timeout: number): number;
declare function setTimeout(handler: any, timeout?: any, ...args: any[]): number;
declare function atob(encodedString: string): string;
declare function btoa(rawString: string): string;
declare var console: Console;
declare function fetch(input: RequestInfo, init?: RequestInit): Promise<Response>;
declare function dispatchEvent(evt: Event): boolean;
declare function removeEventListener(type: string, listener?: EventListenerOrEventListenerObject, options?: boolean | EventListenerOptions): void;
declare function addEventListener<K extends keyof DedicatedWorkerGlobalScopeEventMap>(type: K, listener: (this: DedicatedWorkerGlobalScope, ev: DedicatedWorkerGlobalScopeEventMap[K]) => any, useCapture?: boolean): void;
declare function addEventListener(type: string, listener: EventListenerOrEventListenerObject, useCapture?: boolean): void;
type AlgorithmIdentifier = string | Algorithm;
type BodyInit = any;
type IDBKeyPath = string;
type RequestInfo = Request | string;
type USVString = string;
type IDBValidKey = number | string | Date | IDBArrayKey;
type BufferSource = ArrayBuffer | ArrayBufferView;
type FormDataEntryValue = string | File;
type IDBCursorDirection = "next" | "nextunique" | "prev" | "prevunique";
type IDBRequestReadyState = "pending" | "done";
type IDBTransactionMode = "readonly" | "readwrite" | "versionchange";
type MediaKeyStatus = "usable" | "expired" | "output-downscaled" | "output-not-allowed" | "status-pending" | "internal-error";
type NotificationDirection = "auto" | "ltr" | "rtl";
type NotificationPermission = "default" | "denied" | "granted";
type PushEncryptionKeyName = "p256dh" | "auth";
type PushPermissionState = "granted" | "denied" | "prompt";
type ReferrerPolicy = "" | "no-referrer" | "no-referrer-when-downgrade" | "origin-only" | "origin-when-cross-origin" | "unsafe-url";
type RequestCache = "default" | "no-store" | "reload" | "no-cache" | "force-cache";
type RequestCredentials = "omit" | "same-origin" | "include";
type RequestDestination = "" | "document" | "sharedworker" | "subresource" | "unknown" | "worker";
type RequestMode = "navigate" | "same-origin" | "no-cors" | "cors";
type RequestRedirect = "follow" | "error" | "manual";
type RequestType = "" | "audio" | "font" | "image" | "script" | "style" | "track" | "video";
type ResponseType = "basic" | "cors" | "default" | "error" | "opaque" | "opaqueredirect";
type ServiceWorkerState = "installing" | "installed" | "activating" | "activated" | "redundant";
type VisibilityState = "hidden" | "visible" | "prerender" | "unloaded";
type XMLHttpRequestResponseType = "" | "arraybuffer" | "blob" | "document" | "json" | "text";
type ClientType = "window" | "worker" | "sharedworker" | "all";
type FrameType = "auxiliary" | "top-level" | "nested" | "none";<|MERGE_RESOLUTION|>--- conflicted
+++ resolved
@@ -957,13 +957,9 @@
 declare var Response: {
     prototype: Response;
     new(body?: any, init?: ResponseInit): Response;
-<<<<<<< HEAD
-};
-=======
     error: () => Response;
     redirect: (url: string, status?: number) => Response;
-}
->>>>>>> 34e026aa
+};
 
 interface ServiceWorkerEventMap extends AbstractWorkerEventMap {
     "statechange": Event;
