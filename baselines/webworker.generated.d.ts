--- conflicted
+++ resolved
@@ -71,12 +71,8 @@
 }
 
 interface RequestInit {
-<<<<<<< HEAD
+    signal?: AbortSignal;
     body?: Blob | BufferSource | FormData | string | null;
-=======
-    signal?: AbortSignal;
-    body?: any;
->>>>>>> 8ebb762b
     cache?: RequestCache;
     credentials?: RequestCredentials;
     headers?: HeadersInit;
