--- conflicted
+++ resolved
@@ -682,49 +682,39 @@
      * of the cursor.
      */
     readonly direction: IDBCursorDirection;
-<<<<<<< HEAD
     /**
      * Returns the key of the cursor.
      * Throws a "InvalidStateError" DOMException if the cursor is advancing or is finished.
      */
-    readonly key: IDBKeyRange | number | string | Date | IDBArrayKey;
+    readonly key: IDBValidKey | IDBKeyRange;
     /**
      * Returns the effective key of the cursor.
      * Throws a "InvalidStateError" DOMException if the cursor is advancing or is finished.
      */
-    readonly primaryKey: any;
+    readonly primaryKey: IDBValidKey | IDBKeyRange;
     /**
      * Returns the IDBObjectStore or IDBIndex the cursor was opened from.
      */
-=======
-    readonly key: IDBValidKey | IDBKeyRange;
-    readonly primaryKey: IDBValidKey | IDBKeyRange;
->>>>>>> 3bdb7116
     readonly source: IDBObjectStore | IDBIndex;
     /**
      * Advances the cursor through the next count records in
      * range.
      */
     advance(count: number): void;
-<<<<<<< HEAD
     /**
      * Advances the cursor to the next record in range matching or
      * after key.
      */
-    continue(key?: IDBKeyRange | number | string | Date | IDBArrayKey): void;
+    continue(key?: IDBValidKey | IDBKeyRange): void;
     /**
      * Advances the cursor to the next record in range matching
      * or after key and primaryKey. Throws an "InvalidAccessError" DOMException if the source is not an index.
      */
-    continuePrimaryKey(key: any, primaryKey: any): void;
+    continuePrimaryKey(key: IDBValidKey | IDBKeyRange, primaryKey: IDBValidKey | IDBKeyRange): void;
     /**
      * Delete the record pointed at by the cursor with a new value.
      * If successful, request's result will be undefined.
      */
-=======
-    continue(key?: IDBValidKey | IDBKeyRange): void;
-    continuePrimaryKey(key: IDBValidKey | IDBKeyRange, primaryKey: IDBValidKey | IDBKeyRange): void;
->>>>>>> 3bdb7116
     delete(): IDBRequest;
     /**
      * Updated the record pointed at by the cursor with a new value.
@@ -848,55 +838,45 @@
      */
     readonly objectStore: IDBObjectStore;
     readonly unique: boolean;
-<<<<<<< HEAD
     /**
      * Retrieves the number of records matching the given key or key range in query.
      * If successful, request's result will be the
      * count.
      */
-    count(key?: IDBKeyRange | number | string | Date | IDBArrayKey): IDBRequest;
+    count(key?: IDBValidKey | IDBKeyRange): IDBRequest;
     /**
      * Retrieves the value of the first record matching the
      * given key or key range in query.
      * If successful, request's result will be the value, or undefined if there was no matching record.
      */
-    get(key: IDBKeyRange | number | string | Date | IDBArrayKey): IDBRequest;
+    get(key: IDBValidKey | IDBKeyRange): IDBRequest;
     /**
      * Retrieves the values of the records matching the given key or key range in query (up to count if given).
      * If successful, request's result will be an Array of the values.
      */
-    getAll(query?: any, count?: number): IDBRequest;
+    getAll(query?: IDBValidKey | IDBKeyRange, count?: number): IDBRequest;
     /**
      * Retrieves the keys of records matching the given key or key range in query (up to count if given).
      * If successful, request's result will be an Array of the keys.
      */
-    getAllKeys(query?: any, count?: number): IDBRequest;
+    getAllKeys(query?: IDBValidKey | IDBKeyRange, count?: number): IDBRequest;
     /**
      * Retrieves the key of the first record matching the
      * given key or key range in query.
      * If successful, request's result will be the key, or undefined if there was no matching record.
      */
-    getKey(key: IDBKeyRange | number | string | Date | IDBArrayKey): IDBRequest;
+    getKey(key: IDBValidKey | IDBKeyRange): IDBRequest;
     /**
      * Opens a cursor over the records matching query,
      * ordered by direction. If query is null, all records in index are matched.
      * If successful, request's result will be an IDBCursorWithValue, or null if there were no matching records.
      */
-    openCursor(range?: IDBKeyRange | number | string | Date | IDBArrayKey, direction?: IDBCursorDirection): IDBRequest;
+    openCursor(range?: IDBValidKey | IDBKeyRange, direction?: IDBCursorDirection): IDBRequest;
     /**
      * Opens a cursor with key only flag set over the records matching query, ordered by direction. If query is null, all records in index are matched.
      * If successful, request's result will be an IDBCursor, or null if there were no matching records.
      */
-    openKeyCursor(range?: IDBKeyRange | number | string | Date | IDBArrayKey, direction?: IDBCursorDirection): IDBRequest;
-=======
-    count(key?: IDBValidKey | IDBKeyRange): IDBRequest;
-    get(key: IDBValidKey | IDBKeyRange): IDBRequest;
-    getAll(query?: IDBValidKey | IDBKeyRange, count?: number): IDBRequest;
-    getAllKeys(query?: IDBValidKey | IDBKeyRange, count?: number): IDBRequest;
-    getKey(key: IDBValidKey | IDBKeyRange): IDBRequest;
-    openCursor(range?: IDBValidKey | IDBKeyRange, direction?: IDBCursorDirection): IDBRequest;
     openKeyCursor(range?: IDBValidKey | IDBKeyRange, direction?: IDBCursorDirection): IDBRequest;
->>>>>>> 3bdb7116
 }
 
 declare var IDBIndex: {
@@ -977,13 +957,12 @@
     readonly transaction: IDBTransaction;
     add(value: any, key?: IDBValidKey | IDBKeyRange): IDBRequest;
     clear(): IDBRequest;
-<<<<<<< HEAD
     /**
      * Retrieves the number of records matching the
      * given key or key range in query.
      * If successful, request's result will be the count.
      */
-    count(key?: IDBKeyRange | number | string | Date | IDBArrayKey): IDBRequest;
+    count(key?: IDBValidKey | IDBKeyRange): IDBRequest;
     /**
      * Creates a new index in store with the given name, keyPath and options and returns a new IDBIndex. If the keyPath and options define constraints that cannot be
      * satisfied with the data already in store the upgrade
@@ -992,8 +971,8 @@
      * Throws an "InvalidStateError" DOMException if not called within an upgrade
      * transaction.
      */
-    createIndex(name: string, keyPath: string | string[], optionalParameters?: IDBIndexParameters): IDBIndex;
-    delete(key: IDBKeyRange | number | string | Date | IDBArrayKey): IDBRequest;
+    createIndex(name: string, keyPath: string | string[], options?: IDBIndexParameters): IDBIndex;
+    delete(key: IDBValidKey | IDBKeyRange): IDBRequest;
     /**
      * Deletes the index in store with the given name.
      * Throws an "InvalidStateError" DOMException if not called within an upgrade
@@ -1005,58 +984,44 @@
      * given key or key range in query.
      * If successful, request's result will be the value, or undefined if there was no matching record.
      */
-    get(query: any): IDBRequest;
+    get(query: IDBValidKey | IDBKeyRange): IDBRequest;
     /**
      * Retrieves the values of the records matching the
      * given key or key range in query (up to count if given).
      * If successful, request's result will
      * be an Array of the values.
      */
-    getAll(query?: any, count?: number): IDBRequest;
+    getAll(query?: IDBValidKey | IDBKeyRange, count?: number): IDBRequest;
     /**
      * Retrieves the keys of records matching the
      * given key or key range in query (up to count if given).
      * If successful, request's result will
      * be an Array of the keys.
      */
-    getAllKeys(query?: any, count?: number): IDBRequest;
+    getAllKeys(query?: IDBValidKey | IDBKeyRange, count?: number): IDBRequest;
     /**
      * Retrieves the key of the first record matching the
      * given key or key range in query.
      * If successful, request's result will be the key, or undefined if there was no matching record.
      */
-    getKey(query: any): IDBRequest;
+    getKey(query: IDBValidKey | IDBKeyRange): IDBRequest;
     index(name: string): IDBIndex;
     /**
      * Opens a cursor over the records matching query,
      * ordered by direction. If query is null, all records in store are matched.
      * If successful, request's result will be an IDBCursorWithValue pointing at the first matching record, or null if there were no matching records.
      */
-    openCursor(range?: IDBKeyRange | number | string | Date | IDBArrayKey, direction?: IDBCursorDirection): IDBRequest;
+    openCursor(range?: IDBValidKey | IDBKeyRange, direction?: IDBCursorDirection): IDBRequest;
     /**
      * Opens a cursor with key only flag set over the records matching query, ordered by direction. If query is null, all records in store are matched.
      * If successful, request's result will be an IDBCursor pointing at the first matching record, or
      * null if there were no matching records.
      */
-    openKeyCursor(query?: any, direction?: IDBCursorDirection): IDBRequest;
+    openKeyCursor(query?: IDBValidKey | IDBKeyRange, direction?: IDBCursorDirection): IDBRequest;
     /**
      * request = store . delete(query)
      */
-    put(value: any, key?: IDBKeyRange | number | string | Date | IDBArrayKey): IDBRequest;
-=======
-    count(key?: IDBValidKey | IDBKeyRange): IDBRequest;
-    createIndex(name: string, keyPath: string | string[], options?: IDBIndexParameters): IDBIndex;
-    delete(key: IDBValidKey | IDBKeyRange): IDBRequest;
-    deleteIndex(name: string): void;
-    get(query: IDBValidKey | IDBKeyRange): IDBRequest;
-    getAll(query?: IDBValidKey | IDBKeyRange, count?: number): IDBRequest;
-    getAllKeys(query?: IDBValidKey | IDBKeyRange, count?: number): IDBRequest;
-    getKey(query: IDBValidKey | IDBKeyRange): IDBRequest;
-    index(name: string): IDBIndex;
-    openCursor(range?: IDBValidKey | IDBKeyRange, direction?: IDBCursorDirection): IDBRequest;
-    openKeyCursor(query?: IDBValidKey | IDBKeyRange, direction?: IDBCursorDirection): IDBRequest;
     put(value: any, key?: IDBValidKey | IDBKeyRange): IDBRequest;
->>>>>>> 3bdb7116
 }
 
 declare var IDBObjectStore: {
@@ -1569,18 +1534,72 @@
 };
 
 interface Request extends Body {
+    /**
+     * Returns the cache mode associated with request, which is a string indicating
+     * how the the request will interact with the browser's cache when fetching.
+     */
     readonly cache: RequestCache;
+    /**
+     * Returns the credentials mode associated with request, which is a string
+     * indicating whether credentials will be sent with the request always, never, or only when sent to a
+     * same-origin URL.
+     */
     readonly credentials: RequestCredentials;
+    /**
+     * Returns the kind of resource requested by request, e.g., "document" or
+     * "script".
+     */
     readonly destination: RequestDestination;
+    /**
+     * Returns a Headers object consisting of the headers associated with request.
+     * Note that headers added in the network layer by the user agent will not be accounted for in this
+     * object, e.g., the "Host" header.
+     */
     readonly headers: Headers;
+    /**
+     * Returns request's subresource integrity metadata, which is a cryptographic hash of
+     * the resource being fetched. Its value may consist of multiple hashes separated by whitespace. [SRI]
+     */
     readonly integrity: string;
+    /**
+     * Returns a boolean indicating whether or not request can outlive the global in which
+     * it was created.
+     */
     readonly keepalive: boolean;
+    /**
+     * Returns request's HTTP method, which is "GET" by default.
+     */
     readonly method: string;
+    /**
+     * Returns the mode associated with request, which is a string indicating
+     * whether the request will use CORS, or will be restricted to same-origin URLs.
+     */
     readonly mode: RequestMode;
+    /**
+     * Returns the redirect mode associated with request, which is a string
+     * indicating how redirects for the request will be handled during fetching. A request will follow redirects by default.
+     */
     readonly redirect: RequestRedirect;
+    /**
+     * Returns the referrer of request. Its value can be a same-origin URL if
+     * explicitly set in init, the empty string to indicate no referrer, and
+     * "about:client" when defaulting to the global's default. This is used during
+     * fetching to determine the value of the `Referer` header of the request being made.
+     */
     readonly referrer: string;
+    /**
+     * Returns the referrer policy associated with request. This is used during
+     * fetching to compute the value of the request's referrer.
+     */
     readonly referrerPolicy: ReferrerPolicy;
+    /**
+     * Returns the signal associated with request, which is an AbortSignal object indicating whether or not request has been aborted, and its abort
+     * event handler.
+     */
     readonly signal: object;
+    /**
+     * Returns the URL of request as a string.
+     */
     readonly url: string;
     clone(): Request;
 }
@@ -1920,24 +1939,92 @@
 
 interface XMLHttpRequest extends XMLHttpRequestEventTarget {
     onreadystatechange: ((this: XMLHttpRequest, ev: Event) => any) | null;
+    /**
+     * Returns client's state.
+     */
     readonly readyState: number;
+    /**
+     * Returns the response's body.
+     */
     readonly response: any;
+    /**
+     * Returns the text response.
+     * Throws an "InvalidStateError" DOMException if responseType is not the empty string or "text".
+     */
     readonly responseText: string;
+    /**
+     * Returns the response type.
+     * Can be set to change the response type. Values are:
+     * the empty string (default),
+     * "arraybuffer",
+     * "blob",
+     * "document",
+     * "json", and
+     * "text".
+     * When set: setting to "document" is ignored if current global object is not a Window object.
+     * When set: throws an "InvalidStateError" DOMException if state is loading or done.
+     * When set: throws an "InvalidAccessError" DOMException if the synchronous flag is set and current global object is a Window object.
+     */
     responseType: XMLHttpRequestResponseType;
     readonly responseURL: string;
+    /**
+     * Returns the document response.
+     * Throws an "InvalidStateError" DOMException if responseType is not the empty string or "document".
+     */
     readonly responseXML: object | null;
     readonly status: number;
     readonly statusText: string;
+    /**
+     * Can be set to a time in milliseconds. When set to a non-zero value will cause fetching to terminate after the given time has passed. When the time has passed, the
+     * request has not yet completed, and the synchronous flag is unset, a timeout event will then be dispatched, or a
+     * "TimeoutError" DOMException will be thrown otherwise (for the send() method).
+     * When set: throws an "InvalidAccessError" DOMException if the synchronous flag is set and current global object is a Window object.
+     */
     timeout: number;
+    /**
+     * Returns the associated XMLHttpRequestUpload object. It can be used to gather transmission information when data is
+     * transferred to a server.
+     */
     readonly upload: XMLHttpRequestUpload;
+    /**
+     * True when credentials are to be included in a cross-origin request. False when they are
+     * to be excluded in a cross-origin request and when cookies are to be ignored in its response.
+     * Initially false.
+     * When set: throws an "InvalidStateError" DOMException if state is not unsent or opened, or if the send() flag is set.
+     */
     withCredentials: boolean;
+    /**
+     * Cancels any network activity.
+     */
     abort(): void;
     getAllResponseHeaders(): string;
     getResponseHeader(name: string): string | null;
+    /**
+     * Sets the request method, request URL, and synchronous flag.
+     * Throws a "SyntaxError" DOMException if either method is not a
+     * valid HTTP method or url cannot be parsed.
+     * Throws a "SecurityError" DOMException if method is a
+     * case-insensitive match for `CONNECT`, `TRACE`, or `TRACK`.
+     * Throws an "InvalidAccessError" DOMException if async is false, current global object is a Window object, and the timeout attribute is not zero or the responseType attribute is not the empty string.
+     */
     open(method: string, url: string): void;
     open(method: string, url: string, async: boolean, username?: string | null, password?: string | null): void;
+    /**
+     * Acts as if the `Content-Type` header for response is mime.
+     * Throws an "InvalidStateError" DOMException if state is loading or done.
+     */
     overrideMimeType(mime: string): void;
+    /**
+     * Initiates the request. The optional argument provides the request body. The argument is ignored if request method is GET or HEAD.
+     * Throws an "InvalidStateError" DOMException if either state is not opened or the send() flag is set.
+     */
     send(body?: object | BodyInit): void;
+    /**
+     * Combines a header in author request headers.
+     * Throws an "InvalidStateError" DOMException if either state is not opened or the send() flag is set.
+     * Throws a "SyntaxError" DOMException if name is not a header name
+     * or if value is not a header value.
+     */
     setRequestHeader(name: string, value: string): void;
     readonly DONE: number;
     readonly HEADERS_RECEIVED: number;
