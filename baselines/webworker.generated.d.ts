--- conflicted
+++ resolved
@@ -1753,25 +1753,14 @@
 
 declare type EventListenerOrEventListenerObject = EventListener | EventListenerObject;
 
-<<<<<<< HEAD
 interface DecodeErrorCallback {
     (error: DOMException): void;
-=======
+}
+interface DecodeSuccessCallback {
+    (decodedData: AudioBuffer): void;
+}
 interface ErrorEventHandler {
     (message: string, filename?: string, lineno?: number, colno?: number, error?: Error): void;
-}
-interface PositionCallback {
-    (position: Position): void;
-}
-interface PositionErrorCallback {
-    (error: PositionError): void;
->>>>>>> 0c9b42f6
-}
-interface DecodeSuccessCallback {
-    (decodedData: AudioBuffer): void;
-}
-interface ErrorEventHandler {
-    (message: string, filename?: string, lineno?: number, colno?: number, error?:Error): void;
 }
 interface ForEachCallback {
     (keyId: any, status: MediaKeyStatus): void;
