--- conflicted
+++ resolved
@@ -1252,14 +1252,7 @@
     readonly OPEN: number;
 };
 
-<<<<<<< HEAD
-=======
-interface EventSourceInit {
-    readonly withCredentials: boolean;
-}
-
 /** EventTarget is an interface implemented by objects that can receive events and may have listeners for them. */
->>>>>>> f618b329
 interface EventTarget {
     /**
      * Appends an event listener for events whose type attribute value is type. The callback argument sets the callback that will be invoked when the event is dispatched.
