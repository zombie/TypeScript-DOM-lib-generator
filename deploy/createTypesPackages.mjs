--- conflicted
+++ resolved
@@ -4,56 +4,43 @@
 
 // prettier-ignore
 export const packages = [
-<<<<<<< HEAD
-    {
-      name: "@types/web",
-      description: "Types for the DOM, and other web technologies in browsers",
-      readme: "./readmes/web.md",
-      files: [
-        { from: "../generated/dom.generated.d.ts", to: "index.d.ts" },
-        { from: "../generated/dom.iterable.generated.d.ts", to: "index.iterable.d.ts" }
-      ],
-    },
-    {
-      name: "@types/serviceworker",
-      description: "Types for the global scope of Service Workers",
-      readme: "./readmes/serviceworker.md",
-      files: [
-        { from: "../generated/serviceworker.generated.d.ts", to: "index.d.ts" },
-        { from: "../generated/serviceworker.iterable.generated.d.ts", to: "index.iterable.d.ts" }
-      ],
-    },
-    {
-      name: "@types/audioworklet",
-      description: "Types for the global scope of Audio Worklets",
-      readme: "./readmes/audioworklet.md",
-      files: [
-        { from: "../generated/audioworklet.generated.d.ts", to: "index.d.ts" },
-        { from: "../generated/audioworklet.iterable.generated.d.ts", to: "index.iterable.d.ts" }
-      ],
-    },
-    {
-      name: "@types/sharedworker",
-      description: "Types for the global scope of Shared Workers",
-      readme: "./readmes/sharedworker.md",
-      files: [
-        { from: "../generated/sharedworker.generated.d.ts", to: "index.d.ts" },
-        { from: "../generated/sharedworker.iterable.generated.d.ts", to: "index.iterable.d.ts" }
-      ],
-    },
-  ];
-=======
   {
     name: "@types/web",
     description: "Types for the DOM, and other web technologies in browsers",
     readme: "./readmes/web.md",
     files: [
       { from: "../generated/dom.generated.d.ts", to: "index.d.ts" },
-      { from: "../generated/dom.iterable.generated.d.ts", to: "index.iterable.d.ts" }
+      { from: "../generated/dom.iterable.generated.d.ts", to: "index.iterable.d.ts" },
+    ],
+  },
+  {
+    name: "@types/serviceworker",
+    description: "Types for the global scope of Service Workers",
+    readme: "./readmes/serviceworker.md",
+    files: [
+      { from: "../generated/serviceworker.generated.d.ts", to: "index.d.ts" },
+      { from: "../generated/serviceworker.iterable.generated.d.ts", to: "index.iterable.d.ts" },
+    ],
+  },
+  {
+    name: "@types/audioworklet",
+    description: "Types for the global scope of Audio Worklets",
+    readme: "./readmes/audioworklet.md",
+    files: [
+      { from: "../generated/audioworklet.generated.d.ts", to: "index.d.ts" },
+      { from: "../generated/audioworklet.iterable.generated.d.ts", to: "index.iterable.d.ts" },
+    ],
+  },
+  {
+    name: "@types/sharedworker",
+    description: "Types for the global scope of Shared Workers",
+    readme: "./readmes/sharedworker.md",
+    files: [
+      { from: "../generated/sharedworker.generated.d.ts", to: "index.d.ts" },
+      { from: "../generated/sharedworker.iterable.generated.d.ts", to: "index.iterable.d.ts" },
     ],
   },
 ];
->>>>>>> 720ff423
 
 // Note: You can add 'version: "1.0.0"' to a package above
 // to set the major or minor, otherwise it will always bump
