# Hey! Read This!

Some files in this directory are generated.
Please do not edit them.
This specifically includes:

<<<<<<< HEAD
* `browser.webidl.json`
* Anything in the `idl/` directory
=======
* `browser.webidl.preprocessed.json`
* `idl/*`
* `mdn/*`
>>>>>>> 6e088e83

Feel free to send a pull request with changes to any other files.<|MERGE_RESOLUTION|>--- conflicted
+++ resolved
@@ -4,13 +4,8 @@
 Please do not edit them.
 This specifically includes:
 
-<<<<<<< HEAD
-* `browser.webidl.json`
-* Anything in the `idl/` directory
-=======
 * `browser.webidl.preprocessed.json`
 * `idl/*`
 * `mdn/*`
->>>>>>> 6e088e83
 
 Feel free to send a pull request with changes to any other files.