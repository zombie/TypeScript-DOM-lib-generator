--- conflicted
+++ resolved
@@ -1070,11 +1070,6 @@
             },
             "ShadowRoot": {
                 "name": "ShadowRoot",
-<<<<<<< HEAD
-=======
-                "extends": "DocumentFragment",
-                "exposed": "Window",
->>>>>>> 1e8569b5
                 "properties": {
                     "property": {
                         "innerHTML": {
