[
    {
        "kind": "interface",
        "name": "ErrorEventInit",
        "properties": [
            {
                "name": "message?",
                "type": "string"
            },
            {
                "name": "filename?",
                "type": "string"
            },
            {
                "name": "lineno?",
                "type": "number"
            },
            {
                "name": "conlno?",
                "type": "number"
            },
            {
                "name": "error?",
                "type": "any"
            }
        ]
    },
    {
        "kind": "property",
        "interface": "CSSStyleDeclaration",
        "name": "resize",
        "type": "string | null"
    },
    {
        "kind": "property",
        "interface": "CSSStyleDeclaration",
        "name": "userSelect",
        "type": "string | null"
    },
    {
        "kind": "interface",
        "name": "StorageEventInit",
        "flavor":  "Web",
        "extends": "EventInit",
        "properties": [
            {
                "name": "key?",
                "type": "string"
            },
            {
                "name": "oldValue?",
                "type": "string"
            },
            {
                "name": "newValue?",
                "type": "string"
            },
            {
                "name": "url",
                "type": "string"
            },
            {
                "name": "storageArea?",
                "type": "Storage"
            }
        ]
    },
    {
        "kind": "interface",
        "name": "Canvas2DContextAttributes",
        "flavor": "Web",
        "properties": [
            {
                "name": "alpha?",
                "type": "boolean"
            },
            {
                "name": "willReadFrequently?",
                "type": "boolean"
            },
            {
                "name": "storage?",
                "type": "boolean"
            },
            {
                "name": "[attribute: string]",
                "type": "boolean | string | undefined"
            }
        ]
    },
    {
        "kind": "interface",
        "flavor": "Worker",
        "name": "ImageBitmapOptions",
        "properties": [
            {
                "name": "imageOrientation?",
                "type": "\"none\" | \"flipY\""
            },
            {
                "name": "premultiplyAlpha?",
                "type": "\"none\" | \"premultiply\" | \"default\""
            },
            {
                "name": "colorSpaceConversion?",
                "type": "\"none\" | \"default\""
            },
            {
                "name": "resizeWidth?",
                "type": "number"
            },
            {
                "name": "resizeHeight?",
                "type": "number"
            },
            {
                "name": "resizeQuality?",
                "type": "\"pixelated\" | \"low\" | \"medium\" | \"high\""
            }
        ]
    },
    {
        "kind": "interface",
        "name": "ImageBitmap",
        "flavor": "Worker",
        "properties": [
            {
                "name": "width",
                "readonly": true,
                "type": "number"
            },
            {
                "name": "height",
                "readonly": true,
                "type": "number"
            }
        ],
        "methods": [
            {
                "name": "close",
                "signatures": ["close(): void"]
            }
        ]
    },
    {
        "kind": "method",
        "interface": "Window",
        "name": "createImageBitmap",
        "signatures": [
             "createImageBitmap(image: HTMLImageElement | SVGImageElement | HTMLVideoElement | HTMLCanvasElement | ImageBitmap | ImageData | Blob, options?: ImageBitmapOptions): Promise<ImageBitmap>",
             "createImageBitmap(image: HTMLImageElement | SVGImageElement | HTMLVideoElement | HTMLCanvasElement | ImageBitmap | ImageData | Blob, sx: number, sy: number, sw: number, sh: number, options?: ImageBitmapOptions): Promise<ImageBitmap>"
        ]
    },
    {
        "kind": "method",
        "interface": "WorkerGlobalScope",
        "name": "createImageBitmap",
        "signatures": [
             "createImageBitmap(image: ImageBitmap | ImageData | Blob, options?: ImageBitmapOptions): Promise<ImageBitmap>",
             "createImageBitmap(image: ImageBitmap | ImageData | Blob, sx: number, sy: number, sw: number, sh: number, options?: ImageBitmapOptions): Promise<ImageBitmap>"
        ]
    },
    {
        "kind": "property",
        "interface": "IDBObjectStoreParameters",
        "name": "autoIncrement?",
        "type": "boolean"
    },
    {
        "kind": "property",
        "interface": "IDBIndexParameters",
        "name": "multiEntry?",
        "type": "boolean"
    },
    {
        "kind": "property",
        "interface": "IDBIndex",
        "name": "multiEntry",
        "type": "boolean"
    },
    {
        "kind": "interface",
        "name": "URLSearchParams",
        "constructorSignatures": [
            "new (init?: string | URLSearchParams): URLSearchParams"
        ],
        "methods": [
            {
                "name": "append",
                "signatures": ["append(name: string, value: string): void"]
            },
            {
                "name": "delete",
                "signatures": ["delete(name: string): void"]
            },
            {
                "name": "get",
                "signatures": ["get(name: string): string | null"]
            },
            {
                "name": "getAll",
                "signatures": ["getAll(name: string): string[]"]
            },
            {
                "name": "has",
                "signatures": ["has(name: string): boolean"]
            },
            {
                "name": "set",
                "signatures": ["set(name: string, value: string): void"]
            }
        ]
    },
    {
        "kind": "property",
        "interface": "URL",
        "name": "searchParams",
        "readonly": true,
        "type": "URLSearchParams"
    },
    {
        "kind": "property",
        "interface": "Window",
        "exposeGlobally": false,
        "name": "URL",
        "type": "typeof URL"
    },
    {
        "kind": "property",
        "interface": "Window",
        "exposeGlobally": false,
        "name": "URLSearchParams",
        "type": "typeof URLSearchParams"
    },
    {
        "kind": "property",
        "interface": "Window",
        "exposeGlobally": false,
        "name": "Blob",
        "type": "typeof Blob"
    },
    {
        "kind": "interface",
        "name": "NodeListOf<TNode extends Node>",
        "flavor": "Web",
        "extends": "NodeList",
        "properties": [
            {
                "name": "length",
                "type": "number"
            }
        ],
        "methods": [
            {
                "name": "item",
                "signatures": ["item(index: number): TNode"]
            }
        ],
        "indexer": [
            {
                "signatures": ["[index: number]: TNode"]
            }
        ]
    },
    {
        "kind": "interface",
        "name": "HTMLCollectionOf<T extends Element>",
        "flavor": "Web",
        "extends": "HTMLCollection",
        "methods": [
            {
                "name": "item",
                "signatures": ["item(index: number): T"]
            },
            {
                "name": "namedItem",
                "signatures": ["namedItem(name: string): T"]
            }
        ],
        "indexer": [
            {
                "signatures": ["[index: number]: T"]
            }
        ]
    },
    {
        "kind": "interface",
        "name": "BlobPropertyBag",
        "properties": [
            {
                "name": "type?",
                "type": "string"
            },
            {
                "name": "endings?",
                "type": "string"
            }
        ]
    },
    {
        "kind": "interface",
        "name": "FilePropertyBag",
        "properties": [
            {
                "name": "type?",
                "type": "string"
            },
            {
                "name": "lastModified?",
                "type": "number"
            }
        ]
    },
    {
        "kind": "interface",
        "name": "EventListenerObject",
        "methods": [
            {
                "name": "handleEvent",
                "signatures": ["handleEvent(evt: Event): void"]
            }
        ]
    },
    {
        "kind": "property",
        "interface": "MessageEventInit",
        "name": "lastEventId?",
        "type": "string"
    },
    {
        "kind": "property",
        "interface": "MessageEventInit",
        "name": "channel?",
        "type": "string"
    },
    {
        "kind": "interface",
        "name": "ProgressEventInit",
        "extends": "EventInit",
        "properties": [
            {
                "name": "lengthComputable?",
                "type": "boolean"
            },
            {
                "name": "loaded?",
                "type": "number"
            },
            {
                "name": "total?",
                "type": "number"
            }
        ]
    },
    {
        "kind": "method",
        "interface": "Element",
        "signatures": ["getElementsByClassName(classNames: string): NodeListOf<Element>"]
    },
    {
        "kind": "method",
        "interface": "Element",
        "signatures": ["matches(selector: string): boolean"]
    },
    {
        "kind": "method",
        "interface": "Element",
        "signatures": [ "closest(selector: string): Element | null" ]
    },
    {
        "kind": "typedef",
        "flavor": "Web",
        "name": "ScrollBehavior",
        "type": "\"auto\" | \"instant\" | \"smooth\""
    },
    {
        "kind": "interface",
        "flavor": "Web",
        "name": "ScrollOptions",
        "properties": [
            {
                "name": "behavior?",
                "type": "ScrollBehavior"
            }
        ]
    },
    {
        "kind": "interface",
        "flavor": "Web",
        "name": "ScrollToOptions",
        "extends": "ScrollOptions",
        "properties": [
            {
                "name": "left?",
                "type": "number"
            },
            {
                "name": "top?",
                "type": "number"
            }
        ]
    },
    {
        "kind": "method",
        "interface": "Window",
        "signatures": [ "scroll(options?: ScrollToOptions): void" ]
    },
    {
        "kind": "method",
        "interface": "Window",
        "signatures": [ "scrollTo(options?: ScrollToOptions): void" ]
    },
    {
        "kind": "method",
        "interface": "Window",
        "signatures": [ "scrollBy(options?: ScrollToOptions): void" ]
    },
    {
        "kind": "typedef",
        "flavor": "Web",
        "name": "ScrollLogicalPosition",
        "type": "\"start\" | \"center\" | \"end\" | \"nearest\""
    },
    {
        "kind": "interface",
        "flavor": "Web",
        "name": "ScrollIntoViewOptions",
        "extends": "ScrollOptions",
        "properties": [
            {
                "name": "block?",
                "type": "ScrollLogicalPosition"
            },
            {
                "name": "inline?",
                "type": "ScrollLogicalPosition"
            }
        ]
    },
    {
        "kind": "method",
        "interface": "Element",
        "signatures": [ "scrollIntoView(arg?: boolean | ScrollIntoViewOptions): void" ]
    },
    {
        "kind": "method",
        "interface": "Element",
        "signatures": [
            "scroll(options?: ScrollToOptions): void",
            "scroll(x: number, y: number): void"
        ]
    },
    {
        "kind": "method",
        "interface": "Element",
        "signatures": [
            "scrollTo(options?: ScrollToOptions): void",
            "scrollTo(x: number, y: number): void"
        ]
    },
    {
        "kind": "method",
        "interface": "Element",
        "signatures": [
            "scrollBy(options?: ScrollToOptions): void",
            "scrollBy(x: number, y: number): void"
        ]
    },
    {
        "kind": "signatureoverload",
        "name": "createElementNS",
        "interface": "Document",
        "signatures": [
            "createElementNS(namespaceURI: \"http://www.w3.org/1999/xhtml\", qualifiedName: string): HTMLElement",
            "createElementNS(namespaceURI: \"http://www.w3.org/2000/svg\", qualifiedName: \"a\"): SVGAElement",
            "createElementNS(namespaceURI: \"http://www.w3.org/2000/svg\", qualifiedName: \"circle\"): SVGCircleElement",
            "createElementNS(namespaceURI: \"http://www.w3.org/2000/svg\", qualifiedName: \"clipPath\"): SVGClipPathElement",
            "createElementNS(namespaceURI: \"http://www.w3.org/2000/svg\", qualifiedName: \"componentTransferFunction\"): SVGComponentTransferFunctionElement",
            "createElementNS(namespaceURI: \"http://www.w3.org/2000/svg\", qualifiedName: \"defs\"): SVGDefsElement",
            "createElementNS(namespaceURI: \"http://www.w3.org/2000/svg\", qualifiedName: \"desc\"): SVGDescElement",
            "createElementNS(namespaceURI: \"http://www.w3.org/2000/svg\", qualifiedName: \"ellipse\"): SVGEllipseElement",
            "createElementNS(namespaceURI: \"http://www.w3.org/2000/svg\", qualifiedName: \"feBlend\"): SVGFEBlendElement",
            "createElementNS(namespaceURI: \"http://www.w3.org/2000/svg\", qualifiedName: \"feColorMatrix\"): SVGFEColorMatrixElement",
            "createElementNS(namespaceURI: \"http://www.w3.org/2000/svg\", qualifiedName: \"feComponentTransfer\"): SVGFEComponentTransferElement",
            "createElementNS(namespaceURI: \"http://www.w3.org/2000/svg\", qualifiedName: \"feComposite\"): SVGFECompositeElement",
            "createElementNS(namespaceURI: \"http://www.w3.org/2000/svg\", qualifiedName: \"feConvolveMatrix\"): SVGFEConvolveMatrixElement",
            "createElementNS(namespaceURI: \"http://www.w3.org/2000/svg\", qualifiedName: \"feDiffuseLighting\"): SVGFEDiffuseLightingElement",
            "createElementNS(namespaceURI: \"http://www.w3.org/2000/svg\", qualifiedName: \"feDisplacementMap\"): SVGFEDisplacementMapElement",
            "createElementNS(namespaceURI: \"http://www.w3.org/2000/svg\", qualifiedName: \"feDistantLight\"): SVGFEDistantLightElement",
            "createElementNS(namespaceURI: \"http://www.w3.org/2000/svg\", qualifiedName: \"feFlood\"): SVGFEFloodElement",
            "createElementNS(namespaceURI: \"http://www.w3.org/2000/svg\", qualifiedName: \"feFuncA\"): SVGFEFuncAElement",
            "createElementNS(namespaceURI: \"http://www.w3.org/2000/svg\", qualifiedName: \"feFuncB\"): SVGFEFuncBElement",
            "createElementNS(namespaceURI: \"http://www.w3.org/2000/svg\", qualifiedName: \"feFuncG\"): SVGFEFuncGElement",
            "createElementNS(namespaceURI: \"http://www.w3.org/2000/svg\", qualifiedName: \"feFuncR\"): SVGFEFuncRElement",
            "createElementNS(namespaceURI: \"http://www.w3.org/2000/svg\", qualifiedName: \"feGaussianBlur\"): SVGFEGaussianBlurElement",
            "createElementNS(namespaceURI: \"http://www.w3.org/2000/svg\", qualifiedName: \"feImage\"): SVGFEImageElement",
            "createElementNS(namespaceURI: \"http://www.w3.org/2000/svg\", qualifiedName: \"feMerge\"): SVGFEMergeElement",
            "createElementNS(namespaceURI: \"http://www.w3.org/2000/svg\", qualifiedName: \"feMergeNode\"): SVGFEMergeNodeElement",
            "createElementNS(namespaceURI: \"http://www.w3.org/2000/svg\", qualifiedName: \"feMorphology\"): SVGFEMorphologyElement",
            "createElementNS(namespaceURI: \"http://www.w3.org/2000/svg\", qualifiedName: \"feOffset\"): SVGFEOffsetElement",
            "createElementNS(namespaceURI: \"http://www.w3.org/2000/svg\", qualifiedName: \"fePointLight\"): SVGFEPointLightElement",
            "createElementNS(namespaceURI: \"http://www.w3.org/2000/svg\", qualifiedName: \"feSpecularLighting\"): SVGFESpecularLightingElement",
            "createElementNS(namespaceURI: \"http://www.w3.org/2000/svg\", qualifiedName: \"feSpotLight\"): SVGFESpotLightElement",
            "createElementNS(namespaceURI: \"http://www.w3.org/2000/svg\", qualifiedName: \"feTile\"): SVGFETileElement",
            "createElementNS(namespaceURI: \"http://www.w3.org/2000/svg\", qualifiedName: \"feTurbulence\"): SVGFETurbulenceElement",
            "createElementNS(namespaceURI: \"http://www.w3.org/2000/svg\", qualifiedName: \"filter\"): SVGFilterElement",
            "createElementNS(namespaceURI: \"http://www.w3.org/2000/svg\", qualifiedName: \"foreignObject\"): SVGForeignObjectElement",
            "createElementNS(namespaceURI: \"http://www.w3.org/2000/svg\", qualifiedName: \"g\"): SVGGElement",
            "createElementNS(namespaceURI: \"http://www.w3.org/2000/svg\", qualifiedName: \"image\"): SVGImageElement",
            "createElementNS(namespaceURI: \"http://www.w3.org/2000/svg\", qualifiedName: \"gradient\"): SVGGradientElement",
            "createElementNS(namespaceURI: \"http://www.w3.org/2000/svg\", qualifiedName: \"line\"): SVGLineElement",
            "createElementNS(namespaceURI: \"http://www.w3.org/2000/svg\", qualifiedName: \"linearGradient\"): SVGLinearGradientElement",
            "createElementNS(namespaceURI: \"http://www.w3.org/2000/svg\", qualifiedName: \"marker\"): SVGMarkerElement",
            "createElementNS(namespaceURI: \"http://www.w3.org/2000/svg\", qualifiedName: \"mask\"): SVGMaskElement",
            "createElementNS(namespaceURI: \"http://www.w3.org/2000/svg\", qualifiedName: \"path\"): SVGPathElement",
            "createElementNS(namespaceURI: \"http://www.w3.org/2000/svg\", qualifiedName: \"metadata\"): SVGMetadataElement",
            "createElementNS(namespaceURI: \"http://www.w3.org/2000/svg\", qualifiedName: \"pattern\"): SVGPatternElement",
            "createElementNS(namespaceURI: \"http://www.w3.org/2000/svg\", qualifiedName: \"polygon\"): SVGPolygonElement",
            "createElementNS(namespaceURI: \"http://www.w3.org/2000/svg\", qualifiedName: \"polyline\"): SVGPolylineElement",
            "createElementNS(namespaceURI: \"http://www.w3.org/2000/svg\", qualifiedName: \"radialGradient\"): SVGRadialGradientElement",
            "createElementNS(namespaceURI: \"http://www.w3.org/2000/svg\", qualifiedName: \"rect\"): SVGRectElement",
            "createElementNS(namespaceURI: \"http://www.w3.org/2000/svg\", qualifiedName: \"svg\"): SVGSVGElement",
            "createElementNS(namespaceURI: \"http://www.w3.org/2000/svg\", qualifiedName: \"script\"): SVGScriptElement",
            "createElementNS(namespaceURI: \"http://www.w3.org/2000/svg\", qualifiedName: \"stop\"): SVGStopElement",
            "createElementNS(namespaceURI: \"http://www.w3.org/2000/svg\", qualifiedName: \"style\"): SVGStyleElement",
            "createElementNS(namespaceURI: \"http://www.w3.org/2000/svg\", qualifiedName: \"switch\"): SVGSwitchElement",
            "createElementNS(namespaceURI: \"http://www.w3.org/2000/svg\", qualifiedName: \"symbol\"): SVGSymbolElement",
            "createElementNS(namespaceURI: \"http://www.w3.org/2000/svg\", qualifiedName: \"tspan\"): SVGTSpanElement",
            "createElementNS(namespaceURI: \"http://www.w3.org/2000/svg\", qualifiedName: \"textContent\"): SVGTextContentElement",
            "createElementNS(namespaceURI: \"http://www.w3.org/2000/svg\", qualifiedName: \"text\"): SVGTextElement",
            "createElementNS(namespaceURI: \"http://www.w3.org/2000/svg\", qualifiedName: \"textPath\"): SVGTextPathElement",
            "createElementNS(namespaceURI: \"http://www.w3.org/2000/svg\", qualifiedName: \"textPositioning\"): SVGTextPositioningElement",
            "createElementNS(namespaceURI: \"http://www.w3.org/2000/svg\", qualifiedName: \"title\"): SVGTitleElement",
            "createElementNS(namespaceURI: \"http://www.w3.org/2000/svg\", qualifiedName: \"use\"): SVGUseElement",
            "createElementNS(namespaceURI: \"http://www.w3.org/2000/svg\", qualifiedName: \"view\"): SVGViewElement",
            "createElementNS(namespaceURI: \"http://www.w3.org/2000/svg\", qualifiedName: string): SVGElement"
        ]
    },
    {
        "kind": "method",
        "interface": "Navigator",
        "signatures": [
            "vibrate(pattern: number | number[]): boolean"
        ]
    },
    {
        "kind": "property",
        "interface": "Navigator",
        "name": "hardwareConcurrency",
        "readonly": true,
        "type": "number"
    },
    {
        "kind": "property",
        "interface": "Navigator",
        "name": "languages",
        "readonly": true,
        "type": "string[]"
    },
    {
        "kind": "property",
        "interface": "WorkerNavigator",
        "name": "hardwareConcurrency",
        "readonly": true,
        "type": "number"
    },
    {
        "kind": "property",
        "interface": "HTMLLinkElement",
        "name": "import?",
        "type": "Document"
    },
    {
        "kind": "method",
        "interface": "HTMLCanvasElement",
        "name": "toBlob",
        "signatures": ["toBlob(callback: (result: Blob | null) => void, type?: string, ...arguments: any[]): void"]
    },
    {
        "kind": "property",
        "interface": "StorageEvent",
        "name": "key?",
        "type": "string"
    },
    {
        "kind": "property",
        "interface": "StorageEvent",
        "name": "oldValue?",
        "type": "string"
    },
    {
        "kind": "property",
        "interface": "StorageEvent",
        "name": "newValue?",
        "type": "string"
    },
    {
        "kind": "property",
        "interface": "StorageEvent",
        "name": "storageArea?",
        "type": "Storage"
    },
    {
        "kind": "property",
        "interface": "IDBObjectStore",
        "name": "autoIncrement",
        "type": "boolean"
    },
    {
        "kind": "interface",
        "flavor": "Web",
        "name": "ClipboardEventInit",
        "extends": "EventInit",
        "properties": [
            {
                "name": "data?",
                "type": "string"
            },
            {
                "name": "dataType?",
                "type": "string"
            }
        ]
    },
    {
        "kind": "typedef",
        "name": "IDBValidKey",
        "type": "number | string | Date | IDBArrayKey"
    },
    {
        "kind": "interface",
        "name": "IDBArrayKey",
        "extends": "Array<IDBValidKey>"
    },
    {
        "kind": "property",
        "interface": "HTMLInputElement",
        "name": "minLength",
        "type": "number"
    },
    {
        "kind": "property",
        "interface": "HTMLTextAreaElement",
        "name": "minLength",
        "type": "number"
    },
    {
        "kind": "property",
        "interface": "IDBDatabase",
        "name": "onversionchange",
        "type": "(ev: IDBVersionChangeEvent) => any"
    },
    {
        "kind": "method",
        "interface": "IDBDatabase",
        "name": "addEventListener",
        "signatures": ["addEventListener(type: \"versionchange\", listener: (ev: IDBVersionChangeEvent) => any, useCapture?: boolean): void"]
    },
    {
        "kind": "property",
        "interface": "CanvasRenderingContext2D",
        "name": "mozImageSmoothingEnabled",
        "type": "boolean"
    },
    {
        "kind": "property",
        "interface": "CanvasRenderingContext2D",
        "name": "webkitImageSmoothingEnabled",
        "type": "boolean"
    },
    {
        "kind": "property",
        "interface": "CanvasRenderingContext2D",
        "name": "oImageSmoothingEnabled",
        "type": "boolean"
    },
    {
        "kind": "property",
        "interface": "WebGLContextAttributes",
        "name": "failIfMajorPerformanceCaveat?",
        "type": "boolean"
    },
    {
        "kind": "typedef",
        "name": "BufferSource",
        "type": "ArrayBuffer | ArrayBufferView"
    },
    {
        "kind": "interface",
        "name": "RsaKeyGenParams",
        "extends": "Algorithm",
        "properties": [
            {
                "name": "modulusLength",
                "type": "number"
            },
            {
                "name": "publicExponent",
                "type": "Uint8Array"
            }
        ]
    },
    {
        "kind": "interface",
        "name": "RsaHashedKeyGenParams",
        "extends": "RsaKeyGenParams",
        "properties": [
            {
                "name": "hash",
                "type": "AlgorithmIdentifier"
            }
        ]
    },
    {
        "kind": "interface",
        "name": "RsaKeyAlgorithm",
        "extends": "KeyAlgorithm",
        "properties": [
            {
                "name": "modulusLength",
                "type": "number"
            },
            {
                "name": "publicExponent",
                "type": "Uint8Array"
            }
        ]
    },
    {
        "kind": "interface",
        "name": "RsaHashedKeyAlgorithm",
        "extends": "RsaKeyAlgorithm",
        "properties": [
            {
                "name": "hash",
                "type": "AlgorithmIdentifier"
            }
        ]
    },
    {
        "kind": "interface",
        "name": "RsaHashedImportParams",
        "properties": [
            {
                "name": "hash",
                "type": "AlgorithmIdentifier"
            }
        ]
    },
    {
        "kind": "interface",
        "name": "RsaPssParams",
        "properties": [
            {
                "name": "saltLength",
                "type": "number"
            }
        ]
    },
    {
        "kind": "interface",
        "name": "RsaOaepParams",
        "extends": "Algorithm",
        "properties": [
            {
                "name": "label?",
                "type": "BufferSource"
            }
        ]
    },
    {
        "kind": "interface",
        "name": "EcdsaParams",
        "extends": "Algorithm",
        "properties": [
            {
                "name": "hash",
                "type": "AlgorithmIdentifier"
            }
        ]
    },
    {
        "kind": "interface",
        "name": "EcKeyGenParams",
        "extends": "Algorithm",
        "properties": [
            {
                "name": "namedCurve",
                "type": "string"
            }
        ]
    },
    {
        "kind": "interface",
        "name": "EcKeyAlgorithm",
        "extends": "KeyAlgorithm",
        "properties": [
            {
                "name": "typedCurve",
                "type": "string"
            }
        ]
    },
    {
        "kind": "interface",
        "name": "EcKeyImportParams",
        "properties": [
            {
                "name": "namedCurve",
                "type": "string"
            }
        ]
    },
    {
        "kind": "interface",
        "name": "EcdhKeyDeriveParams",
        "extends": "Algorithm",
        "properties": [
            {
                "name": "public",
                "type": "CryptoKey"
            }
        ]
    },
    {
        "kind": "interface",
        "name": "AesCtrParams",
        "extends": "Algorithm",
        "properties": [
            {
                "name": "counter",
                "type": "BufferSource"
            },
            {
                "name": "length",
                "type": "number"
            }
        ]
    },
    {
        "kind": "interface",
        "name": "AesKeyAlgorithm",
        "extends": "KeyAlgorithm",
        "properties": [
            {
                "name": "length",
                "type": "number"
            }
        ]
    },
    {
        "kind": "interface",
        "name": "AesKeyGenParams",
        "extends": "Algorithm",
        "properties": [
            {
                "name": "length",
                "type": "number"
            }
        ]
    },
    {
        "kind": "interface",
        "name": "AesDerivedKeyParams",
        "extends": "Algorithm",
        "properties": [
            {
                "name": "length",
                "type": "number"
            }
        ]
    },
    {
        "kind": "interface",
        "name": "AesCbcParams",
        "extends": "Algorithm",
        "properties": [
            {
                "name": "iv",
                "type": "BufferSource"
            }
        ]
    },
    {
        "kind": "interface",
        "name": "AesCmacParams",
        "extends": "Algorithm",
        "properties": [
            {
                "name": "length",
                "type": "number"
            }
        ]
    },
    {
        "kind": "interface",
        "name": "AesGcmParams",
        "extends": "Algorithm",
        "properties": [
            {
                "name": "iv",
                "type": "BufferSource"
            },
            {
                "name": "additionalData?",
                "type": "BufferSource"
            },
            {
                "name": "tagLength?",
                "type": "number"
            }
        ]
    },
    {
        "kind": "interface",
        "name": "AesCfbParams",
        "extends": "Algorithm",
        "properties": [
            {
                "name": "iv",
                "type": "BufferSource"
            }
        ]
    },
    {
        "kind": "interface",
        "name": "HmacImportParams",
        "extends": "Algorithm",
        "properties": [
            {
                "name": "hash?",
                "type": "AlgorithmIdentifier"
            },
            {
                "name": "length?",
                "type": "number"
            }
        ]
    },
    {
        "kind": "interface",
        "name": "HmacKeyAlgorithm",
        "extends": "KeyAlgorithm",
        "properties": [
            {
                "name": "hash",
                "type": "AlgorithmIdentifier"
            },
            {
                "name": "length",
                "type": "number"
            }
        ]
    },
    {
        "kind": "interface",
        "name": "HmacKeyGenParams",
        "extends": "Algorithm",
        "properties": [
            {
                "name": "hash",
                "type": "AlgorithmIdentifier"
            },
            {
                "name": "length?",
                "type": "number"
            }
        ]
    },
    {
        "kind": "interface",
        "name": "DhKeyGenParams",
        "extends": "Algorithm",
        "properties": [
            {
                "name": "prime",
                "type": "Uint8Array"
            },
            {
                "name": "generator",
                "type": "Uint8Array"
            }
        ]
    },
    {
        "kind": "interface",
        "name": "DhKeyAlgorithm",
        "extends": "KeyAlgorithm",
        "properties": [
            {
                "name": "prime",
                "type": "Uint8Array"
            },
            {
                "name": "generator",
                "type": "Uint8Array"
            }
        ]
    },
    {
        "kind": "interface",
        "name": "DhKeyDeriveParams",
        "extends": "Algorithm",
        "properties": [
            {
                "name": "public",
                "type": "CryptoKey"
            }
        ]
    },
    {
        "kind": "interface",
        "name": "DhImportKeyParams",
        "extends": "Algorithm",
        "properties": [
            {
                "name": "prime",
                "type": "Uint8Array"
            },
            {
                "name": "generator",
                "type": "Uint8Array"
            }
        ]
    },
    {
        "kind": "interface",
        "name": "ConcatParams",
        "extends": "Algorithm",
        "properties": [
            {
                "name": "hash?",
                "type": "AlgorithmIdentifier"
            },
            {
                "name": "algorithmId",
                "type": "Uint8Array"
            },
            {
                "name": "partyUInfo",
                "type": "Uint8Array"
            },
            {
                "name": "partyVInfo",
                "type": "Uint8Array"
            },
            {
                "name": "publicInfo?",
                "type": "Uint8Array"
            },
            {
                "name": "privateInfo?",
                "type": "Uint8Array"
            }
        ]
    },
    {
        "kind": "interface",
        "name": "HkdfCtrParams",
        "extends": "Algorithm",
        "properties": [
            {
                "name": "hash",
                "type": "AlgorithmIdentifier"
            },
            {
                "name": "label",
                "type": "BufferSource"
            },
            {
                "name": "context",
                "type": "BufferSource"
            }
        ]
    },
    {
        "kind": "interface",
        "name": "Pbkdf2Params",
        "extends": "Algorithm",
        "properties": [
            {
                "name": "salt",
                "type": "BufferSource"
            },
            {
                "name": "iterations",
                "type": "number"
            },
            {
                "name": "hash",
                "type": "AlgorithmIdentifier"
            }
        ]
    },
    {
        "kind": "interface",
        "name": "RsaOtherPrimesInfo",
        "properties": [
            {
                "name": "r",
                "type": "string"
            },
            {
                "name": "d",
                "type": "string"
            },
            {
                "name": "t",
                "type": "string"
            }
        ]
    },
    {
        "kind": "interface",
        "name": "JsonWebKey",
        "properties": [
            {
                "name": "kty",
                "type": "string"
            },
            {
                "name": "use?",
                "type": "string"
            },
            {
                "name": "key_ops?",
                "type": "string[]"
            },
            {
                "name": "alg?",
                "type": "string"
            },
            {
                "name": "kid?",
                "type": "string"
            },
            {
                "name": "x5u?",
                "type": "string"
            },
            {
                "name": "x5c?",
                "type": "string"
            },
            {
                "name": "x5t?",
                "type": "string"
            },
            {
                "name": "ext?",
                "type": "boolean"
            },
            {
                "name": "crv?",
                "type": "string"
            },
            {
                "name": "x?",
                "type": "string"
            },
            {
                "name": "y?",
                "type": "string"
            },
            {
                "name": "d?",
                "type": "string"
            },
            {
                "name": "n?",
                "type": "string"
            },
            {
                "name": "e?",
                "type": "string"
            },
            {
                "name": "p?",
                "type": "string"
            },
            {
                "name": "q?",
                "type": "string"
            },
            {
                "name": "dp?",
                "type": "string"
            },
            {
                "name": "dq?",
                "type": "string"
            },
            {
                "name": "qi?",
                "type": "string"
            },
            {
                "name": "oth?",
                "type": "RsaOtherPrimesInfo[]"
            },
            {
                "name": "k?",
                "type": "string"
            }
        ]
    },
    {
        "kind": "property",
        "name": "msCaching?",
        "interface": "XMLHttpRequest",
        "type": "string"
    },
    {
        "kind": "typedef",
        "name": "MouseWheelEvent",
        "flavor": "Web",
        "type": "WheelEvent"
    },
    {
        "kind": "method",
        "interface": "DataTransfer",
        "name": "setDragImage",
        "signatures": ["setDragImage(image: Element, x: number, y: number): void"]
    },
    {
        "kind": "method",
        "interface": "Element",
        "name": "insertAdjacentElement",
        "signatures": ["insertAdjacentElement(position: InsertPosition, insertedElement: Element): Element | null"]
    },
    {
        "kind": "method",
        "interface": "Element",
        "name": "insertAdjacentHTML",
        "signatures": ["insertAdjacentHTML(where: InsertPosition, html: string): void"]
    },
    {
        "kind": "method",
        "interface": "Element",
        "name": "insertAdjacentText",
        "signatures": ["insertAdjacentText(where: InsertPosition, text: string): void"]
    },
    {
        "kind": "property",
        "name": "secureConnectionStart",
        "interface": "PerformanceTiming",
        "readonly": true,
        "type": "number"
    },
    {
        "kind": "property",
        "interface": "HTMLLinkElement",
        "name": "integrity",
        "type": "string"
    },
    {
        "kind": "property",
        "interface": "HTMLScriptElement",
        "name": "integrity",
        "type": "string"
    },
    {
        "kind": "property",
        "interface": "KeyboardEvent",
        "readonly": true,
        "name": "code",
        "type": "string"
    },
    {
        "kind": "property",
        "interface": "KeyboardEventInit",
        "name": "code?",
        "type": "string"
    },
    {
        "kind": "interface",
        "name": "ParentNode",
        "flavor": "DOM",
        "properties": [
            {
                "name": "children",
                "readonly": true,
                "type": "HTMLCollection"
            },
            {
                "name": "firstElementChild",
                "readonly": true,
                "type": "Element | null"
            },
            {
                "name": "lastElementChild",
                "readonly": true,
                "type": "Element | null"
            },
            {
                "name": "childElementCount",
                "readonly": true,
                "type": "number"
            }
        ]
    },
    {
        "kind": "extends",
        "baseInterface": "ParentNode",
        "interface": "Element"
    },
    {
        "kind": "extends",
        "baseInterface": "ParentNode",
        "interface": "Document"
    },
    {
        "kind": "extends",
        "baseInterface": "ParentNode",
        "interface": "DocumentFragment"
    },
    {
        "kind": "typedef",
        "name": "ScrollRestoration",
        "flavor": "DOM",
        "type": "\"auto\" | \"manual\""
    },
    {
        "kind": "property",
        "interface": "History",
        "name": "scrollRestoration",
        "type": "ScrollRestoration"
    },
    {
        "kind": "method",
        "interface": "CanvasPattern",
        "name": "setTransform",
        "signatures": ["setTransform(matrix: SVGMatrix): void"]
    },
    {
        "kind": "interface",
        "name": "DocumentOrShadowRoot",
        "flavor": "DOM",
        "methods": [
            {
                "name": "getSelection",
                "signatures": ["getSelection(): Selection | null"]
            },
            {
                "name": "elementFromPoint",
                "signatures": ["elementFromPoint(x: number, y: number): Element | null"]
            },
            {
                "name": "elementsFromPoint",
                "signatures": ["elementsFromPoint(x: number, y: number): Element[]"]
            }
        ],
        "properties": [
            {
                "name": "activeElement",
                "type": "Element | null",
                "readonly": true
            },
            {
                "name": "stylesheets",
                "type": "StyleSheetList",
                "readonly": true
            }
        ]
    },
    {
        "kind": "interface",
        "name": "ShadowRoot",
        "extends": "DocumentOrShadowRoot, DocumentFragment",
        "flavor": "DOM",
        "properties": [
            {
                "name": "host",
                "type": "Element",
                "readonly": true
            },
            {
                "name": "innerHTML",
                "type": "string"
            }
        ]
    },
    {
        "kind": "method",
        "interface": "Element",
        "name": "attachShadow",
        "signatures": ["attachShadow(shadowRootInitDict: ShadowRootInit): ShadowRoot"]
    },
    {
        "kind": "property",
        "interface": "Element",
        "name": "assignedSlot",
        "type": "HTMLSlotElement | null",
        "readonly": true
    },
    {
        "kind": "property",
        "interface": "Element",
        "name": "slot",
        "type": "string"
    },
    {
        "kind": "property",
        "interface": "Element",
        "name": "shadowRoot",
        "type": "ShadowRoot | null",
        "readonly": true
    },
    {
        "kind": "interface",
        "name": "ShadowRootInit",
        "flavor": "DOM",
        "properties": [
            {
                "name": "mode",
                "type": "\"open\" | \"closed\""
            },
            {
                "name": "delegatesFocus?",
                "type": "boolean"
            }
        ]
    },
    {
        "kind": "property",
        "interface": "Text",
        "name": "assignedSlot",
        "type": "HTMLSlotElement | null",
        "readonly": true
    },
    {
        "kind": "interface",
        "name": "HTMLSlotElement",
        "extends": "HTMLElement",
        "flavor": "DOM",
        "properties": [
            {
                "name": "name",
                "type": "string"
            }
        ],
        "methods": [
            {
                "name": "assignedNodes",
                "signatures": ["assignedNodes(options?: AssignedNodesOptions): Node[]"]
            }
        ]
    },
    {
        "kind": "interface",
        "name": "AssignedNodesOptions",
        "flavor": "DOM",
        "properties": [
            {
                "name": "flatten?",
                "type": "boolean"
            }
        ]
    },
    {
        "kind": "property",
        "interface": "EventInit",
        "name": "scoped?",
        "type": "boolean"
    },
    {
        "kind": "property",
        "interface": "Event",
        "name": "scoped",
        "type": "boolean",
        "readonly": true
    },
    {
        "kind": "method",
        "interface": "Event",
        "name": "deepPath",
        "signatures": ["deepPath(): EventTarget[]"]
    },
    {
        "kind": "interface",
        "name": "ElementDefinitionOptions",
        "flavor": "DOM",
        "properties": [{
            "name": "extends",
            "type": "string"
        }]
    },
    {
        "kind": "interface",
        "name": "CustomElementRegistry",
        "flavor": "DOM",
        "methods": [{
           "name": "define",
           "signatures": ["define(name: string, constructor: Function, options?: ElementDefinitionOptions): void"]
        }, {
            "name": "get",
            "signatures": ["get(name: string): any"]
        }, {
            "name": "whenDefined",
            "signatures": ["whenDefined(name: string): PromiseLike<void>"]
        }]
    },
    {
        "kind": "property",
        "interface": "Window",
        "name": "customElements",
        "type": "CustomElementRegistry"
    },
    {
        "kind": "interface",
        "name": "PromiseRejectionEvent",
        "extends": "Event",
        "flavor": "Web",
        "properties": [{
            "name": "promise",
            "type": "PromiseLike<any>",
            "readonly": true
        }, {
            "name": "reason",
            "type": "any",
            "readonly": true
        }]
    },
    {
        "kind": "interface",
        "name": "PromiseRejectionEventInit",
        "extends": "EventInit",
        "flavor": "Web",
        "properties": [{
            "name": "promise",
            "type": "PromiseLike<any>"
        }, {
            "name": "reason?",
            "type": "any"
        }]
    },
    {
        "kind": "method",
        "interface": "Body",
        "name": "formData",
        "flavor": "Web",
        "signatures": ["formData(): Promise<FormData>"]
    },
    {
        "kind": "method",
        "interface": "DocumentFragment",
        "name": "getElementById",
        "flavor": "DOM",
        "signatures": ["getElementById(elementId: string): HTMLElement | null"]
    },
    {
        "kind": "typedef",
        "name": "FormDataEntryValue",
        "type": "string | File"
    },
    {
        "kind": "method",
        "interface": "FormData",
        "name": "delete",
        "flavor": "Web",
        "signatures": ["delete(name: string): void"]
    },
    {
        "kind": "method",
        "interface": "FormData",
        "name": "get",
        "flavor": "Web",
        "signatures": ["get(name: string): FormDataEntryValue | null"]
    },
    {
        "kind": "method",
        "interface": "FormData",
        "name": "getAll",
        "flavor": "Web",
        "signatures": ["getAll(name: string): FormDataEntryValue[]"]
    },
    {
        "kind": "method",
        "interface": "FormData",
        "name": "has",
        "flavor": "Web",
        "signatures": ["has(name: string): boolean"]
    },
    {
        "kind": "method",
        "interface": "FormData",
        "name": "set",
        "flavor": "Web",
        "signatures": ["set(name: string, value: string | Blob, fileName?: string): void"]
    },
    {
        "kind": "interface",
        "name": "EventListenerOptions",
        "properties": [{
            "name": "capture?",
            "type": "boolean"
        }]
    },
    {
        "kind": "interface",
        "name": "AddEventListenerOptions",
        "extends": "EventListenerOptions",
        "properties": [{
            "name": "passive?",
            "type": "boolean"
        }, {
            "name": "once?",
            "type": "boolean"
        }]
    },
    {
        "kind": "interface",
        "name": "TouchEventInit",
        "flavor":  "Web",
        "extends": "EventModifierInit",
        "properties": [{
            "name": "touches?",
            "type": "Touch[]"
        }, {
            "name": "targetTouches?",
            "type": "Touch[]"
        }, {
            "name": "changedTouches?",
            "type": "Touch[]"
        }]
    },
    {
        "kind": "typedef",
        "name": "InsertPosition",
        "flavor": "Web",
        "type": "\"beforebegin\" | \"afterbegin\" | \"beforeend\" | \"afterend\""
    },
    {
        "kind": "property",
<<<<<<< HEAD
        "interface": "IntersectionObserverEntryInit",
        "name": "isIntersecting",
        "type": "boolean"
    },
    {
        "kind": "property",
        "interface": "IntersectionObserverEntry",
        "name": "isIntersecting",
        "type": "boolean",
        "readonly": true
    },
    {
=======
        "interface": "ValidityState",
        "name": "tooShort",
        "flavor": "Web",
        "readonly": true,
        "type": "boolean"
    },
    {
>>>>>>> 28107b46
        "kind": "interface",
        "name": "HTMLDialogElement",
        "extends": "HTMLElement",
        "flavor": "DOM",
        "properties": [
            {
                "name": "open",
                "type": "boolean"
            },
            {
                "name": "returnValue",
                "type": "string"
            }
        ],
        "methods": [
            {
                "name": "close",
                "signatures": ["close(returnValue?: string): void"]
            },
            {
                "name": "show",
                "signatures": ["show(): void"]
            },
            {
                "name": "showModal",
                "signatures": ["showModal(): void"]
            }
        ]
    },
    {
        "kind": "property",
        "interface": "Response",
        "name": "redirected",
        "readonly": true,
        "type": "boolean"
    }
]<|MERGE_RESOLUTION|>--- conflicted
+++ resolved
@@ -1632,7 +1632,6 @@
     },
     {
         "kind": "property",
-<<<<<<< HEAD
         "interface": "IntersectionObserverEntryInit",
         "name": "isIntersecting",
         "type": "boolean"
@@ -1645,7 +1644,6 @@
         "readonly": true
     },
     {
-=======
         "interface": "ValidityState",
         "name": "tooShort",
         "flavor": "Web",
@@ -1653,7 +1651,6 @@
         "type": "boolean"
     },
     {
->>>>>>> 28107b46
         "kind": "interface",
         "name": "HTMLDialogElement",
         "extends": "HTMLElement",
