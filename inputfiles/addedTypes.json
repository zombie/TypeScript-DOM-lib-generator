--- conflicted
+++ resolved
@@ -1774,7 +1774,6 @@
         "flavor": "DOM"
     },
     {
-<<<<<<< HEAD
         "kind": "interface",
         "name": "DOMRectReadOnly",
         "properties": [
@@ -1875,14 +1874,14 @@
                     "item(index: number): DOMRect | null"
                 ]
             }
-=======
+        ]
+    },
+    {
         "kind": "method",
         "interface": "HTMLFormElement",
         "name": "reportValidity",
         "flavor": "DOM",
         "signatures": [
             "reportValidity(): boolean"
->>>>>>> 71140dbc
-        ]
     }
 ]