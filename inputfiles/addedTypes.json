{
    "mixins": {
        "mixin": {
            "HTMLHyperlinkElementUtils": {
                "name": "HTMLHyperlinkElementUtils",
                "properties": {
                    "property": {
                        "origin": {
                            "name": "origin",
                            "override-type": "string"
                        }
                    }
                }
            },
            "ParentNode": {
                "name": "ParentNode",
                "exposed": "Window",
                "properties": {
                    "property": {
                        "firstElementChild": {
                            "name": "firstElementChild",
                            "read-only": 1,
                            "override-type": "Element | null"
                        },
                        "lastElementChild": {
                            "name": "lastElementChild",
                            "read-only": 1,
                            "override-type": "Element | null"
                        },
                        "childElementCount": {
                            "name": "childElementCount",
                            "read-only": 1,
                            "override-type": "number"
                        }
                    }
                },
                "no-interface-object": "1"
            }
        }
    },
    "callback-interfaces": {
        "interface": {}
    },
    "enums": {
        "enum": {
            "ClientTypes": {
                "name": "ClientTypes",
                "value": [
                    "window",
                    "worker",
                    "sharedworker",
                    "all"
                ]
            },
            "WorkerType": {
                "name": "WorkerType",
                "value": [
                    "classic",
                    "module"
                ]
            }
        }
    },
    "interfaces": {
        "interface": {
            "RTCError": {
                "specs": "webrtc",
                "constructor": {
                    "specs": "webrtc",
                    "signature": [
                        {
                            "param-min-required": 0,
                            "type-original": "RTCError",
                            "type": "RTCError",
                            "param": [
                                {
                                    "type-original": "DOMString",
                                    "optional": 1,
                                    "name": "errorDetail",
                                    "type": "DOMString"
                                },
                                {
                                    "type-original": "DOMString",
                                    "optional": 1,
                                    "name": "message",
                                    "type": "DOMString"
                                }
                            ]
                        }
                    ],
                    "name": "RTCError"
                },
                "properties": {
                    "property": {
                        "errorDetail": {
                            "type-original": "DOMString",
                            "nullable": 0,
                            "default": "\"\"",
                            "specs": "webrtc",
                            "name": "errorDetail",
                            "type": "DOMString"
                        },
                        "sdpLineNumber": {
                            "type-original": "unsigned short",
                            "nullable": 0,
                            "default": "0",
                            "specs": "webrtc",
                            "name": "sdpLineNumber",
                            "type": "unsigned short"
                        },
                        "httpRequestStatusCode": {
                            "type-original": "unsigned short",
                            "nullable": 0,
                            "default": "0",
                            "specs": "webrtc",
                            "name": "httpRequestStatusCode",
                            "type": "unsigned short"
                        },
                        "sctpCauseCode": {
                            "type-original": "unsigned short",
                            "nullable": 0,
                            "default": "0",
                            "specs": "webrtc",
                            "name": "sctpCauseCode",
                            "type": "unsigned short"
                        },
                        "receivedAlert": {
                            "type-original": "unsigned long",
                            "nullable": 1,
                            "default": "null",
                            "specs": "webrtc",
                            "name": "receivedAlert",
                            "type": "unsigned long"
                        },
                        "sentAlert": {
                            "type-original": "unsigned long",
                            "nullable": 1,
                            "default": "null",
                            "specs": "webrtc",
                            "name": "sentAlert",
                            "type": "unsigned long"
                        },
                        "message": {
                            "type-original": "DOMString",
                            "nullable": 0,
                            "default": "\"\"",
                            "specs": "webrtc",
                            "name": "message",
                            "type": "DOMString"
                        },
                        "name": {
                            "type-original": "DOMString",
                            "nullable": 0,
                            "default": "RTCError",
                            "specs": "webrtc",
                            "name": "name",
                            "type": "DOMString"
                        }
                    }
                },
                "anonymous-methods": {
                    "method": []
                },
                "name": "RTCError",
                "constants": {
                    "constant": {}
                },
                "methods": {
                    "method": {}
                },
                "exposed": "Window",
                "extends": "Error"
            },
            "HTMLImageElement": {
                "name": "HTMLImageElement",
                "properties": {
                    "property": {
                        "decoding": {
                            "name": "decoding",
                            "override-type": "\"async\" | \"sync\" | \"auto\""
                        }
                    }
                }
            },
            "BroadcastChannelEventMap": {
                "name": "BroadcastChannelEventMap",
                "properties": {
                    "property": {
                        "message": {
                            "name": "message",
                            "override-type": "MessageEvent"
                        },
                        "messageerror": {
                            "name": "messageerror",
                            "override-type": "MessageEvent"
                        }
                    }
                },
                "no-interface-object": "1"
            },
            "CSSStyleDeclaration": {
                "name": "CSSStyleDeclaration",
                "properties": {
                    "property": {
                        "resize": {
                            "name": "resize",
                            "override-type": "string | null"
                        },
                        "userSelect": {
                            "name": "userSelect",
                            "override-type": "string | null"
                        }
                    }
                }
            },
            "Canvas2DContextAttributes": {
                "name": "Canvas2DContextAttributes",
                "exposed": "Window",
                "properties": {
                    "property": {
                        "alpha": {
                            "name": "alpha",
                            "override-type": "boolean",
                            "required": 0
                        },
                        "willReadFrequently": {
                            "name": "willReadFrequently",
                            "override-type": "boolean",
                            "required": 0
                        },
                        "storage": {
                            "name": "storage",
                            "override-type": "boolean",
                            "required": 0
                        }
                    }
                },
                "override-index-signatures": [
                    "[attribute: string]: boolean | string | undefined"
                ],
                "no-interface-object": "1"
            },
            "ImageBitmapOptions": {
                "flavor": "All",
                "name": "ImageBitmapOptions",
                "properties": {
                    "property": {
                        "imageOrientation": {
                            "name": "imageOrientation",
                            "override-type": "\"none\" | \"flipY\"",
                            "required": 0
                        },
                        "premultiplyAlpha": {
                            "name": "premultiplyAlpha",
                            "override-type": "\"none\" | \"premultiply\" | \"default\"",
                            "required": 0
                        },
                        "colorSpaceConversion": {
                            "name": "colorSpaceConversion",
                            "override-type": "\"none\" | \"default\"",
                            "required": 0
                        },
                        "resizeWidth": {
                            "name": "resizeWidth",
                            "override-type": "number",
                            "required": 0
                        },
                        "resizeHeight": {
                            "name": "resizeHeight",
                            "override-type": "number",
                            "required": 0
                        },
                        "resizeQuality": {
                            "name": "resizeQuality",
                            "override-type": "\"pixelated\" | \"low\" | \"medium\" | \"high\"",
                            "required": 0
                        }
                    }
                },
                "no-interface-object": "1"
            },
            "ImageBitmap": {
                "name": "ImageBitmap",
                "flavor": "All",
                "properties": {
                    "property": {
                        "width": {
                            "name": "width",
                            "read-only": 1,
                            "override-type": "number"
                        },
                        "height": {
                            "name": "height",
                            "read-only": 1,
                            "override-type": "number"
                        }
                    }
                },
                "methods": {
                    "method": {
                        "close": {
                            "name": "close",
                            "override-signatures": [
                                "close(): void"
                            ]
                        }
                    }
                },
                "no-interface-object": "1"
            },
            "Window": {
                "name": "Window",
                "methods": {
                    "method": {
                        "createImageBitmap": {
                            "name": "createImageBitmap",
                            "override-signatures": [
                                "createImageBitmap(image: HTMLImageElement | SVGImageElement | HTMLVideoElement | HTMLCanvasElement | ImageBitmap | ImageData | Blob, options?: ImageBitmapOptions): Promise<ImageBitmap>",
                                "createImageBitmap(image: HTMLImageElement | SVGImageElement | HTMLVideoElement | HTMLCanvasElement | ImageBitmap | ImageData | Blob, sx: number, sy: number, sw: number, sh: number, options?: ImageBitmapOptions): Promise<ImageBitmap>"
                            ]
                        },
                        "scroll": {
                            "name": "scroll",
                            "additional-signatures": [
                                "scroll(options?: ScrollToOptions): void"
                            ]
                        },
                        "scrollTo": {
                            "name": "scrollTo",
                            "additional-signatures": [
                                "scrollTo(options?: ScrollToOptions): void"
                            ]
                        },
                        "scrollBy": {
                            "name": "scrollBy",
                            "additional-signatures": [
                                "scrollBy(options?: ScrollToOptions): void"
                            ]
                        }
                    }
                },
                "properties": {
                    "property": {
                        "URL": {
                            "exposeGlobally": false,
                            "name": "URL",
                            "override-type": "typeof URL"
                        },
                        "URLSearchParams": {
                            "exposeGlobally": false,
                            "name": "URLSearchParams",
                            "override-type": "typeof URLSearchParams"
                        },
                        "Blob": {
                            "exposeGlobally": false,
                            "name": "Blob",
                            "override-type": "typeof Blob"
                        },
                        "customElements": {
                            "name": "customElements",
                            "override-type": "CustomElementRegistry"
                        }
                    }
                }
            },
            "WorkerGlobalScope": {
                "name": "WorkerGlobalScope",
                "methods": {
                    "method": {
                        "createImageBitmap": {
                            "name": "createImageBitmap",
                            "override-signatures": [
                                "createImageBitmap(image: ImageBitmap | ImageData | Blob, options?: ImageBitmapOptions): Promise<ImageBitmap>",
                                "createImageBitmap(image: ImageBitmap | ImageData | Blob, sx: number, sy: number, sw: number, sh: number, options?: ImageBitmapOptions): Promise<ImageBitmap>"
                            ]
                        }
                    }
                }
            },
            "URLSearchParams": {
                "name": "URLSearchParams",
                "constructor": {
                    "override-signatures": [
                        "new(init?: string[][] | Record<string, string> | string | URLSearchParams): URLSearchParams"
                    ]
                }
            },
            "URL": {
                "name": "URL",
                "methods": {
                    "method": {
                        "createObjectURL": {
                            "name": "createObjectURL",
                            "override-signatures": [
                                "createObjectURL(object: any): string"
                            ]
                        }
                    }
                }
            },
            "NodeListOf<TNode extends Node>": {
                "name": "NodeListOf<TNode extends Node>",
                "exposed": "Window",
                "extends": "NodeList",
                "properties": {
                    "property": {
                        "length": {
                            "name": "length",
                            "override-type": "number"
                        }
                    }
                },
                "methods": {
                    "method": {
                        "item": {
                            "name": "item",
                            "override-signatures": [
                                "item(index: number): TNode"
                            ]
                        }
                    }
                },
                "no-interface-object": "1",
                "override-index-signatures": [
                    "[index: number]: TNode"
                ],
                "iterator": {
                    "kind": "iterable",
                    "type": [{
                        "override-type": "TNode"
                    }]
                }
            },
            "HTMLCollectionOf<T extends Element>": {
                "name": "HTMLCollectionOf<T extends Element>",
                "exposed": "Window",
                "extends": "HTMLCollection",
                "methods": {
                    "method": {
                        "item": {
                            "getter": 1,
                            "signature": [
                                {
                                    "nullable": 1,
                                    "override-type": "T",
                                    "param": [
                                        {
                                            "name": "index",
                                            "type": "unsigned long"
                                        }
                                    ]
                                }
                            ],
                            "specs": "html5",
                            "name": "item"
                        },
                        "namedItem": {
                            "name": "namedItem",
                            "override-signatures": [
                                "namedItem(name: string): T | null"
                            ]
                        }
                    }
                },
                "no-interface-object": "1"
            },
            "EventListenerObject": {
                "name": "EventListenerObject",
                "methods": {
                    "method": {
                        "handleEvent": {
                            "name": "handleEvent",
                            "override-signatures": [
                                "handleEvent(evt: Event): void"
                            ]
                        }
                    }
                },
                "no-interface-object": "1"
            },
            "Element": {
                "events": {
                    "event": [
                        {
                            "dispatch": "sync",
                            "specs": "dom4",
                            "name": "touchstart",
                            "type": "TouchEvent",
                            "cancelable": 1,
                            "bubbles": 1
                        },
                        {
                            "dispatch": "sync",
                            "specs": "dom4",
                            "name": "touchmove",
                            "type": "TouchEvent",
                            "cancelable": 1,
                            "bubbles": 1
                        },
                        {
                            "dispatch": "sync",
                            "specs": "dom4",
                            "name": "touchcancel",
                            "type": "TouchEvent",
                            "cancelable": 1,
                            "bubbles": 1
                        },
                        {
                            "dispatch": "sync",
                            "specs": "dom4",
                            "name": "touchend",
                            "type": "TouchEvent",
                            "cancelable": 1,
                            "bubbles": 1
                        }
                    ]
                },
                "name": "Element",
                "methods": {
                    "method": {
                        "getElementsByClassName": {
                            "name": "getElementsByClassName",
                            "override-signatures": [
                                "getElementsByClassName(classNames: string): NodeListOf<Element>"
                            ]
                        },
                        "closest": {
                            "name": "closest",
                            "override-signatures": [
                                "closest<K extends keyof HTMLElementTagNameMap>(selector: K): HTMLElementTagNameMap[K] | null",
                                "closest<K extends keyof SVGElementTagNameMap>(selector: K): SVGElementTagNameMap[K] | null",
                                "closest(selector: string): Element | null"
                            ]
                        },
                        "scrollIntoView": {
                            "name": "scrollIntoView",
                            "override-signatures": [
                                "scrollIntoView(arg?: boolean | ScrollIntoViewOptions): void"
                            ]
                        },
                        "scroll": {
                            "name": "scroll",
                            "override-signatures": [
                                "scroll(options?: ScrollToOptions): void",
                                "scroll(x: number, y: number): void"
                            ]
                        },
                        "scrollTo": {
                            "name": "scrollTo",
                            "override-signatures": [
                                "scrollTo(options?: ScrollToOptions): void",
                                "scrollTo(x: number, y: number): void"
                            ]
                        },
                        "scrollBy": {
                            "name": "scrollBy",
                            "override-signatures": [
                                "scrollBy(options?: ScrollToOptions): void",
                                "scrollBy(x: number, y: number): void"
                            ]
                        },
                        "insertAdjacentElement": {
                            "name": "insertAdjacentElement",
                            "override-signatures": [
                                "insertAdjacentElement(position: InsertPosition, insertedElement: Element): Element | null"
                            ]
                        },
                        "insertAdjacentHTML": {
                            "name": "insertAdjacentHTML",
                            "override-signatures": [
                                "insertAdjacentHTML(where: InsertPosition, html: string): void"
                            ]
                        },
                        "insertAdjacentText": {
                            "name": "insertAdjacentText",
                            "override-signatures": [
                                "insertAdjacentText(where: InsertPosition, text: string): void"
                            ]
                        },
                        "attachShadow": {
                            "name": "attachShadow",
                            "override-signatures": [
                                "attachShadow(shadowRootInitDict: ShadowRootInit): ShadowRoot"
                            ]
                        }
                    }
                },
                "properties": {
                    "property": {
                        "assignedSlot": {
                            "name": "assignedSlot",
                            "read-only": 1,
                            "override-type": "HTMLSlotElement | null"
                        },
                        "slot": {
                            "name": "slot",
                            "override-type": "string"
                        },
                        "shadowRoot": {
                            "name": "shadowRoot",
                            "read-only": 1,
                            "override-type": "ShadowRoot | null"
                        }
                    }
                }
            },
            "Document": {
                "methods": {
                    "method": {
                        "createElementNS": {
                            "name": "createElementNS",
                            "additional-signatures": [
                                "createElementNS(namespaceURI: \"http://www.w3.org/1999/xhtml\", qualifiedName: string): HTMLElement",
                                "createElementNS(namespaceURI: \"http://www.w3.org/2000/svg\", qualifiedName: \"a\"): SVGAElement",
                                "createElementNS(namespaceURI: \"http://www.w3.org/2000/svg\", qualifiedName: \"circle\"): SVGCircleElement",
                                "createElementNS(namespaceURI: \"http://www.w3.org/2000/svg\", qualifiedName: \"clipPath\"): SVGClipPathElement",
                                "createElementNS(namespaceURI: \"http://www.w3.org/2000/svg\", qualifiedName: \"componentTransferFunction\"): SVGComponentTransferFunctionElement",
                                "createElementNS(namespaceURI: \"http://www.w3.org/2000/svg\", qualifiedName: \"defs\"): SVGDefsElement",
                                "createElementNS(namespaceURI: \"http://www.w3.org/2000/svg\", qualifiedName: \"desc\"): SVGDescElement",
                                "createElementNS(namespaceURI: \"http://www.w3.org/2000/svg\", qualifiedName: \"ellipse\"): SVGEllipseElement",
                                "createElementNS(namespaceURI: \"http://www.w3.org/2000/svg\", qualifiedName: \"feBlend\"): SVGFEBlendElement",
                                "createElementNS(namespaceURI: \"http://www.w3.org/2000/svg\", qualifiedName: \"feColorMatrix\"): SVGFEColorMatrixElement",
                                "createElementNS(namespaceURI: \"http://www.w3.org/2000/svg\", qualifiedName: \"feComponentTransfer\"): SVGFEComponentTransferElement",
                                "createElementNS(namespaceURI: \"http://www.w3.org/2000/svg\", qualifiedName: \"feComposite\"): SVGFECompositeElement",
                                "createElementNS(namespaceURI: \"http://www.w3.org/2000/svg\", qualifiedName: \"feConvolveMatrix\"): SVGFEConvolveMatrixElement",
                                "createElementNS(namespaceURI: \"http://www.w3.org/2000/svg\", qualifiedName: \"feDiffuseLighting\"): SVGFEDiffuseLightingElement",
                                "createElementNS(namespaceURI: \"http://www.w3.org/2000/svg\", qualifiedName: \"feDisplacementMap\"): SVGFEDisplacementMapElement",
                                "createElementNS(namespaceURI: \"http://www.w3.org/2000/svg\", qualifiedName: \"feDistantLight\"): SVGFEDistantLightElement",
                                "createElementNS(namespaceURI: \"http://www.w3.org/2000/svg\", qualifiedName: \"feFlood\"): SVGFEFloodElement",
                                "createElementNS(namespaceURI: \"http://www.w3.org/2000/svg\", qualifiedName: \"feFuncA\"): SVGFEFuncAElement",
                                "createElementNS(namespaceURI: \"http://www.w3.org/2000/svg\", qualifiedName: \"feFuncB\"): SVGFEFuncBElement",
                                "createElementNS(namespaceURI: \"http://www.w3.org/2000/svg\", qualifiedName: \"feFuncG\"): SVGFEFuncGElement",
                                "createElementNS(namespaceURI: \"http://www.w3.org/2000/svg\", qualifiedName: \"feFuncR\"): SVGFEFuncRElement",
                                "createElementNS(namespaceURI: \"http://www.w3.org/2000/svg\", qualifiedName: \"feGaussianBlur\"): SVGFEGaussianBlurElement",
                                "createElementNS(namespaceURI: \"http://www.w3.org/2000/svg\", qualifiedName: \"feImage\"): SVGFEImageElement",
                                "createElementNS(namespaceURI: \"http://www.w3.org/2000/svg\", qualifiedName: \"feMerge\"): SVGFEMergeElement",
                                "createElementNS(namespaceURI: \"http://www.w3.org/2000/svg\", qualifiedName: \"feMergeNode\"): SVGFEMergeNodeElement",
                                "createElementNS(namespaceURI: \"http://www.w3.org/2000/svg\", qualifiedName: \"feMorphology\"): SVGFEMorphologyElement",
                                "createElementNS(namespaceURI: \"http://www.w3.org/2000/svg\", qualifiedName: \"feOffset\"): SVGFEOffsetElement",
                                "createElementNS(namespaceURI: \"http://www.w3.org/2000/svg\", qualifiedName: \"fePointLight\"): SVGFEPointLightElement",
                                "createElementNS(namespaceURI: \"http://www.w3.org/2000/svg\", qualifiedName: \"feSpecularLighting\"): SVGFESpecularLightingElement",
                                "createElementNS(namespaceURI: \"http://www.w3.org/2000/svg\", qualifiedName: \"feSpotLight\"): SVGFESpotLightElement",
                                "createElementNS(namespaceURI: \"http://www.w3.org/2000/svg\", qualifiedName: \"feTile\"): SVGFETileElement",
                                "createElementNS(namespaceURI: \"http://www.w3.org/2000/svg\", qualifiedName: \"feTurbulence\"): SVGFETurbulenceElement",
                                "createElementNS(namespaceURI: \"http://www.w3.org/2000/svg\", qualifiedName: \"filter\"): SVGFilterElement",
                                "createElementNS(namespaceURI: \"http://www.w3.org/2000/svg\", qualifiedName: \"foreignObject\"): SVGForeignObjectElement",
                                "createElementNS(namespaceURI: \"http://www.w3.org/2000/svg\", qualifiedName: \"g\"): SVGGElement",
                                "createElementNS(namespaceURI: \"http://www.w3.org/2000/svg\", qualifiedName: \"image\"): SVGImageElement",
                                "createElementNS(namespaceURI: \"http://www.w3.org/2000/svg\", qualifiedName: \"gradient\"): SVGGradientElement",
                                "createElementNS(namespaceURI: \"http://www.w3.org/2000/svg\", qualifiedName: \"line\"): SVGLineElement",
                                "createElementNS(namespaceURI: \"http://www.w3.org/2000/svg\", qualifiedName: \"linearGradient\"): SVGLinearGradientElement",
                                "createElementNS(namespaceURI: \"http://www.w3.org/2000/svg\", qualifiedName: \"marker\"): SVGMarkerElement",
                                "createElementNS(namespaceURI: \"http://www.w3.org/2000/svg\", qualifiedName: \"mask\"): SVGMaskElement",
                                "createElementNS(namespaceURI: \"http://www.w3.org/2000/svg\", qualifiedName: \"path\"): SVGPathElement",
                                "createElementNS(namespaceURI: \"http://www.w3.org/2000/svg\", qualifiedName: \"metadata\"): SVGMetadataElement",
                                "createElementNS(namespaceURI: \"http://www.w3.org/2000/svg\", qualifiedName: \"pattern\"): SVGPatternElement",
                                "createElementNS(namespaceURI: \"http://www.w3.org/2000/svg\", qualifiedName: \"polygon\"): SVGPolygonElement",
                                "createElementNS(namespaceURI: \"http://www.w3.org/2000/svg\", qualifiedName: \"polyline\"): SVGPolylineElement",
                                "createElementNS(namespaceURI: \"http://www.w3.org/2000/svg\", qualifiedName: \"radialGradient\"): SVGRadialGradientElement",
                                "createElementNS(namespaceURI: \"http://www.w3.org/2000/svg\", qualifiedName: \"rect\"): SVGRectElement",
                                "createElementNS(namespaceURI: \"http://www.w3.org/2000/svg\", qualifiedName: \"svg\"): SVGSVGElement",
                                "createElementNS(namespaceURI: \"http://www.w3.org/2000/svg\", qualifiedName: \"script\"): SVGScriptElement",
                                "createElementNS(namespaceURI: \"http://www.w3.org/2000/svg\", qualifiedName: \"stop\"): SVGStopElement",
                                "createElementNS(namespaceURI: \"http://www.w3.org/2000/svg\", qualifiedName: \"style\"): SVGStyleElement",
                                "createElementNS(namespaceURI: \"http://www.w3.org/2000/svg\", qualifiedName: \"switch\"): SVGSwitchElement",
                                "createElementNS(namespaceURI: \"http://www.w3.org/2000/svg\", qualifiedName: \"symbol\"): SVGSymbolElement",
                                "createElementNS(namespaceURI: \"http://www.w3.org/2000/svg\", qualifiedName: \"tspan\"): SVGTSpanElement",
                                "createElementNS(namespaceURI: \"http://www.w3.org/2000/svg\", qualifiedName: \"textContent\"): SVGTextContentElement",
                                "createElementNS(namespaceURI: \"http://www.w3.org/2000/svg\", qualifiedName: \"text\"): SVGTextElement",
                                "createElementNS(namespaceURI: \"http://www.w3.org/2000/svg\", qualifiedName: \"textPath\"): SVGTextPathElement",
                                "createElementNS(namespaceURI: \"http://www.w3.org/2000/svg\", qualifiedName: \"textPositioning\"): SVGTextPositioningElement",
                                "createElementNS(namespaceURI: \"http://www.w3.org/2000/svg\", qualifiedName: \"title\"): SVGTitleElement",
                                "createElementNS(namespaceURI: \"http://www.w3.org/2000/svg\", qualifiedName: \"use\"): SVGUseElement",
                                "createElementNS(namespaceURI: \"http://www.w3.org/2000/svg\", qualifiedName: \"view\"): SVGViewElement",
                                "createElementNS(namespaceURI: \"http://www.w3.org/2000/svg\", qualifiedName: string): SVGElement"
                            ]
                        }
                    }
                },
                "properties": {
                    "property": {
                        "onvisibilitychange": {
                            "name": "onvisibilitychange",
                            "override-type": "(this: Document, ev: Event) => any"
                        }
                    }
                }
            },
            "Navigator": {
                "name": "Navigator",
                "methods": {
                    "method": {
                        "vibrate": {
                            "name": "vibrate",
                            "override-signatures": [
                                "vibrate(pattern: number | number[]): boolean"
                            ]
                        }
                    }
                },
                "properties": {
                    "property": {
                        "pointerEnabled": {
                            "name": "pointerEnabled",
                            "read-only": 1,
                            "override-type": "boolean"
                        },
                        "doNotTrack": {
                            "name": "doNotTrack",
                            "read-only": 1,
                            "override-type": "string | null"
                        }
                    }
                }
            },
            "HTMLCanvasElement": {
                "name": "HTMLCanvasElement",
                "methods": {
                    "method": {
                        "toBlob": {
                            "name": "toBlob",
                            "override-signatures": [
                                "toBlob(callback: (result: Blob | null) => void, type?: string, ...arguments: any[]): void"
                            ]
                        }
                    }
                }
            },
            "ClipboardEventInit": {
                "exposed": "Window",
                "name": "ClipboardEventInit",
                "extends": "EventInit",
                "properties": {
                    "property": {
                        "data": {
                            "name": "data",
                            "override-type": "string",
                            "required": 0
                        },
                        "dataType": {
                            "name": "dataType",
                            "override-type": "string",
                            "required": 0
                        }
                    }
                },
                "no-interface-object": "1"
            },
            "IDBArrayKey": {
                "name": "IDBArrayKey",
                "extends": "Array<IDBValidKey>",
                "no-interface-object": "1"
            },
            "HTMLInputElement": {
                "name": "HTMLInputElement",
                "properties": {
                    "property": {
                        "minLength": {
                            "name": "minLength",
                            "override-type": "number"
                        }
                    }
                }
            },
            "HTMLIFrameElement": {
                "name": "HTMLIFrameElement",
                "properties": {
                    "property": {
                        "srcdoc": {
                            "name": "srcdoc",
                            "override-type": "string"
                        }
                    }
                }
            },
            "HTMLTextAreaElement": {
                "name": "HTMLTextAreaElement",
                "properties": {
                    "property": {
                        "minLength": {
                            "name": "minLength",
                            "override-type": "number"
                        }
                    }
                }
            },
            "IDBDatabase": {
                "name": "IDBDatabase",
                "events": {
                    "event": [
                        {
                            "name": "abort",
                            "type": "Event"
                        },
                        {
                            "name": "close",
                            "type": "Event"
                        },
                        {
                            "name": "error",
                            "type": "Event"
                        },
                        {
                            "name": "versionchange",
                            "type": "IDBVersionChangeEvent"
                        }
                    ]
                }
            },
            "IDBOpenDBRequest": {
                "name": "IDBOpenDBRequest",
                "events": {
                    "event": [
                        {
                            "name": "block",
                            "type": "Event"
                        },
                        {
                            "name": "upgradeneeded",
                            "type": "IDBVersionChangeEvent"
                        }
                    ]
                }
            },
            "IDBRequest": {
                "name": "IDBRequest",
                "events": {
                    "event": [
                        {
                            "name": "error",
                            "type": "Event"
                        },
                        {
                            "name": "success",
                            "type": "Event"
                        }
                    ]
                }
            },
            "IDBTransaction": {
                "name": "IDBRequest",
                "events": {
                    "event": [
                        {
                            "name": "abort",
                            "type": "Event"
                        },
                        {
                            "name": "complete",
                            "type": "Event"
                        },
                        {
                            "name": "error",
                            "type": "Event"
                        }
                    ]
                }
            },
            "CanvasRenderingContext2D": {
                "name": "CanvasRenderingContext2D",
                "properties": {
                    "property": {
                        "mozImageSmoothingEnabled": {
                            "name": "mozImageSmoothingEnabled",
                            "override-type": "boolean"
                        },
                        "webkitImageSmoothingEnabled": {
                            "name": "webkitImageSmoothingEnabled",
                            "override-type": "boolean"
                        },
                        "oImageSmoothingEnabled": {
                            "name": "oImageSmoothingEnabled",
                            "override-type": "boolean"
                        }
                    }
                }
            },
            "AesCmacParams": {
                "name": "AesCmacParams",
                "extends": "Algorithm",
                "properties": {
                    "property": {
                        "length": {
                            "name": "length",
                            "override-type": "number"
                        }
                    }
                },
                "no-interface-object": "1"
            },
            "AesCfbParams": {
                "name": "AesCfbParams",
                "extends": "Algorithm",
                "properties": {
                    "property": {
                        "iv": {
                            "name": "iv",
                            "override-type": "Int8Array | Int16Array | Int32Array | Uint8Array | Uint16Array | Uint32Array | Uint8ClampedArray | Float32Array | Float64Array | DataView | ArrayBuffer"
                        }
                    }
                },
                "no-interface-object": "1"
            },
            "DhKeyGenParams": {
                "name": "DhKeyGenParams",
                "extends": "Algorithm",
                "properties": {
                    "property": {
                        "prime": {
                            "name": "prime",
                            "override-type": "Uint8Array"
                        },
                        "generator": {
                            "name": "generator",
                            "override-type": "Uint8Array"
                        }
                    }
                },
                "no-interface-object": "1"
            },
            "DhKeyAlgorithm": {
                "name": "DhKeyAlgorithm",
                "extends": "KeyAlgorithm",
                "properties": {
                    "property": {
                        "prime": {
                            "name": "prime",
                            "override-type": "Uint8Array"
                        },
                        "generator": {
                            "name": "generator",
                            "override-type": "Uint8Array"
                        }
                    }
                },
                "no-interface-object": "1"
            },
            "DhKeyDeriveParams": {
                "name": "DhKeyDeriveParams",
                "extends": "Algorithm",
                "properties": {
                    "property": {
                        "prime": {
                            "name": "public",
                            "override-type": "CryptoKey"
                        }
                    }
                },
                "no-interface-object": "1"
            },
            "DhImportKeyParams": {
                "name": "DhImportKeyParams",
                "extends": "Algorithm",
                "properties": {
                    "property": {
                        "prime": {
                            "name": "prime",
                            "override-type": "Uint8Array"
                        },
                        "generator": {
                            "name": "generator",
                            "override-type": "Uint8Array"
                        }
                    }
                },
                "no-interface-object": "1"
            },
            "ConcatParams": {
                "name": "ConcatParams",
                "extends": "Algorithm",
                "properties": {
                    "property": {
                        "hash": {
                            "name": "hash",
                            "override-type": "string | Algorithm",
                            "required": 0
                        },
                        "algorithmId": {
                            "name": "algorithmId",
                            "override-type": "Uint8Array"
                        },
                        "partyUInfo": {
                            "name": "partyUInfo",
                            "override-type": "Uint8Array"
                        },
                        "partyVInfo": {
                            "name": "partyVInfo",
                            "override-type": "Uint8Array"
                        },
                        "publicInfo": {
                            "name": "publicInfo",
                            "override-type": "Uint8Array",
                            "required": 0
                        },
                        "privateInfo": {
                            "name": "privateInfo",
                            "override-type": "Uint8Array",
                            "required": 0
                        }
                    }
                },
                "no-interface-object": "1"
            },
            "HkdfCtrParams": {
                "name": "HkdfCtrParams",
                "extends": "Algorithm",
                "properties": {
                    "property": {
                        "hash": {
                            "name": "hash",
                            "override-type": "string | Algorithm"
                        },
                        "label": {
                            "name": "label",
                            "override-type": "Int8Array | Int16Array | Int32Array | Uint8Array | Uint16Array | Uint32Array | Uint8ClampedArray | Float32Array | Float64Array | DataView | ArrayBuffer"
                        },
                        "context": {
                            "name": "context",
                            "override-type": "Int8Array | Int16Array | Int32Array | Uint8Array | Uint16Array | Uint32Array | Uint8ClampedArray | Float32Array | Float64Array | DataView | ArrayBuffer"
                        }
                    }
                },
                "no-interface-object": "1"
            },
            "DataTransfer": {
                "name": "DataTransfer",
                "methods": {
                    "method": {
                        "setDragImage": {
                            "name": "setDragImage",
                            "override-signatures": [
                                "setDragImage(image: Element, x: number, y: number): void"
                            ]
                        }
                    }
                }
            },
            "Performance": {
                "name": "Performance",
                "properties": {
                    "events": {
                        "event": [
                            {
                                "name": "resourcetimingbufferfull",
                                "type": "Event"
                            }
                        ]
                    }
                }
            },
            "KeyboardEvent": {
                "name": "KeyboardEvent",
                "properties": {
                    "property": {
                        "code": {
                            "name": "code",
                            "read-only": 1,
                            "override-type": "string"
                        }
                    }
                }
            },
            "DocumentFragment": {
                "name": "DocumentFragment",
                "methods": {
                    "method": {
                        "getElementById": {
                            "name": "getElementById",
                            "exposed": "Window",
                            "override-signatures": [
                                "getElementById(elementId: string): HTMLElement | null"
                            ]
                        }
                    }
                }
            },
            "History": {
                "name": "History",
                "properties": {
                    "property": {
                        "scrollRestoration": {
                            "name": "scrollRestoration",
                            "override-type": "ScrollRestoration"
                        }
                    }
                }
            },
            "CanvasPattern": {
                "name": "CanvasPattern",
                "methods": {
                    "method": {
                        "setTransform": {
                            "name": "setTransform",
                            "override-signatures": [
                                "setTransform(matrix: SVGMatrix): void"
                            ]
                        }
                    }
                }
            },
            "DocumentOrShadowRoot": {
                "name": "DocumentOrShadowRoot",
                "exposed": "Window",
                "methods": {
                    "method": {
                        "getSelection": {
                            "name": "getSelection",
                            "override-signatures": [
                                "getSelection(): Selection | null"
                            ]
                        },
                        "elementFromPoint": {
                            "name": "elementFromPoint",
                            "override-signatures": [
                                "elementFromPoint(x: number, y: number): Element | null"
                            ]
                        },
                        "elementsFromPoint": {
                            "name": "elementsFromPoint",
                            "override-signatures": [
                                "elementsFromPoint(x: number, y: number): Element[]"
                            ]
                        }
                    }
                },
                "properties": {
                    "property": {
                        "activeElement": {
                            "name": "activeElement",
                            "read-only": 1,
                            "override-type": "Element | null"
                        },
                        "styleSheets": {
                            "name": "styleSheets",
                            "read-only": 1,
                            "override-type": "StyleSheetList"
                        }
                    }
                },
                "no-interface-object": "1"
            },
            "ShadowRoot": {
                "name": "ShadowRoot",
                "extends": "DocumentOrShadowRoot, DocumentFragment",
                "exposed": "Window",
                "properties": {
                    "property": {
                        "host": {
                            "name": "host",
                            "read-only": 1,
                            "override-type": "Element"
                        },
                        "innerHTML": {
                            "name": "innerHTML",
                            "override-type": "string"
                        }
                    }
                },
                "no-interface-object": "1"
            },
            "ShadowRootInit": {
                "name": "ShadowRootInit",
                "exposed": "Window",
                "properties": {
                    "property": {
                        "mode": {
                            "name": "mode",
                            "override-type": "\"open\" | \"closed\""
                        },
                        "delegatesFocus": {
                            "name": "delegatesFocus",
                            "override-type": "boolean",
                            "required": 0
                        }
                    }
                },
                "no-interface-object": "1"
            },
            "Text": {
                "name": "Text",
                "properties": {
                    "property": {
                        "assignedSlot": {
                            "name": "assignedSlot",
                            "read-only": 1,
                            "override-type": "HTMLSlotElement | null"
                        }
                    }
                }
            },
            "Event": {
                "name": "Event",
                "properties": {
                    "property": {
                        "composed": {
                            "name": "composed",
                            "read-only": 1,
                            "override-type": "boolean"
                        }
                    }
                },
                "methods": {
                    "method": {
                        "deepPath": {
                            "name": "deepPath",
                            "override-signatures": [
                                "deepPath(): EventTarget[]"
                            ]
                        }
                    }
                }
            },
            "ElementCreationOptions": {
                "name": "ElementCreationOptions",
                "exposed": "Window",
                "properties": {
                    "property": {
                        "is": {
                            "name": "is",
                            "override-type": "string",
                            "required": 0
                        }
                    }
                },
                "no-interface-object": "1"
            },
            "PromiseRejectionEvent": {
                "name": "PromiseRejectionEvent",
                "extends": "Event",
                "exposed": "Window Worker",
                "constructor": {
                    "override-signatures": [
                        "new(type: string, eventInitDict: PromiseRejectionEventInit): PromiseRejectionEvent"
                    ]
                },
                "properties": {
                    "property": {
                        "promise": {
                            "name": "promise",
                            "read-only": 1,
                            "override-type": "PromiseLike<any>"
                        },
                        "reason": {
                            "name": "reason",
                            "read-only": 1,
                            "override-type": "any"
                        }
                    }
                }
            },
            "HTMLMainElement": {
                "name": "HTMLMainElement",
                "extends": "HTMLElement",
                "exposed": "Window",
                "constructor": {
                    "override-signatures": [
                        "new(): HTMLMainElement"
                    ]
                }
            },
            "EXT_blend_minmax": {
                "name": "EXT_blend_minmax",
                "exposed": "Window",
                "properties": {
                    "property": {
                        "MIN_EXT": {
                            "name": "MIN_EXT",
                            "read-only": 1,
                            "override-type": "number"
                        },
                        "MAX_EXT": {
                            "name": "MAX_EXT",
                            "read-only": 1,
                            "override-type": "number"
                        }
                    }
                },
                "no-interface-object": "1"
            },
            "EXT_frag_depth": {
                "name": "EXT_frag_depth",
                "exposed": "Window",
                "properties": {
                    "property": {}
                },
                "no-interface-object": "1"
            },
            "EXT_shader_texture_lod": {
                "name": "EXT_shader_texture_lod",
                "exposed": "Window",
                "properties": {
                    "property": {}
                },
                "no-interface-object": "1"
            },
            "EXT_sRGB": {
                "name": "EXT_sRGB",
                "exposed": "Window",
                "properties": {
                    "property": {
                        "SRGB_EXT": {
                            "name": "SRGB_EXT",
                            "read-only": 1,
                            "override-type": "number"
                        },
                        "SRGB_ALPHA_EXT": {
                            "name": "SRGB_ALPHA_EXT",
                            "read-only": 1,
                            "override-type": "number"
                        },
                        "SRGB8_ALPHA8_EXT": {
                            "name": "SRGB8_ALPHA8_EXT",
                            "read-only": 1,
                            "override-type": "number"
                        },
                        "FRAMEBUFFER_ATTACHMENT_COLOR_ENCODING_EXT": {
                            "name": "FRAMEBUFFER_ATTACHMENT_COLOR_ENCODING_EXT",
                            "read-only": 1,
                            "override-type": "number"
                        }
                    }
                },
                "no-interface-object": "1"
            },
            "DOMTokenList": {
                "name": "DOMTokenList",
                "exposed": "Window",
                "methods": {
                    "method": {
                        "replace": {
                            "name": "replace",
                            "override-signatures": [
                                "replace(oldToken: string, newToken: string): void"
                            ]
                        }
                    }
                }
            },
            "HTMLFormElement": {
                "name": "HTMLFormElement",
                "methods": {
                    "method": {
                        "reportValidity": {
                            "name": "reportValidity",
                            "exposed": "Window",
                            "override-signatures": [
                                "reportValidity(): boolean"
                            ]
                        }
                    }
                }
            },
            "OES_vertex_array_object": {
                "name": "OES_vertex_array_object",
                "exposed": "Window",
                "properties": {
                    "property": {
                        "VERTEX_ARRAY_BINDING_OES": {
                            "name": "VERTEX_ARRAY_BINDING_OES",
                            "read-only": 1,
                            "override-type": "number"
                        }
                    }
                },
                "methods": {
                    "method": {
                        "createVertexArrayOES": {
                            "name": "createVertexArrayOES",
                            "override-signatures": [
                                "createVertexArrayOES(): WebGLVertexArrayObjectOES"
                            ]
                        },
                        "deleteVertexArrayOES": {
                            "name": "deleteVertexArrayOES",
                            "override-signatures": [
                                "deleteVertexArrayOES(arrayObject: WebGLVertexArrayObjectOES): void"
                            ]
                        },
                        "isVertexArrayOES": {
                            "name": "isVertexArrayOES",
                            "override-signatures": [
                                "isVertexArrayOES(value: any): value is WebGLVertexArrayObjectOES"
                            ]
                        },
                        "bindVertexArrayOES": {
                            "name": "bindVertexArrayOES",
                            "override-signatures": [
                                "bindVertexArrayOES(arrayObject: WebGLVertexArrayObjectOES): void"
                            ]
                        }
                    }
                },
                "no-interface-object": "1"
            },
            "WebGLVertexArrayObjectOES": {
                "name": "WebGLVertexArrayObjectOES",
                "exposed": "Window",
                "properties": {
                    "property": {}
                },
                "no-interface-object": "1"
            },
            "WEBGL_color_buffer_float": {
                "name": "WEBGL_color_buffer_float",
                "exposed": "Window",
                "properties": {
                    "property": {
                        "RGBA32F_EXT": {
                            "name": "RGBA32F_EXT",
                            "read-only": 1,
                            "override-type": "number"
                        },
                        "RGB32F_EXT": {
                            "name": "RGB32F_EXT",
                            "read-only": 1,
                            "override-type": "number"
                        },
                        "FRAMEBUFFER_ATTACHMENT_COMPONENT_TYPE_EXT": {
                            "name": "FRAMEBUFFER_ATTACHMENT_COMPONENT_TYPE_EXT",
                            "read-only": 1,
                            "override-type": "number"
                        },
                        "UNSIGNED_NORMALIZED_EXT": {
                            "name": "UNSIGNED_NORMALIZED_EXT",
                            "read-only": 1,
                            "override-type": "number"
                        }
                    }
                },
                "no-interface-object": "1"
            },
            "WEBGL_compressed_texture_astc": {
                "name": "WEBGL_compressed_texture_astc",
                "exposed": "Window",
                "properties": {
                    "property": {
                        "COMPRESSED_RGBA_ASTC_4x4_KHR": {
                            "name": "COMPRESSED_RGBA_ASTC_4x4_KHR",
                            "read-only": 1,
                            "override-type": "number"
                        },
                        "COMPRESSED_RGBA_ASTC_5x4_KHR": {
                            "name": "COMPRESSED_RGBA_ASTC_5x4_KHR",
                            "read-only": 1,
                            "override-type": "number"
                        },
                        "COMPRESSED_RGBA_ASTC_5x5_KHR": {
                            "name": "COMPRESSED_RGBA_ASTC_5x5_KHR",
                            "read-only": 1,
                            "override-type": "number"
                        },
                        "COMPRESSED_RGBA_ASTC_6x5_KHR": {
                            "name": "COMPRESSED_RGBA_ASTC_6x5_KHR",
                            "read-only": 1,
                            "override-type": "number"
                        },
                        "COMPRESSED_RGBA_ASTC_6x6_KHR": {
                            "name": "COMPRESSED_RGBA_ASTC_6x6_KHR",
                            "read-only": 1,
                            "override-type": "number"
                        },
                        "COMPRESSED_RGBA_ASTC_8x5_KHR": {
                            "name": "COMPRESSED_RGBA_ASTC_8x5_KHR",
                            "read-only": 1,
                            "override-type": "number"
                        },
                        "COMPRESSED_RGBA_ASTC_8x6_KHR": {
                            "name": "COMPRESSED_RGBA_ASTC_8x6_KHR",
                            "read-only": 1,
                            "override-type": "number"
                        },
                        "COMPRESSED_RGBA_ASTC_8x8_KHR": {
                            "name": "COMPRESSED_RGBA_ASTC_8x8_KHR",
                            "read-only": 1,
                            "override-type": "number"
                        },
                        "COMPRESSED_RGBA_ASTC_10x5_KHR": {
                            "name": "COMPRESSED_RGBA_ASTC_10x5_KHR",
                            "read-only": 1,
                            "override-type": "number"
                        },
                        "COMPRESSED_RGBA_ASTC_10x6_KHR": {
                            "name": "COMPRESSED_RGBA_ASTC_10x6_KHR",
                            "read-only": 1,
                            "override-type": "number"
                        },
                        "COMPRESSED_RGBA_ASTC_10x8_KHR": {
                            "name": "COMPRESSED_RGBA_ASTC_10x8_KHR",
                            "read-only": 1,
                            "override-type": "number"
                        },
                        "COMPRESSED_RGBA_ASTC_10x10_KHR": {
                            "name": "COMPRESSED_RGBA_ASTC_10x10_KHR",
                            "read-only": 1,
                            "override-type": "number"
                        },
                        "COMPRESSED_RGBA_ASTC_12x10_KHR": {
                            "name": "COMPRESSED_RGBA_ASTC_12x10_KHR",
                            "read-only": 1,
                            "override-type": "number"
                        },
                        "COMPRESSED_RGBA_ASTC_12x12_KHR": {
                            "name": "COMPRESSED_RGBA_ASTC_12x12_KHR",
                            "read-only": 1,
                            "override-type": "number"
                        },
                        "COMPRESSED_SRGB8_ALPHA8_ASTC_4x4_KHR": {
                            "name": "COMPRESSED_SRGB8_ALPHA8_ASTC_4x4_KHR",
                            "read-only": 1,
                            "override-type": "number"
                        },
                        "COMPRESSED_SRGB8_ALPHA8_ASTC_5x4_KHR": {
                            "name": "COMPRESSED_SRGB8_ALPHA8_ASTC_5x4_KHR",
                            "read-only": 1,
                            "override-type": "number"
                        },
                        "COMPRESSED_SRGB8_ALPHA8_ASTC_5x5_KHR": {
                            "name": "COMPRESSED_SRGB8_ALPHA8_ASTC_5x5_KHR",
                            "read-only": 1,
                            "override-type": "number"
                        },
                        "COMPRESSED_SRGB8_ALPHA8_ASTC_6x5_KHR": {
                            "name": "COMPRESSED_SRGB8_ALPHA8_ASTC_6x5_KHR",
                            "read-only": 1,
                            "override-type": "number"
                        },
                        "COMPRESSED_SRGB8_ALPHA8_ASTC_6x6_KHR": {
                            "name": "COMPRESSED_SRGB8_ALPHA8_ASTC_6x6_KHR",
                            "read-only": 1,
                            "override-type": "number"
                        },
                        "COMPRESSED_SRGB8_ALPHA8_ASTC_8x5_KHR": {
                            "name": "COMPRESSED_SRGB8_ALPHA8_ASTC_8x5_KHR",
                            "read-only": 1,
                            "override-type": "number"
                        },
                        "COMPRESSED_SRGB8_ALPHA8_ASTC_8x6_KHR": {
                            "name": "COMPRESSED_SRGB8_ALPHA8_ASTC_8x6_KHR",
                            "read-only": 1,
                            "override-type": "number"
                        },
                        "COMPRESSED_SRGB8_ALPHA8_ASTC_8x8_KHR": {
                            "name": "COMPRESSED_SRGB8_ALPHA8_ASTC_8x8_KHR",
                            "read-only": 1,
                            "override-type": "number"
                        },
                        "COMPRESSED_SRGB8_ALPHA8_ASTC_10x5_KHR": {
                            "name": "COMPRESSED_SRGB8_ALPHA8_ASTC_10x5_KHR",
                            "read-only": 1,
                            "override-type": "number"
                        },
                        "COMPRESSED_SRGB8_ALPHA8_ASTC_10x6_KHR": {
                            "name": "COMPRESSED_SRGB8_ALPHA8_ASTC_10x6_KHR",
                            "read-only": 1,
                            "override-type": "number"
                        },
                        "COMPRESSED_SRGB8_ALPHA8_ASTC_10x8_KHR": {
                            "name": "COMPRESSED_SRGB8_ALPHA8_ASTC_10x8_KHR",
                            "read-only": 1,
                            "override-type": "number"
                        },
                        "COMPRESSED_SRGB8_ALPHA8_ASTC_10x10_KHR": {
                            "name": "COMPRESSED_SRGB8_ALPHA8_ASTC_10x10_KHR",
                            "read-only": 1,
                            "override-type": "number"
                        },
                        "COMPRESSED_SRGB8_ALPHA8_ASTC_12x10_KHR": {
                            "name": "COMPRESSED_SRGB8_ALPHA8_ASTC_12x10_KHR",
                            "read-only": 1,
                            "override-type": "number"
                        },
                        "COMPRESSED_SRGB8_ALPHA8_ASTC_12x12_KHR": {
                            "name": "COMPRESSED_SRGB8_ALPHA8_ASTC_12x12_KHR",
                            "read-only": 1,
                            "override-type": "number"
                        }
                    }
                },
                "methods": {
                    "method": {
                        "getSupportedProfiles": {
                            "name": "getSupportedProfiles",
                            "override-signatures": [
                                "getSupportedProfiles(): string[]"
                            ]
                        }
                    }
                },
                "no-interface-object": "1"
            },
            "WEBGL_compressed_texture_s3tc_srgb": {
                "name": "WEBGL_compressed_texture_s3tc_srgb",
                "exposed": "Window",
                "properties": {
                    "property": {
                        "COMPRESSED_SRGB_S3TC_DXT1_EXT": {
                            "name": "COMPRESSED_SRGB_S3TC_DXT1_EXT",
                            "read-only": 1,
                            "override-type": "number"
                        },
                        "COMPRESSED_SRGB_ALPHA_S3TC_DXT1_EXT": {
                            "name": "COMPRESSED_SRGB_ALPHA_S3TC_DXT1_EXT",
                            "read-only": 1,
                            "override-type": "number"
                        },
                        "COMPRESSED_SRGB_ALPHA_S3TC_DXT3_EXT": {
                            "name": "COMPRESSED_SRGB_ALPHA_S3TC_DXT3_EXT",
                            "read-only": 1,
                            "override-type": "number"
                        },
                        "COMPRESSED_SRGB_ALPHA_S3TC_DXT5_EXT": {
                            "name": "COMPRESSED_SRGB_ALPHA_S3TC_DXT5_EXT",
                            "read-only": 1,
                            "override-type": "number"
                        }
                    }
                },
                "no-interface-object": "1"
            },
            "WEBGL_debug_shaders": {
                "name": "WEBGL_debug_shaders",
                "exposed": "Window",
                "methods": {
                    "method": {
                        "getTranslatedShaderSource": {
                            "name": "getTranslatedShaderSource",
                            "override-signatures": [
                                "getTranslatedShaderSource(shader: WebGLShader): string"
                            ]
                        }
                    }
                },
                "no-interface-object": "1"
            },
            "WEBGL_draw_buffers": {
                "name": "WEBGL_draw_buffers",
                "exposed": "Window",
                "properties": {
                    "property": {
                        "COLOR_ATTACHMENT0_WEBGL": {
                            "name": "COLOR_ATTACHMENT0_WEBGL",
                            "read-only": 1,
                            "override-type": "number"
                        },
                        "COLOR_ATTACHMENT1_WEBGL": {
                            "name": "COLOR_ATTACHMENT1_WEBGL",
                            "read-only": 1,
                            "override-type": "number"
                        },
                        "COLOR_ATTACHMENT2_WEBGL": {
                            "name": "COLOR_ATTACHMENT2_WEBGL",
                            "read-only": 1,
                            "override-type": "number"
                        },
                        "COLOR_ATTACHMENT3_WEBGL": {
                            "name": "COLOR_ATTACHMENT3_WEBGL",
                            "read-only": 1,
                            "override-type": "number"
                        },
                        "COLOR_ATTACHMENT4_WEBGL": {
                            "name": "COLOR_ATTACHMENT4_WEBGL",
                            "read-only": 1,
                            "override-type": "number"
                        },
                        "COLOR_ATTACHMENT5_WEBGL": {
                            "name": "COLOR_ATTACHMENT5_WEBGL",
                            "read-only": 1,
                            "override-type": "number"
                        },
                        "COLOR_ATTACHMENT6_WEBGL": {
                            "name": "COLOR_ATTACHMENT6_WEBGL",
                            "read-only": 1,
                            "override-type": "number"
                        },
                        "COLOR_ATTACHMENT7_WEBGL": {
                            "name": "COLOR_ATTACHMENT7_WEBGL",
                            "read-only": 1,
                            "override-type": "number"
                        },
                        "COLOR_ATTACHMENT8_WEBGL": {
                            "name": "COLOR_ATTACHMENT8_WEBGL",
                            "read-only": 1,
                            "override-type": "number"
                        },
                        "COLOR_ATTACHMENT9_WEBGL": {
                            "name": "COLOR_ATTACHMENT9_WEBGL",
                            "read-only": 1,
                            "override-type": "number"
                        },
                        "COLOR_ATTACHMENT10_WEBGL": {
                            "name": "COLOR_ATTACHMENT10_WEBGL",
                            "read-only": 1,
                            "override-type": "number"
                        },
                        "COLOR_ATTACHMENT11_WEBGL": {
                            "name": "COLOR_ATTACHMENT11_WEBGL",
                            "read-only": 1,
                            "override-type": "number"
                        },
                        "COLOR_ATTACHMENT12_WEBGL": {
                            "name": "COLOR_ATTACHMENT12_WEBGL",
                            "read-only": 1,
                            "override-type": "number"
                        },
                        "COLOR_ATTACHMENT13_WEBGL": {
                            "name": "COLOR_ATTACHMENT13_WEBGL",
                            "read-only": 1,
                            "override-type": "number"
                        },
                        "COLOR_ATTACHMENT14_WEBGL": {
                            "name": "COLOR_ATTACHMENT14_WEBGL",
                            "read-only": 1,
                            "override-type": "number"
                        },
                        "COLOR_ATTACHMENT15_WEBGL": {
                            "name": "COLOR_ATTACHMENT15_WEBGL",
                            "read-only": 1,
                            "override-type": "number"
                        },
                        "DRAW_BUFFER0_WEBGL": {
                            "name": "DRAW_BUFFER0_WEBGL",
                            "read-only": 1,
                            "override-type": "number"
                        },
                        "DRAW_BUFFER1_WEBGL": {
                            "name": "DRAW_BUFFER1_WEBGL",
                            "read-only": 1,
                            "override-type": "number"
                        },
                        "DRAW_BUFFER2_WEBGL": {
                            "name": "DRAW_BUFFER2_WEBGL",
                            "read-only": 1,
                            "override-type": "number"
                        },
                        "DRAW_BUFFER3_WEBGL": {
                            "name": "DRAW_BUFFER3_WEBGL",
                            "read-only": 1,
                            "override-type": "number"
                        },
                        "DRAW_BUFFER4_WEBGL": {
                            "name": "DRAW_BUFFER4_WEBGL",
                            "read-only": 1,
                            "override-type": "number"
                        },
                        "DRAW_BUFFER5_WEBGL": {
                            "name": "DRAW_BUFFER5_WEBGL",
                            "read-only": 1,
                            "override-type": "number"
                        },
                        "DRAW_BUFFER6_WEBGL": {
                            "name": "DRAW_BUFFER6_WEBGL",
                            "read-only": 1,
                            "override-type": "number"
                        },
                        "DRAW_BUFFER7_WEBGL": {
                            "name": "DRAW_BUFFER7_WEBGL",
                            "read-only": 1,
                            "override-type": "number"
                        },
                        "DRAW_BUFFER8_WEBGL": {
                            "name": "DRAW_BUFFER8_WEBGL",
                            "read-only": 1,
                            "override-type": "number"
                        },
                        "DRAW_BUFFER9_WEBGL": {
                            "name": "DRAW_BUFFER9_WEBGL",
                            "read-only": 1,
                            "override-type": "number"
                        },
                        "DRAW_BUFFER10_WEBGL": {
                            "name": "DRAW_BUFFER10_WEBGL",
                            "read-only": 1,
                            "override-type": "number"
                        },
                        "DRAW_BUFFER11_WEBGL": {
                            "name": "DRAW_BUFFER11_WEBGL",
                            "read-only": 1,
                            "override-type": "number"
                        },
                        "DRAW_BUFFER12_WEBGL": {
                            "name": "DRAW_BUFFER12_WEBGL",
                            "read-only": 1,
                            "override-type": "number"
                        },
                        "DRAW_BUFFER13_WEBGL": {
                            "name": "DRAW_BUFFER13_WEBGL",
                            "read-only": 1,
                            "override-type": "number"
                        },
                        "DRAW_BUFFER14_WEBGL": {
                            "name": "DRAW_BUFFER14_WEBGL",
                            "read-only": 1,
                            "override-type": "number"
                        },
                        "DRAW_BUFFER15_WEBGL": {
                            "name": "DRAW_BUFFER15_WEBGL",
                            "read-only": 1,
                            "override-type": "number"
                        },
                        "MAX_COLOR_ATTACHMENTS_WEBGL": {
                            "name": "MAX_COLOR_ATTACHMENTS_WEBGL",
                            "read-only": 1,
                            "override-type": "number"
                        },
                        "MAX_DRAW_BUFFERS_WEBGL": {
                            "name": "MAX_DRAW_BUFFERS_WEBGL",
                            "read-only": 1,
                            "override-type": "number"
                        }
                    }
                },
                "methods": {
                    "method": {
                        "drawBuffersWEBGL": {
                            "name": "drawBuffersWEBGL",
                            "override-signatures": [
                                "drawBuffersWEBGL(buffers: number[]): void"
                            ]
                        }
                    }
                },
                "no-interface-object": "1"
            },
            "WEBGL_lose_context": {
                "name": "WEBGL_lose_context",
                "exposed": "Window",
                "methods": {
                    "method": {
                        "loseContext": {
                            "name": "loseContext",
                            "override-signatures": [
                                "loseContext(): void"
                            ]
                        },
                        "restoreContext": {
                            "name": "restoreContext",
                            "override-signatures": [
                                "restoreContext(): void"
                            ]
                        }
                    }
                },
                "no-interface-object": "1"
            },
            "HTMLLabelElement": {
                "name": "HTMLLabelElement",
                "properties": {
                    "property": {
                        "control": {
                            "name": "control",
                            "read-only": 1,
                            "override-type": "HTMLInputElement | null"
                        }
                    }
                }
            },
            "HTMLObjectElement": {
                "name": "HTMLObjectElement",
                "properties": {
                    "property": {
                        "typemustmatch": {
                            "name": "typemustmatch",
                            "override-type": "boolean"
                        }
                    }
                }
            },
            "EventSource": {
                "name": "EventSource",
                "extends": "EventTarget",
                "properties": {
                    "property": {
                        "url": {
                            "name": "url",
                            "read-only": 1,
                            "override-type": "string"
                        },
                        "withCredentials": {
                            "name": "withCredentials",
                            "read-only": 1,
                            "override-type": "boolean"
                        },
                        "CONNECTING": {
                            "name": "CONNECTING",
                            "read-only": 1,
                            "override-type": "number"
                        },
                        "OPEN": {
                            "name": "OPEN",
                            "read-only": 1,
                            "override-type": "number"
                        },
                        "CLOSED": {
                            "name": "CLOSED",
                            "read-only": 1,
                            "override-type": "number"
                        },
                        "readyState": {
                            "name": "readyState",
                            "read-only": 1,
                            "override-type": "number"
                        },
                        "onopen": {
                            "name": "onopen",
                            "override-type": "(evt: MessageEvent) => any"
                        },
                        "onmessage": {
                            "name": "onmessage",
                            "override-type": "(evt: MessageEvent) => any"
                        },
                        "onerror": {
                            "name": "onerror",
                            "override-type": "(evt: MessageEvent) => any"
                        }
                    }
                },
                "methods": {
                    "method": {
                        "close": {
                            "name": "close",
                            "override-signatures": [
                                "close(): void"
                            ]
                        }
                    }
                },
                "constructor": {
                    "override-signatures": [
                        "new(url: string, eventSourceInitDict?: EventSourceInit): EventSource"
                    ]
                }
            },
            "EventSourceInit": {
                "name": "EventSourceInit",
                "properties": {
                    "property": {
                        "withCredentials": {
                            "name": "withCredentials",
                            "read-only": 1,
                            "override-type": "boolean"
                        }
                    }
                },
                "no-interface-object": "1"
            },
<<<<<<< HEAD
            "HTMLDetailsElement": {
                "element": [
                    {
                        "name": "details"
                    }
                ]
            },
            "HTMLScriptElement": {
                "element": [
                    {
                        "name": "script"
                    }
                ]
            },
            "HTMLSlotElement": {
                "element": [
                    {
                        "name": "slot"
=======
            "HTMLBaseElement": {
                "element": [
                    {
                        "name": "base"
                    }
                ]
            },
            "HTMLDivElement": {
                "element": [
                    {
                        "name": "div"
                    }
                ]
            },
            "HTMLDListElement": {
                "element": [
                    {
                        "name": "dl"
                    }
                ]
            },
            "HTMLHeadElement": {
                "element": [
                    {
                        "name": "head"
                    }
                ]
            },
            "HTMLHRElement": {
                "element": [
                    {
                        "name": "hr"
                    }
                ]
            },
            "HTMLHtmlElement": {
                "element": [
                    {
                        "name": "html"
                    }
                ]
            },
            "HTMLLinkElement": {
                "properties": {
                    "property": {
                        "disabled":{
                            "name": "disabled",
                            "type": "boolean"
                        }
                    }
                },
                "element": [
                    {
                        "name": "link"
                    }
                ]
            },
            "HTMLLIElement": {
                "element": [
                    {
                        "name": "li"
                    }
                ]
            },
            "HTMLMenuElement": {
                "element": [
                    {
                        "name": "menu"
                    }
                ]
            },
            "HTMLMetaElement": {
                "element": [
                    {
                        "name": "meta"
                    }
                ]
            },
            "HTMLOListElement": {
                "element": [
                    {
                        "name": "ol"
                    }
                ]
            },
            "HTMLParagraphElement": {
                "element": [
                    {
                        "name": "p"
                    }
                ]
            },
            "HTMLPreElement": {
                "element": [
                    {
                        "name": "pre"
                    },
                    {
                        "name": "listing",
                        "deprecated": true
                    },
                    {
                        "name": "xmp",
                        "deprecated": true
                    }
                ]
            },
            "HTMLQuoteElement": {
                "element": [
                    {
                        "name": "blockquote"
                    },
                    {
                        "name": "q"
                    }
                ]
            },
            "HTMLStyleElement": {
                "element": [
                    {
                        "name": "style"
>>>>>>> b7801f40
                    }
                ]
            },
            "HTMLTableDataCellElement": {
                "name": "HTMLTableDataCellElement",
                "extends": "HTMLTableCellElement",
                "exposed": "Window",
                "element": [
                    {
                        "specs": "HTML5",
                        "namespace": "HTML",
                        "name": "td"
                    }
                ]
            },
            "HTMLTableHeaderCellElement": {
                "name": "HTMLTableHeaderCellElement",
                "extends": "HTMLTableCellElement",
                "exposed": "Window",
                "properties": {
                    "property": {
                        "scope": {
                            "name": "scope",
                            "override-type": "string"
                        }
                    }
                },
                "element": [
                    {
                        "name": "th"
                    }
                ]
            },
<<<<<<< HEAD
            "HTMLTemplateElement": {
                "element": [
                    {
                        "name": "template"
=======
            "HTMLTitleElement": {
                "element": [
                    {
                        "name": "title"
                    }
                ]
            },
            "HTMLUListElement": {
                "element": [
                    {
                        "name": "ul"
>>>>>>> b7801f40
                    }
                ]
            },
            "NodeSelector": {
                "name": "NodeSelector",
                "extends": "Object",
                "no-interface-object": "1",
                "methods": {
                    "method": {
                        "querySelectorAll": {
                            "signature": [
                                {
                                    "param-min-required": 1,
                                    "type": "NodeList",
                                    "param": [
                                        {
                                            "name": "selectors",
                                            "type": "DOMString",
                                            "type-original": "DOMString"
                                        }
                                    ],
                                    "type-original": "NodeList"
                                }
                            ],
                            "name": "querySelectorAll"
                        },
                        "querySelector": {
                            "signature": [
                                {
                                    "nullable": 1,
                                    "param-min-required": 1,
                                    "type": "Element",
                                    "param": [
                                        {
                                            "name": "selectors",
                                            "type": "DOMString",
                                            "type-original": "DOMString"
                                        }
                                    ],
                                    "type-original": "Element?"
                                }
                            ],
                            "name": "querySelector"
                        }
                    }
                },
                "exposed": "Window"
            },
            "CSS": {
                "name": "CSS",
                "methods": {
                    "method": {
                        "escape": {
                            "name": "escape",
                            "override-signatures": [
                                "escape(value: string): string"
                            ],
                            "static": 1
                        }
                    }
                }
            }
        }
    },
    "dictionaries": {
        "dictionary": {
            "MessageEventInit": {
                "name": "MessageEventInit",
                "members": {
                    "member": {
                        "lastEventId": {
                            "name": "lastEventId",
                            "override-type": "string",
                            "required": 0
                        },
                        "channel": {
                            "name": "channel",
                            "override-type": "string",
                            "required": 0
                        },
                        "source": {
                            "name": "source",
                            "type": "MessageEventSource"
                        }
                    }
                }
            },
            "WebGLContextAttributes": {
                "name": "WebGLContextAttributes",
                "members": {
                    "member": {
                        "failIfMajorPerformanceCaveat": {
                            "name": "failIfMajorPerformanceCaveat",
                            "override-type": "boolean",
                            "required": 0
                        }
                    }
                }
            },
            "KeyboardEventInit": {
                "name": "KeyboardEventInit",
                "members": {
                    "member": {
                        "code": {
                            "name": "code",
                            "override-type": "string",
                            "required": 0
                        }
                    }
                }
            },
            "EventInit": {
                "name": "EventInit",
                "members": {
                    "member": {
                        "composed": {
                            "name": "composed",
                            "override-type": "boolean",
                            "required": 0
                        }
                    }
                }
            },
            "PromiseRejectionEventInit": {
                "name": "PromiseRejectionEventInit",
                "extends": "EventInit",
                "members": {
                    "member": {
                        "promise": {
                            "name": "promise",
                            "override-type": "Promise<any>",
                            "required": 1
                        },
                        "reason": {
                            "name": "reason",
                            "override-type": "any"
                        }
                    }
                }
            },
            "ScrollOptions": {
                "exposed": "Window",
                "name": "ScrollOptions",
                "members": {
                    "member": {
                        "behavior": {
                            "name": "behavior",
                            "override-type": "ScrollBehavior",
                            "required": 0
                        }
                    }
                }
            },
            "ScrollToOptions": {
                "exposed": "Window",
                "name": "ScrollToOptions",
                "extends": "ScrollOptions",
                "members": {
                    "member": {
                        "left": {
                            "name": "left",
                            "override-type": "number",
                            "required": 0
                        },
                        "top": {
                            "name": "top",
                            "override-type": "number",
                            "required": 0
                        }
                    }
                }
            },
            "ScrollIntoViewOptions": {
                "exposed": "Window",
                "name": "ScrollIntoViewOptions",
                "extends": "ScrollOptions",
                "members": {
                    "member": {
                        "block": {
                            "name": "block",
                            "override-type": "ScrollLogicalPosition",
                            "required": 0
                        },
                        "inline": {
                            "name": "inline",
                            "override-type": "ScrollLogicalPosition",
                            "required": 0
                        }
                    }
                }
            }
        }
    },
    "typedefs": {
        "typedef": [
            {
                "override-type": "\"auto\" | \"instant\" | \"smooth\"",
                "new-type": "ScrollBehavior"
            },
            {
                "override-type": "\"start\" | \"center\" | \"end\" | \"nearest\"",
                "new-type": "ScrollLogicalPosition"
            },
            {
                "override-type": "WheelEvent",
                "new-type": "MouseWheelEvent"
            },
            {
                "override-type": "\"auto\" | \"manual\"",
                "new-type": "ScrollRestoration"
            },
            {
                "override-type": "\"beforebegin\" | \"afterbegin\" | \"beforeend\" | \"afterend\"",
                "new-type": "InsertPosition"
            },
            {
                "override-type": "Headers | string[][] | Record<string, string>",
                "new-type": "HeadersInit"
            },
            {
                "override-type": "number | string | Date | BufferSource | IDBArrayKey",
                "new-type": "IDBValidKey"
            },
            {
                "override-type": "string | Algorithm",
                "new-type": "AlgorithmIdentifier"
            },
            {
                "new-type": "MutationRecordType",
                "override-type": "\"attributes\" | \"characterData\" | \"childList\""
            },
            {
                "new-type": "AAGUID",
                "override-type": "string"
            },
            {
                "new-type": "ByteString",
                "override-type": "string"
            },
            {
                "new-type": "ConstrainBoolean",
                "override-type": "boolean | ConstrainBooleanParameters"
            },
            {
                "new-type": "ConstrainDOMString",
                "override-type": "string | string[] | ConstrainDOMStringParameters"
            },
            {
                "new-type": "ConstrainDouble",
                "override-type": "number | ConstrainDoubleRange"
            },
            {
                "new-type": "ConstrainLong",
                "override-type": "number | ConstrainLongRange"
            },
            {
                "new-type": "CryptoOperationData",
                "override-type": "ArrayBufferView"
            },
            {
                "new-type": "GLbitfield",
                "override-type": "number"
            },
            {
                "new-type": "GLboolean",
                "override-type": "boolean"
            },
            {
                "new-type": "GLbyte",
                "override-type": "number"
            },
            {
                "new-type": "GLclampf",
                "override-type": "number"
            },
            {
                "new-type": "GLenum",
                "override-type": "number"
            },
            {
                "new-type": "GLfloat",
                "override-type": "number"
            },
            {
                "new-type": "GLint",
                "override-type": "number"
            },
            {
                "new-type": "GLintptr",
                "override-type": "number"
            },
            {
                "new-type": "GLshort",
                "override-type": "number"
            },
            {
                "new-type": "GLsizei",
                "override-type": "number"
            },
            {
                "new-type": "GLsizeiptr",
                "override-type": "number"
            },
            {
                "new-type": "GLubyte",
                "override-type": "number"
            },
            {
                "new-type": "GLuint",
                "override-type": "number"
            },
            {
                "new-type": "GLushort",
                "override-type": "number"
            },
            {
                "new-type": "IDBKeyPath",
                "override-type": "string"
            },
            {
                "new-type": "MSInboundPayload",
                "override-type": "MSVideoRecvPayload | MSAudioRecvPayload"
            },
            {
                "new-type": "MSLocalClientEvent",
                "override-type": "MSLocalClientEventBase | MSAudioLocalClientEvent"
            },
            {
                "new-type": "MSOutboundPayload",
                "override-type": "MSVideoSendPayload | MSAudioSendPayload"
            },
            {
                "new-type": "RTCIceGatherCandidate",
                "override-type": "RTCIceCandidateDictionary | RTCIceCandidateComplete"
            },
            {
                "new-type": "RTCTransport",
                "override-type": "RTCDtlsTransport | RTCSrtpSdesTransport"
            },
            {
                "new-type": "USVString",
                "override-type": "string"
            },
            {
                "new-type": "payloadtype",
                "override-type": "number"
            },
            {
                "new-type": "MessageEventSource",
                "type": [
                    {
                        "type": "Window"
                    },
                    {
                        "type": "MessagePort"
                    },
                    {
                        "type": "ServiceWorker"
                    }
                ]
            }
        ]
    }
}<|MERGE_RESOLUTION|>--- conflicted
+++ resolved
@@ -1943,30 +1943,17 @@
                 },
                 "no-interface-object": "1"
             },
-<<<<<<< HEAD
+            "HTMLBaseElement": {
+                "element": [
+                    {
+                        "name": "base"
+                    }
+                ]
+            },
             "HTMLDetailsElement": {
                 "element": [
                     {
                         "name": "details"
-                    }
-                ]
-            },
-            "HTMLScriptElement": {
-                "element": [
-                    {
-                        "name": "script"
-                    }
-                ]
-            },
-            "HTMLSlotElement": {
-                "element": [
-                    {
-                        "name": "slot"
-=======
-            "HTMLBaseElement": {
-                "element": [
-                    {
-                        "name": "base"
                     }
                 ]
             },
@@ -2080,11 +2067,24 @@
                     }
                 ]
             },
+            "HTMLScriptElement": {
+                "element": [
+                    {
+                        "name": "script"
+                    }
+                ]
+            },
+            "HTMLSlotElement": {
+                "element": [
+                    {
+                        "name": "slot"
+                    }
+                ]
+            },
             "HTMLStyleElement": {
                 "element": [
                     {
                         "name": "style"
->>>>>>> b7801f40
                     }
                 ]
             },
@@ -2118,12 +2118,13 @@
                     }
                 ]
             },
-<<<<<<< HEAD
             "HTMLTemplateElement": {
                 "element": [
                     {
                         "name": "template"
-=======
+                    }
+                ]
+            },
             "HTMLTitleElement": {
                 "element": [
                     {
@@ -2135,7 +2136,6 @@
                 "element": [
                     {
                         "name": "ul"
->>>>>>> b7801f40
                     }
                 ]
             },
