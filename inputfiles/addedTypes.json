--- conflicted
+++ resolved
@@ -2475,18 +2475,31 @@
                     }
                 }
             },
-<<<<<<< HEAD
             "SVGCursorElement": {
                 "name": "SVGCursorElement",
-=======
+                "extends": "SVGElement",
+                "exposed": "Window",
+                "properties": {
+                    "property": {
+                        "x": {
+                            "name": "x",
+                            "read-only": 1,
+                            "override-type": "SVGAnimatedLength"
+                        },
+                        "y": {
+                            "name": "y",
+                            "read-only": 1,
+                            "override-type": "SVGAnimatedLength"
+                        }
+                    }
+                }
+            },
             "SVGAnimationElement": {
                 "name": "SVGAnimationElement",
->>>>>>> 0f43208e
                 "extends": "SVGElement",
                 "exposed": "Window",
                 "properties": {
                     "property": {
-<<<<<<< HEAD
                         "x": {
                             "name": "x",
                             "read-only": 1,
@@ -2496,7 +2509,7 @@
                             "name": "y",
                             "read-only": 1,
                             "override-type": "SVGAnimatedLength"
-=======
+                        },
                         "targetElement": {
                             "name": "targetElement",
                             "read-only": 1,
@@ -2523,7 +2536,6 @@
                             "override-signatures": [
                                 "getSimpleDuration(): number"
                             ]
->>>>>>> 0f43208e
                         }
                     }
                 }
