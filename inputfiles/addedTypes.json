--- conflicted
+++ resolved
@@ -2113,12 +2113,13 @@
                     }
                 ]
             },
-<<<<<<< HEAD
             "HTMLTemplateElement": {
                 "element": [
                     {
                         "name": "template"
-=======
+                    }
+                ]
+            },
             "HTMLTableRowElement": {
                 "element": [
                     {
@@ -2136,7 +2137,6 @@
                     },
                     {
                         "name": "thead"
->>>>>>> 60070c27
                     }
                 ]
             },
