--- conflicted
+++ resolved
@@ -1931,8 +1931,8 @@
     },
     {
         "kind": "interface",
-<<<<<<< HEAD
         "name": "DOMRectReadOnly",
+        "flavor": "DOM",
         "properties": [
             {
                 "name": "bottom",
@@ -1978,7 +1978,10 @@
         "constructorSignatures": [
             "new (x?: number, y?: number, width?: number, height?: number): DOMRectReadOnly",
             "fromRect(rectangle?: DOMRectInit): DOMRectReadOnly"
-=======
+        ]
+    },
+    {
+        "kind": "interface",
         "name": "EXT_blend_minmax",
         "flavor": "Web",
         "properties": [
@@ -2031,14 +2034,13 @@
                 "name": "FRAMEBUFFER_ATTACHMENT_COLOR_ENCODING_EXT",
                 "type": "number"
             }
->>>>>>> 5b748d4b
-        ]
-    },
-    {
-        "kind": "interface",
-<<<<<<< HEAD
+        ]
+    },
+    {
+        "kind": "interface",
         "name": "DOMRect",
-        "extends": "DOMRectReadOnly",        
+        "extends": "DOMRectReadOnly",
+        "flavor": "DOM",
         "properties": [
             {
                 "name": "height",
@@ -2065,6 +2067,7 @@
     {
         "kind": "interface",
         "name": "DOMRectList",
+        "flavor": "DOM",
         "properties": [
             {
                 "name": "length",
@@ -2095,7 +2098,10 @@
         "flavor": "DOM",
         "signatures": [
             "reportValidity(): boolean"
-=======
+        ]
+    },
+    {
+        "kind": "interface",
         "name": "OES_vertex_array_object",
         "flavor": "Web",
         "properties": [
@@ -2130,7 +2136,6 @@
                     "bindVertexArrayOES(arrayObject: WebGLVertexArrayObjectOES): void"
                 ]
             }
->>>>>>> 5b748d4b
         ]
     },
     {
