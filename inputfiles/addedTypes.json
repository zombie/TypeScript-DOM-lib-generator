[
    {
        "kind": "interface",
        "name": "BroadcastChannel",
        "extends": "EventTarget",
        "constructorSignatures": [
            "new(name: string): BroadcastChannel"
        ],
        "properties": [
            {
                "readonly": true,
                "name": "name",
                "type": "string"
            },
            {
                "name": "onmessage",
                "type": "(ev: MessageEvent) => any"
            },
            {
                "name": "onmessageerror",
                "type": "(ev: MessageEvent) => any"
            }
        ],
        "methods": [
            {
                "name": "close",
                "signatures": [
                    "close(): void"
                ]
            },
            {
                "name": "postMessage",
                "signatures": [
                    "postMessage(message: any): void"
                ]
            },
            {
                "name": "addEventListener",
                "signatures": [
                    "addEventListener<K extends keyof BroadcastChannelEventMap>(type: K, listener: (this: BroadcastChannel, ev: BroadcastChannelEventMap[K]) => any, options?: boolean | AddEventListenerOptions): void",
                    "addEventListener(type: string, listener: EventListenerOrEventListenerObject, options?: boolean | AddEventListenerOptions): void"
                ]
            },
            {
                "name": "removeEventListener",
                "signatures": [
                    "removeEventListener<K extends keyof BroadcastChannelEventMap>(type: K, listener: (this: BroadcastChannel, ev: BroadcastChannelEventMap[K]) => any, options?: boolean | EventListenerOptions): void",
                    "removeEventListener(type: string, listener: EventListenerOrEventListenerObject, options?: boolean | EventListenerOptions): void"
                ]
            }
        ]
    },
    {
        "kind": "interface",
        "name": "BroadcastChannelEventMap",
        "properties": [
            {
                "name": "message",
                "type": "MessageEvent"
            },
            {
                "name": "messageerror",
                "type": "MessageEvent"
            }
        ]
    },
    {
        "kind": "interface",
        "name": "ErrorEventInit",
        "properties": [
            {
                "name": "message?",
                "type": "string"
            },
            {
                "name": "filename?",
                "type": "string"
            },
            {
                "name": "lineno?",
                "type": "number"
            },
            {
                "name": "conlno?",
                "type": "number"
            },
            {
                "name": "error?",
                "type": "any"
            }
        ]
    },
    {
        "kind": "property",
        "interface": "CSSStyleDeclaration",
        "name": "resize",
        "type": "string | null"
    },
    {
        "kind": "property",
        "interface": "CSSStyleDeclaration",
        "name": "userSelect",
        "type": "string | null"
    },
    {
        "kind": "interface",
        "name": "StorageEventInit",
        "flavor": "Web",
        "extends": "EventInit",
        "properties": [
            {
                "name": "key?",
                "type": "string"
            },
            {
                "name": "oldValue?",
                "type": "string"
            },
            {
                "name": "newValue?",
                "type": "string"
            },
            {
                "name": "url",
                "type": "string"
            },
            {
                "name": "storageArea?",
                "type": "Storage"
            }
        ]
    },
    {
        "kind": "interface",
        "name": "Canvas2DContextAttributes",
        "flavor": "Web",
        "properties": [
            {
                "name": "alpha?",
                "type": "boolean"
            },
            {
                "name": "willReadFrequently?",
                "type": "boolean"
            },
            {
                "name": "storage?",
                "type": "boolean"
            },
            {
                "name": "[attribute: string]",
                "type": "boolean | string | undefined"
            }
        ]
    },
    {
        "kind": "interface",
        "flavor": "Worker",
        "name": "ImageBitmapOptions",
        "properties": [
            {
                "name": "imageOrientation?",
                "type": "\"none\" | \"flipY\""
            },
            {
                "name": "premultiplyAlpha?",
                "type": "\"none\" | \"premultiply\" | \"default\""
            },
            {
                "name": "colorSpaceConversion?",
                "type": "\"none\" | \"default\""
            },
            {
                "name": "resizeWidth?",
                "type": "number"
            },
            {
                "name": "resizeHeight?",
                "type": "number"
            },
            {
                "name": "resizeQuality?",
                "type": "\"pixelated\" | \"low\" | \"medium\" | \"high\""
            }
        ]
    },
    {
        "kind": "interface",
        "name": "ImageBitmap",
        "flavor": "Worker",
        "properties": [
            {
                "name": "width",
                "readonly": true,
                "type": "number"
            },
            {
                "name": "height",
                "readonly": true,
                "type": "number"
            }
        ],
        "methods": [
            {
                "name": "close",
                "signatures": [
                    "close(): void"
                ]
            }
        ]
    },
    {
        "kind": "method",
        "interface": "Window",
        "name": "createImageBitmap",
        "signatures": [
            "createImageBitmap(image: HTMLImageElement | SVGImageElement | HTMLVideoElement | HTMLCanvasElement | ImageBitmap | ImageData | Blob, options?: ImageBitmapOptions): Promise<ImageBitmap>",
            "createImageBitmap(image: HTMLImageElement | SVGImageElement | HTMLVideoElement | HTMLCanvasElement | ImageBitmap | ImageData | Blob, sx: number, sy: number, sw: number, sh: number, options?: ImageBitmapOptions): Promise<ImageBitmap>"
        ]
    },
    {
        "kind": "method",
        "interface": "WorkerGlobalScope",
        "name": "createImageBitmap",
        "signatures": [
            "createImageBitmap(image: ImageBitmap | ImageData | Blob, options?: ImageBitmapOptions): Promise<ImageBitmap>",
            "createImageBitmap(image: ImageBitmap | ImageData | Blob, sx: number, sy: number, sw: number, sh: number, options?: ImageBitmapOptions): Promise<ImageBitmap>"
        ]
    },
    {
        "kind": "property",
        "interface": "IDBObjectStoreParameters",
        "name": "autoIncrement?",
        "type": "boolean"
    },
    {
        "kind": "property",
        "interface": "IDBIndexParameters",
        "name": "multiEntry?",
        "type": "boolean"
    },
    {
        "kind": "property",
        "interface": "IDBIndex",
        "name": "multiEntry",
        "type": "boolean"
    },
    {
        "kind": "interface",
        "name": "URLSearchParams",
        "constructorSignatures": [
            "new (init?: string | URLSearchParams): URLSearchParams"
        ],
        "methods": [
            {
                "name": "append",
                "signatures": [
                    "append(name: string, value: string): void"
                ]
            },
            {
                "name": "delete",
                "signatures": [
                    "delete(name: string): void"
                ]
            },
            {
                "name": "get",
                "signatures": [
                    "get(name: string): string | null"
                ]
            },
            {
                "name": "getAll",
                "signatures": [
                    "getAll(name: string): string[]"
                ]
            },
            {
                "name": "has",
                "signatures": [
                    "has(name: string): boolean"
                ]
            },
            {
                "name": "set",
                "signatures": [
                    "set(name: string, value: string): void"
                ]
            }
        ]
    },
    {
        "kind": "property",
        "interface": "URL",
        "name": "searchParams",
        "readonly": true,
        "type": "URLSearchParams"
    },
    {
        "kind": "property",
        "interface": "Window",
        "exposeGlobally": false,
        "name": "URL",
        "type": "typeof URL"
    },
    {
        "kind": "property",
        "interface": "Window",
        "exposeGlobally": false,
        "name": "URLSearchParams",
        "type": "typeof URLSearchParams"
    },
    {
        "kind": "property",
        "interface": "Window",
        "exposeGlobally": false,
        "name": "Blob",
        "type": "typeof Blob"
    },
    {
        "kind": "interface",
        "name": "NodeListOf<TNode extends Node>",
        "flavor": "Web",
        "extends": "NodeList",
        "properties": [
            {
                "name": "length",
                "type": "number"
            }
        ],
        "methods": [
            {
                "name": "item",
                "signatures": [
                    "item(index: number): TNode"
                ]
            }
        ],
        "indexer": [
            {
                "signatures": [
                    "[index: number]: TNode"
                ]
            }
        ]
    },
    {
        "kind": "interface",
        "name": "HTMLCollectionOf<T extends Element>",
        "flavor": "Web",
        "extends": "HTMLCollection",
        "methods": [
            {
                "name": "item",
                "signatures": [
                    "item(index: number): T"
                ]
            },
            {
                "name": "namedItem",
                "signatures": [
                    "namedItem(name: string): T"
                ]
            }
        ],
        "indexer": [
            {
                "signatures": [
                    "[index: number]: T"
                ]
            }
        ]
    },
    {
        "kind": "interface",
        "name": "BlobPropertyBag",
        "properties": [
            {
                "name": "type?",
                "type": "string"
            },
            {
                "name": "endings?",
                "type": "string"
            }
        ]
    },
    {
        "kind": "interface",
        "name": "FilePropertyBag",
        "extends": "BlobPropertyBag",
        "properties": [
            {
                "name": "lastModified?",
                "type": "number"
            }
        ]
    },
    {
        "kind": "interface",
        "name": "EventListenerObject",
        "methods": [
            {
                "name": "handleEvent",
                "signatures": [
                    "handleEvent(evt: Event): void"
                ]
            }
        ]
    },
    {
        "kind": "property",
        "interface": "MessageEventInit",
        "name": "lastEventId?",
        "type": "string"
    },
    {
        "kind": "property",
        "interface": "MessageEventInit",
        "name": "channel?",
        "type": "string"
    },
    {
        "kind": "interface",
        "name": "ProgressEventInit",
        "extends": "EventInit",
        "properties": [
            {
                "name": "lengthComputable?",
                "type": "boolean"
            },
            {
                "name": "loaded?",
                "type": "number"
            },
            {
                "name": "total?",
                "type": "number"
            }
        ]
    },
    {
        "kind": "method",
        "interface": "Element",
        "signatures": [
            "getElementsByClassName(classNames: string): NodeListOf<Element>"
        ]
    },
    {
        "kind": "method",
        "interface": "Element",
        "signatures": [
            "matches(selector: string): boolean"
        ]
    },
    {
        "kind": "method",
        "interface": "Element",
        "signatures": [
            "closest<K extends keyof ElementTagNameMap>(selector: K): ElementTagNameMap[K] | null"
        ]
    },
    {
        "kind": "method",
        "interface": "Element",
        "signatures": [
            "closest(selector: string): Element | null"
        ]
    },
    {
        "kind": "typedef",
        "flavor": "Web",
        "name": "ScrollBehavior",
        "type": "\"auto\" | \"instant\" | \"smooth\""
    },
    {
        "kind": "interface",
        "flavor": "Web",
        "name": "ScrollOptions",
        "properties": [
            {
                "name": "behavior?",
                "type": "ScrollBehavior"
            }
        ]
    },
    {
        "kind": "interface",
        "flavor": "Web",
        "name": "ScrollToOptions",
        "extends": "ScrollOptions",
        "properties": [
            {
                "name": "left?",
                "type": "number"
            },
            {
                "name": "top?",
                "type": "number"
            }
        ]
    },
    {
        "kind": "method",
        "interface": "Window",
        "signatures": [
            "scroll(options?: ScrollToOptions): void"
        ]
    },
    {
        "kind": "method",
        "interface": "Window",
        "signatures": [
            "scrollTo(options?: ScrollToOptions): void"
        ]
    },
    {
        "kind": "method",
        "interface": "Window",
        "signatures": [
            "scrollBy(options?: ScrollToOptions): void"
        ]
    },
    {
        "kind": "typedef",
        "flavor": "Web",
        "name": "ScrollLogicalPosition",
        "type": "\"start\" | \"center\" | \"end\" | \"nearest\""
    },
    {
        "kind": "interface",
        "flavor": "Web",
        "name": "ScrollIntoViewOptions",
        "extends": "ScrollOptions",
        "properties": [
            {
                "name": "block?",
                "type": "ScrollLogicalPosition"
            },
            {
                "name": "inline?",
                "type": "ScrollLogicalPosition"
            }
        ]
    },
    {
        "kind": "method",
        "interface": "Element",
        "signatures": [
            "scrollIntoView(arg?: boolean | ScrollIntoViewOptions): void"
        ]
    },
    {
        "kind": "method",
        "interface": "Element",
        "signatures": [
            "scroll(options?: ScrollToOptions): void",
            "scroll(x: number, y: number): void"
        ]
    },
    {
        "kind": "method",
        "interface": "Element",
        "signatures": [
            "scrollTo(options?: ScrollToOptions): void",
            "scrollTo(x: number, y: number): void"
        ]
    },
    {
        "kind": "method",
        "interface": "Element",
        "signatures": [
            "scrollBy(options?: ScrollToOptions): void",
            "scrollBy(x: number, y: number): void"
        ]
    },
    {
        "kind": "signatureoverload",
        "name": "createElementNS",
        "interface": "Document",
        "signatures": [
            "createElementNS(namespaceURI: \"http://www.w3.org/1999/xhtml\", qualifiedName: string): HTMLElement",
            "createElementNS(namespaceURI: \"http://www.w3.org/2000/svg\", qualifiedName: \"a\"): SVGAElement",
            "createElementNS(namespaceURI: \"http://www.w3.org/2000/svg\", qualifiedName: \"circle\"): SVGCircleElement",
            "createElementNS(namespaceURI: \"http://www.w3.org/2000/svg\", qualifiedName: \"clipPath\"): SVGClipPathElement",
            "createElementNS(namespaceURI: \"http://www.w3.org/2000/svg\", qualifiedName: \"componentTransferFunction\"): SVGComponentTransferFunctionElement",
            "createElementNS(namespaceURI: \"http://www.w3.org/2000/svg\", qualifiedName: \"defs\"): SVGDefsElement",
            "createElementNS(namespaceURI: \"http://www.w3.org/2000/svg\", qualifiedName: \"desc\"): SVGDescElement",
            "createElementNS(namespaceURI: \"http://www.w3.org/2000/svg\", qualifiedName: \"ellipse\"): SVGEllipseElement",
            "createElementNS(namespaceURI: \"http://www.w3.org/2000/svg\", qualifiedName: \"feBlend\"): SVGFEBlendElement",
            "createElementNS(namespaceURI: \"http://www.w3.org/2000/svg\", qualifiedName: \"feColorMatrix\"): SVGFEColorMatrixElement",
            "createElementNS(namespaceURI: \"http://www.w3.org/2000/svg\", qualifiedName: \"feComponentTransfer\"): SVGFEComponentTransferElement",
            "createElementNS(namespaceURI: \"http://www.w3.org/2000/svg\", qualifiedName: \"feComposite\"): SVGFECompositeElement",
            "createElementNS(namespaceURI: \"http://www.w3.org/2000/svg\", qualifiedName: \"feConvolveMatrix\"): SVGFEConvolveMatrixElement",
            "createElementNS(namespaceURI: \"http://www.w3.org/2000/svg\", qualifiedName: \"feDiffuseLighting\"): SVGFEDiffuseLightingElement",
            "createElementNS(namespaceURI: \"http://www.w3.org/2000/svg\", qualifiedName: \"feDisplacementMap\"): SVGFEDisplacementMapElement",
            "createElementNS(namespaceURI: \"http://www.w3.org/2000/svg\", qualifiedName: \"feDistantLight\"): SVGFEDistantLightElement",
            "createElementNS(namespaceURI: \"http://www.w3.org/2000/svg\", qualifiedName: \"feFlood\"): SVGFEFloodElement",
            "createElementNS(namespaceURI: \"http://www.w3.org/2000/svg\", qualifiedName: \"feFuncA\"): SVGFEFuncAElement",
            "createElementNS(namespaceURI: \"http://www.w3.org/2000/svg\", qualifiedName: \"feFuncB\"): SVGFEFuncBElement",
            "createElementNS(namespaceURI: \"http://www.w3.org/2000/svg\", qualifiedName: \"feFuncG\"): SVGFEFuncGElement",
            "createElementNS(namespaceURI: \"http://www.w3.org/2000/svg\", qualifiedName: \"feFuncR\"): SVGFEFuncRElement",
            "createElementNS(namespaceURI: \"http://www.w3.org/2000/svg\", qualifiedName: \"feGaussianBlur\"): SVGFEGaussianBlurElement",
            "createElementNS(namespaceURI: \"http://www.w3.org/2000/svg\", qualifiedName: \"feImage\"): SVGFEImageElement",
            "createElementNS(namespaceURI: \"http://www.w3.org/2000/svg\", qualifiedName: \"feMerge\"): SVGFEMergeElement",
            "createElementNS(namespaceURI: \"http://www.w3.org/2000/svg\", qualifiedName: \"feMergeNode\"): SVGFEMergeNodeElement",
            "createElementNS(namespaceURI: \"http://www.w3.org/2000/svg\", qualifiedName: \"feMorphology\"): SVGFEMorphologyElement",
            "createElementNS(namespaceURI: \"http://www.w3.org/2000/svg\", qualifiedName: \"feOffset\"): SVGFEOffsetElement",
            "createElementNS(namespaceURI: \"http://www.w3.org/2000/svg\", qualifiedName: \"fePointLight\"): SVGFEPointLightElement",
            "createElementNS(namespaceURI: \"http://www.w3.org/2000/svg\", qualifiedName: \"feSpecularLighting\"): SVGFESpecularLightingElement",
            "createElementNS(namespaceURI: \"http://www.w3.org/2000/svg\", qualifiedName: \"feSpotLight\"): SVGFESpotLightElement",
            "createElementNS(namespaceURI: \"http://www.w3.org/2000/svg\", qualifiedName: \"feTile\"): SVGFETileElement",
            "createElementNS(namespaceURI: \"http://www.w3.org/2000/svg\", qualifiedName: \"feTurbulence\"): SVGFETurbulenceElement",
            "createElementNS(namespaceURI: \"http://www.w3.org/2000/svg\", qualifiedName: \"filter\"): SVGFilterElement",
            "createElementNS(namespaceURI: \"http://www.w3.org/2000/svg\", qualifiedName: \"foreignObject\"): SVGForeignObjectElement",
            "createElementNS(namespaceURI: \"http://www.w3.org/2000/svg\", qualifiedName: \"g\"): SVGGElement",
            "createElementNS(namespaceURI: \"http://www.w3.org/2000/svg\", qualifiedName: \"image\"): SVGImageElement",
            "createElementNS(namespaceURI: \"http://www.w3.org/2000/svg\", qualifiedName: \"gradient\"): SVGGradientElement",
            "createElementNS(namespaceURI: \"http://www.w3.org/2000/svg\", qualifiedName: \"line\"): SVGLineElement",
            "createElementNS(namespaceURI: \"http://www.w3.org/2000/svg\", qualifiedName: \"linearGradient\"): SVGLinearGradientElement",
            "createElementNS(namespaceURI: \"http://www.w3.org/2000/svg\", qualifiedName: \"marker\"): SVGMarkerElement",
            "createElementNS(namespaceURI: \"http://www.w3.org/2000/svg\", qualifiedName: \"mask\"): SVGMaskElement",
            "createElementNS(namespaceURI: \"http://www.w3.org/2000/svg\", qualifiedName: \"path\"): SVGPathElement",
            "createElementNS(namespaceURI: \"http://www.w3.org/2000/svg\", qualifiedName: \"metadata\"): SVGMetadataElement",
            "createElementNS(namespaceURI: \"http://www.w3.org/2000/svg\", qualifiedName: \"pattern\"): SVGPatternElement",
            "createElementNS(namespaceURI: \"http://www.w3.org/2000/svg\", qualifiedName: \"polygon\"): SVGPolygonElement",
            "createElementNS(namespaceURI: \"http://www.w3.org/2000/svg\", qualifiedName: \"polyline\"): SVGPolylineElement",
            "createElementNS(namespaceURI: \"http://www.w3.org/2000/svg\", qualifiedName: \"radialGradient\"): SVGRadialGradientElement",
            "createElementNS(namespaceURI: \"http://www.w3.org/2000/svg\", qualifiedName: \"rect\"): SVGRectElement",
            "createElementNS(namespaceURI: \"http://www.w3.org/2000/svg\", qualifiedName: \"svg\"): SVGSVGElement",
            "createElementNS(namespaceURI: \"http://www.w3.org/2000/svg\", qualifiedName: \"script\"): SVGScriptElement",
            "createElementNS(namespaceURI: \"http://www.w3.org/2000/svg\", qualifiedName: \"stop\"): SVGStopElement",
            "createElementNS(namespaceURI: \"http://www.w3.org/2000/svg\", qualifiedName: \"style\"): SVGStyleElement",
            "createElementNS(namespaceURI: \"http://www.w3.org/2000/svg\", qualifiedName: \"switch\"): SVGSwitchElement",
            "createElementNS(namespaceURI: \"http://www.w3.org/2000/svg\", qualifiedName: \"symbol\"): SVGSymbolElement",
            "createElementNS(namespaceURI: \"http://www.w3.org/2000/svg\", qualifiedName: \"tspan\"): SVGTSpanElement",
            "createElementNS(namespaceURI: \"http://www.w3.org/2000/svg\", qualifiedName: \"textContent\"): SVGTextContentElement",
            "createElementNS(namespaceURI: \"http://www.w3.org/2000/svg\", qualifiedName: \"text\"): SVGTextElement",
            "createElementNS(namespaceURI: \"http://www.w3.org/2000/svg\", qualifiedName: \"textPath\"): SVGTextPathElement",
            "createElementNS(namespaceURI: \"http://www.w3.org/2000/svg\", qualifiedName: \"textPositioning\"): SVGTextPositioningElement",
            "createElementNS(namespaceURI: \"http://www.w3.org/2000/svg\", qualifiedName: \"title\"): SVGTitleElement",
            "createElementNS(namespaceURI: \"http://www.w3.org/2000/svg\", qualifiedName: \"use\"): SVGUseElement",
            "createElementNS(namespaceURI: \"http://www.w3.org/2000/svg\", qualifiedName: \"view\"): SVGViewElement",
            "createElementNS(namespaceURI: \"http://www.w3.org/2000/svg\", qualifiedName: string): SVGElement"
        ]
    },
    {
        "kind": "method",
        "interface": "Navigator",
        "signatures": [
            "vibrate(pattern: number | number[]): boolean"
        ]
    },
    {
        "kind": "property",
        "interface": "Navigator",
        "readonly": true,
        "name": "doNotTrack",
        "type": "string | null"
    },
    {
        "kind": "property",
        "interface": "Navigator",
        "name": "hardwareConcurrency",
        "readonly": true,
        "type": "number"
    },
    {
        "kind": "property",
        "interface": "Navigator",
        "name": "languages",
        "readonly": true,
        "type": "string[]"
    },
    {
        "kind": "property",
        "interface": "WorkerNavigator",
        "name": "hardwareConcurrency",
        "readonly": true,
        "type": "number"
    },
    {
        "kind": "property",
        "interface": "HTMLLinkElement",
        "name": "import?",
        "type": "Document"
    },
    {
        "kind": "method",
        "interface": "HTMLCanvasElement",
        "name": "toBlob",
        "signatures": [
            "toBlob(callback: (result: Blob | null) => void, type?: string, ...arguments: any[]): void"
        ]
    },
    {
        "kind": "property",
        "interface": "StorageEvent",
        "name": "key?",
        "type": "string"
    },
    {
        "kind": "property",
        "interface": "StorageEvent",
        "name": "oldValue?",
        "type": "string"
    },
    {
        "kind": "property",
        "interface": "StorageEvent",
        "name": "newValue?",
        "type": "string"
    },
    {
        "kind": "property",
        "interface": "StorageEvent",
        "name": "storageArea?",
        "type": "Storage"
    },
    {
        "kind": "property",
        "interface": "IDBObjectStore",
        "name": "autoIncrement",
        "type": "boolean"
    },
    {
        "kind": "interface",
        "flavor": "Web",
        "name": "ClipboardEventInit",
        "extends": "EventInit",
        "properties": [
            {
                "name": "data?",
                "type": "string"
            },
            {
                "name": "dataType?",
                "type": "string"
            }
        ]
    },
    {
        "kind": "typedef",
        "name": "IDBValidKey",
        "type": "number | string | Date | IDBArrayKey"
    },
    {
        "kind": "interface",
        "name": "IDBArrayKey",
        "extends": "Array<IDBValidKey>"
    },
    {
        "kind": "property",
        "interface": "HTMLInputElement",
        "name": "minLength",
        "type": "number"
    },
    {
        "kind": "property",
        "interface": "HTMLTextAreaElement",
        "name": "minLength",
        "type": "number"
    },
    {
        "kind": "property",
        "interface": "IDBDatabase",
        "name": "onversionchange",
        "type": "(ev: IDBVersionChangeEvent) => any"
    },
    {
        "kind": "method",
        "interface": "IDBDatabase",
        "name": "addEventListener",
        "signatures": [
            "addEventListener(type: \"versionchange\", listener: (this: IDBDatabase, ev: IDBVersionChangeEvent) => any, options?: boolean | AddEventListenerOptions): void"
        ]
    },
    {
        "kind": "method",
        "interface": "IDBDatabase",
        "name": "removeEventListener",
        "signatures": [
            "removeEventListener(type: \"versionchange\", listener: (this: IDBDatabase, ev: IDBVersionChangeEvent) => any, options?: boolean | EventListenerOptions): void"
        ]
    },
    {
        "kind": "property",
        "interface": "CanvasRenderingContext2D",
        "name": "mozImageSmoothingEnabled",
        "type": "boolean"
    },
    {
        "kind": "property",
        "interface": "CanvasRenderingContext2D",
        "name": "webkitImageSmoothingEnabled",
        "type": "boolean"
    },
    {
        "kind": "property",
        "interface": "CanvasRenderingContext2D",
        "name": "oImageSmoothingEnabled",
        "type": "boolean"
    },
    {
        "kind": "property",
        "interface": "WebGLContextAttributes",
        "name": "failIfMajorPerformanceCaveat?",
        "type": "boolean"
    },
    {
        "kind": "typedef",
        "name": "BufferSource",
        "type": "ArrayBuffer | ArrayBufferView"
    },
    {
        "kind": "interface",
        "name": "RsaKeyGenParams",
        "extends": "Algorithm",
        "properties": [
            {
                "name": "modulusLength",
                "type": "number"
            },
            {
                "name": "publicExponent",
                "type": "Uint8Array"
            }
        ]
    },
    {
        "kind": "interface",
        "name": "RsaHashedKeyGenParams",
        "extends": "RsaKeyGenParams",
        "properties": [
            {
                "name": "hash",
                "type": "AlgorithmIdentifier"
            }
        ]
    },
    {
        "kind": "interface",
        "name": "RsaKeyAlgorithm",
        "extends": "KeyAlgorithm",
        "properties": [
            {
                "name": "modulusLength",
                "type": "number"
            },
            {
                "name": "publicExponent",
                "type": "Uint8Array"
            }
        ]
    },
    {
        "kind": "interface",
        "name": "RsaHashedKeyAlgorithm",
        "extends": "RsaKeyAlgorithm",
        "properties": [
            {
                "name": "hash",
                "type": "AlgorithmIdentifier"
            }
        ]
    },
    {
        "kind": "interface",
        "name": "RsaHashedImportParams",
        "properties": [
            {
                "name": "hash",
                "type": "AlgorithmIdentifier"
            }
        ]
    },
    {
        "kind": "interface",
        "name": "RsaPssParams",
        "properties": [
            {
                "name": "saltLength",
                "type": "number"
            }
        ]
    },
    {
        "kind": "interface",
        "name": "RsaOaepParams",
        "extends": "Algorithm",
        "properties": [
            {
                "name": "label?",
                "type": "BufferSource"
            }
        ]
    },
    {
        "kind": "interface",
        "name": "EcdsaParams",
        "extends": "Algorithm",
        "properties": [
            {
                "name": "hash",
                "type": "AlgorithmIdentifier"
            }
        ]
    },
    {
        "kind": "interface",
        "name": "EcKeyGenParams",
        "extends": "Algorithm",
        "properties": [
            {
                "name": "namedCurve",
                "type": "string"
            }
        ]
    },
    {
        "kind": "interface",
        "name": "EcKeyAlgorithm",
        "extends": "KeyAlgorithm",
        "properties": [
            {
                "name": "typedCurve",
                "type": "string"
            }
        ]
    },
    {
        "kind": "interface",
        "name": "EcKeyImportParams",
        "extends": "Algorithm",
        "properties": [
            {
                "name": "namedCurve",
                "type": "string"
            }
        ]
    },
    {
        "kind": "interface",
        "name": "EcdhKeyDeriveParams",
        "extends": "Algorithm",
        "properties": [
            {
                "name": "public",
                "type": "CryptoKey"
            }
        ]
    },
    {
        "kind": "interface",
        "name": "AesCtrParams",
        "extends": "Algorithm",
        "properties": [
            {
                "name": "counter",
                "type": "BufferSource"
            },
            {
                "name": "length",
                "type": "number"
            }
        ]
    },
    {
        "kind": "interface",
        "name": "AesKeyAlgorithm",
        "extends": "KeyAlgorithm",
        "properties": [
            {
                "name": "length",
                "type": "number"
            }
        ]
    },
    {
        "kind": "interface",
        "name": "AesKeyGenParams",
        "extends": "Algorithm",
        "properties": [
            {
                "name": "length",
                "type": "number"
            }
        ]
    },
    {
        "kind": "interface",
        "name": "AesDerivedKeyParams",
        "extends": "Algorithm",
        "properties": [
            {
                "name": "length",
                "type": "number"
            }
        ]
    },
    {
        "kind": "interface",
        "name": "AesCbcParams",
        "extends": "Algorithm",
        "properties": [
            {
                "name": "iv",
                "type": "BufferSource"
            }
        ]
    },
    {
        "kind": "interface",
        "name": "AesCmacParams",
        "extends": "Algorithm",
        "properties": [
            {
                "name": "length",
                "type": "number"
            }
        ]
    },
    {
        "kind": "interface",
        "name": "AesGcmParams",
        "extends": "Algorithm",
        "properties": [
            {
                "name": "iv",
                "type": "BufferSource"
            },
            {
                "name": "additionalData?",
                "type": "BufferSource"
            },
            {
                "name": "tagLength?",
                "type": "number"
            }
        ]
    },
    {
        "kind": "interface",
        "name": "AesCfbParams",
        "extends": "Algorithm",
        "properties": [
            {
                "name": "iv",
                "type": "BufferSource"
            }
        ]
    },
    {
        "kind": "interface",
        "name": "HmacImportParams",
        "extends": "Algorithm",
        "properties": [
            {
                "name": "hash?",
                "type": "AlgorithmIdentifier"
            },
            {
                "name": "length?",
                "type": "number"
            }
        ]
    },
    {
        "kind": "interface",
        "name": "HmacKeyAlgorithm",
        "extends": "KeyAlgorithm",
        "properties": [
            {
                "name": "hash",
                "type": "AlgorithmIdentifier"
            },
            {
                "name": "length",
                "type": "number"
            }
        ]
    },
    {
        "kind": "interface",
        "name": "HmacKeyGenParams",
        "extends": "Algorithm",
        "properties": [
            {
                "name": "hash",
                "type": "AlgorithmIdentifier"
            },
            {
                "name": "length?",
                "type": "number"
            }
        ]
    },
    {
        "kind": "interface",
        "name": "DhKeyGenParams",
        "extends": "Algorithm",
        "properties": [
            {
                "name": "prime",
                "type": "Uint8Array"
            },
            {
                "name": "generator",
                "type": "Uint8Array"
            }
        ]
    },
    {
        "kind": "interface",
        "name": "DhKeyAlgorithm",
        "extends": "KeyAlgorithm",
        "properties": [
            {
                "name": "prime",
                "type": "Uint8Array"
            },
            {
                "name": "generator",
                "type": "Uint8Array"
            }
        ]
    },
    {
        "kind": "interface",
        "name": "DhKeyDeriveParams",
        "extends": "Algorithm",
        "properties": [
            {
                "name": "public",
                "type": "CryptoKey"
            }
        ]
    },
    {
        "kind": "interface",
        "name": "DhImportKeyParams",
        "extends": "Algorithm",
        "properties": [
            {
                "name": "prime",
                "type": "Uint8Array"
            },
            {
                "name": "generator",
                "type": "Uint8Array"
            }
        ]
    },
    {
        "kind": "interface",
        "name": "ConcatParams",
        "extends": "Algorithm",
        "properties": [
            {
                "name": "hash?",
                "type": "AlgorithmIdentifier"
            },
            {
                "name": "algorithmId",
                "type": "Uint8Array"
            },
            {
                "name": "partyUInfo",
                "type": "Uint8Array"
            },
            {
                "name": "partyVInfo",
                "type": "Uint8Array"
            },
            {
                "name": "publicInfo?",
                "type": "Uint8Array"
            },
            {
                "name": "privateInfo?",
                "type": "Uint8Array"
            }
        ]
    },
    {
        "kind": "interface",
        "name": "HkdfCtrParams",
        "extends": "Algorithm",
        "properties": [
            {
                "name": "hash",
                "type": "AlgorithmIdentifier"
            },
            {
                "name": "label",
                "type": "BufferSource"
            },
            {
                "name": "context",
                "type": "BufferSource"
            }
        ]
    },
    {
        "kind": "interface",
        "name": "Pbkdf2Params",
        "extends": "Algorithm",
        "properties": [
            {
                "name": "salt",
                "type": "BufferSource"
            },
            {
                "name": "iterations",
                "type": "number"
            },
            {
                "name": "hash",
                "type": "AlgorithmIdentifier"
            }
        ]
    },
    {
        "kind": "interface",
        "name": "RsaOtherPrimesInfo",
        "properties": [
            {
                "name": "r",
                "type": "string"
            },
            {
                "name": "d",
                "type": "string"
            },
            {
                "name": "t",
                "type": "string"
            }
        ]
    },
    {
        "kind": "interface",
        "name": "JsonWebKey",
        "properties": [
            {
                "name": "kty",
                "type": "string"
            },
            {
                "name": "use?",
                "type": "string"
            },
            {
                "name": "key_ops?",
                "type": "string[]"
            },
            {
                "name": "alg?",
                "type": "string"
            },
            {
                "name": "kid?",
                "type": "string"
            },
            {
                "name": "x5u?",
                "type": "string"
            },
            {
                "name": "x5c?",
                "type": "string"
            },
            {
                "name": "x5t?",
                "type": "string"
            },
            {
                "name": "ext?",
                "type": "boolean"
            },
            {
                "name": "crv?",
                "type": "string"
            },
            {
                "name": "x?",
                "type": "string"
            },
            {
                "name": "y?",
                "type": "string"
            },
            {
                "name": "d?",
                "type": "string"
            },
            {
                "name": "n?",
                "type": "string"
            },
            {
                "name": "e?",
                "type": "string"
            },
            {
                "name": "p?",
                "type": "string"
            },
            {
                "name": "q?",
                "type": "string"
            },
            {
                "name": "dp?",
                "type": "string"
            },
            {
                "name": "dq?",
                "type": "string"
            },
            {
                "name": "qi?",
                "type": "string"
            },
            {
                "name": "oth?",
                "type": "RsaOtherPrimesInfo[]"
            },
            {
                "name": "k?",
                "type": "string"
            }
        ]
    },
    {
        "kind": "property",
        "name": "msCaching?",
        "interface": "XMLHttpRequest",
        "type": "string"
    },
    {
        "kind": "typedef",
        "name": "MouseWheelEvent",
        "flavor": "Web",
        "type": "WheelEvent"
    },
    {
        "kind": "method",
        "interface": "DataTransfer",
        "name": "setDragImage",
        "signatures": [
            "setDragImage(image: Element, x: number, y: number): void"
        ]
    },
    {
        "kind": "method",
        "interface": "Element",
        "name": "insertAdjacentElement",
        "signatures": [
            "insertAdjacentElement(position: InsertPosition, insertedElement: Element): Element | null"
        ]
    },
    {
        "kind": "method",
        "interface": "Element",
        "name": "insertAdjacentHTML",
        "signatures": [
            "insertAdjacentHTML(where: InsertPosition, html: string): void"
        ]
    },
    {
        "kind": "method",
        "interface": "Element",
        "name": "insertAdjacentText",
        "signatures": [
            "insertAdjacentText(where: InsertPosition, text: string): void"
        ]
    },
    {
        "kind": "property",
        "name": "secureConnectionStart",
        "interface": "PerformanceTiming",
        "readonly": true,
        "type": "number"
    },
    {
        "kind": "property",
        "interface": "HTMLLinkElement",
        "name": "integrity",
        "type": "string"
    },
    {
        "kind": "property",
        "interface": "HTMLScriptElement",
        "name": "integrity",
        "type": "string"
    },
    {
        "kind": "property",
        "interface": "KeyboardEvent",
        "readonly": true,
        "name": "code",
        "type": "string"
    },
    {
        "kind": "property",
        "interface": "KeyboardEventInit",
        "name": "code?",
        "type": "string"
    },
    {
        "kind": "interface",
        "name": "ParentNode",
        "flavor": "DOM",
        "properties": [
            {
                "name": "children",
                "readonly": true,
                "type": "HTMLCollection"
            },
            {
                "name": "firstElementChild",
                "readonly": true,
                "type": "Element | null"
            },
            {
                "name": "lastElementChild",
                "readonly": true,
                "type": "Element | null"
            },
            {
                "name": "childElementCount",
                "readonly": true,
                "type": "number"
            }
        ]
    },
    {
        "kind": "extends",
        "baseInterface": "ParentNode",
        "interface": "Element"
    },
    {
        "kind": "extends",
        "baseInterface": "ParentNode",
        "interface": "Document"
    },
    {
        "kind": "extends",
        "baseInterface": "ParentNode",
        "interface": "DocumentFragment"
    },
    {
        "kind": "typedef",
        "name": "ScrollRestoration",
        "flavor": "DOM",
        "type": "\"auto\" | \"manual\""
    },
    {
        "kind": "property",
        "interface": "History",
        "name": "scrollRestoration",
        "type": "ScrollRestoration"
    },
    {
        "kind": "method",
        "interface": "CanvasPattern",
        "name": "setTransform",
        "signatures": [
            "setTransform(matrix: SVGMatrix): void"
        ]
    },
    {
        "kind": "interface",
        "name": "DocumentOrShadowRoot",
        "flavor": "DOM",
        "methods": [
            {
                "name": "getSelection",
                "signatures": [
                    "getSelection(): Selection | null"
                ]
            },
            {
                "name": "elementFromPoint",
                "signatures": [
                    "elementFromPoint(x: number, y: number): Element | null"
                ]
            },
            {
                "name": "elementsFromPoint",
                "signatures": [
                    "elementsFromPoint(x: number, y: number): Element[]"
                ]
            }
        ],
        "properties": [
            {
                "name": "activeElement",
                "type": "Element | null",
                "readonly": true
            },
            {
                "name": "stylesheets",
                "type": "StyleSheetList",
                "readonly": true
            }
        ]
    },
    {
        "kind": "interface",
        "name": "ShadowRoot",
        "extends": "DocumentOrShadowRoot, DocumentFragment",
        "flavor": "DOM",
        "properties": [
            {
                "name": "host",
                "type": "Element",
                "readonly": true
            },
            {
                "name": "innerHTML",
                "type": "string"
            }
        ]
    },
    {
        "kind": "method",
        "interface": "Element",
        "name": "attachShadow",
        "signatures": [
            "attachShadow(shadowRootInitDict: ShadowRootInit): ShadowRoot"
        ]
    },
    {
        "kind": "property",
        "interface": "Element",
        "name": "assignedSlot",
        "type": "HTMLSlotElement | null",
        "readonly": true
    },
    {
        "kind": "property",
        "interface": "Element",
        "name": "slot",
        "type": "string"
    },
    {
        "kind": "property",
        "interface": "Element",
        "name": "shadowRoot",
        "type": "ShadowRoot | null",
        "readonly": true
    },
    {
        "kind": "interface",
        "name": "ShadowRootInit",
        "flavor": "DOM",
        "properties": [
            {
                "name": "mode",
                "type": "\"open\" | \"closed\""
            },
            {
                "name": "delegatesFocus?",
                "type": "boolean"
            }
        ]
    },
    {
        "kind": "property",
        "interface": "Text",
        "name": "assignedSlot",
        "type": "HTMLSlotElement | null",
        "readonly": true
    },
    {
        "kind": "interface",
        "name": "HTMLSlotElement",
        "extends": "HTMLElement",
        "flavor": "DOM",
        "properties": [
            {
                "name": "name",
                "type": "string"
            }
        ],
        "methods": [
            {
                "name": "assignedNodes",
                "signatures": [
                    "assignedNodes(options?: AssignedNodesOptions): Node[]"
                ]
            }
        ]
    },
    {
        "kind": "interface",
        "name": "AssignedNodesOptions",
        "flavor": "DOM",
        "properties": [
            {
                "name": "flatten?",
                "type": "boolean"
            }
        ]
    },
    {
        "kind": "property",
        "interface": "EventInit",
        "name": "scoped?",
        "type": "boolean"
    },
    {
        "kind": "property",
        "interface": "Event",
        "name": "scoped",
        "type": "boolean",
        "readonly": true
    },
    {
        "kind": "method",
        "interface": "Event",
        "name": "deepPath",
        "signatures": [
            "deepPath(): EventTarget[]"
        ]
    },
    {
        "kind": "interface",
        "name": "ElementDefinitionOptions",
        "flavor": "DOM",
        "properties": [
            {
                "name": "extends",
                "type": "string"
            }
        ]
    },
    {
        "kind": "interface",
        "name": "CustomElementRegistry",
        "flavor": "DOM",
        "methods": [
            {
                "name": "define",
                "signatures": [
                    "define(name: string, constructor: Function, options?: ElementDefinitionOptions): void"
                ]
            },
            {
                "name": "get",
                "signatures": [
                    "get(name: string): any"
                ]
            },
            {
                "name": "whenDefined",
                "signatures": [
                    "whenDefined(name: string): PromiseLike<void>"
                ]
            }
        ]
    },
    {
        "kind": "property",
        "interface": "Window",
        "name": "customElements",
        "type": "CustomElementRegistry"
    },
    {
        "kind": "interface",
        "name": "PromiseRejectionEvent",
        "extends": "Event",
        "flavor": "Web",
        "properties": [
            {
                "name": "promise",
                "type": "PromiseLike<any>",
                "readonly": true
            },
            {
                "name": "reason",
                "type": "any",
                "readonly": true
            }
        ]
    },
    {
        "kind": "interface",
        "name": "PromiseRejectionEventInit",
        "extends": "EventInit",
        "flavor": "Web",
        "properties": [
            {
                "name": "promise",
                "type": "PromiseLike<any>"
            },
            {
                "name": "reason?",
                "type": "any"
            }
        ]
    },
    {
        "kind": "method",
        "interface": "Body",
        "name": "formData",
        "flavor": "Web",
        "signatures": [
            "formData(): Promise<FormData>"
        ]
    },
    {
        "kind": "method",
        "interface": "DocumentFragment",
        "name": "getElementById",
        "flavor": "DOM",
        "signatures": [
            "getElementById(elementId: string): HTMLElement | null"
        ]
    },
    {
        "kind": "typedef",
        "name": "FormDataEntryValue",
        "type": "string | File"
    },
    {
        "kind": "method",
        "interface": "FormData",
        "name": "delete",
        "flavor": "Web",
        "signatures": [
            "delete(name: string): void"
        ]
    },
    {
        "kind": "method",
        "interface": "FormData",
        "name": "get",
        "flavor": "Web",
        "signatures": [
            "get(name: string): FormDataEntryValue | null"
        ]
    },
    {
        "kind": "method",
        "interface": "FormData",
        "name": "getAll",
        "flavor": "Web",
        "signatures": [
            "getAll(name: string): FormDataEntryValue[]"
        ]
    },
    {
        "kind": "method",
        "interface": "FormData",
        "name": "has",
        "flavor": "Web",
        "signatures": [
            "has(name: string): boolean"
        ]
    },
    {
        "kind": "method",
        "interface": "FormData",
        "name": "set",
        "flavor": "Web",
        "signatures": [
            "set(name: string, value: string | Blob, fileName?: string): void"
        ]
    },
    {
        "kind": "interface",
        "name": "EventListenerOptions",
        "properties": [
            {
                "name": "capture?",
                "type": "boolean"
            }
        ]
    },
    {
        "kind": "interface",
        "name": "AddEventListenerOptions",
        "extends": "EventListenerOptions",
        "properties": [
            {
                "name": "passive?",
                "type": "boolean"
            },
            {
                "name": "once?",
                "type": "boolean"
            }
        ]
    },
    {
        "kind": "interface",
        "name": "TouchEventInit",
        "flavor": "Web",
        "extends": "EventModifierInit",
        "properties": [
            {
                "name": "touches?",
                "type": "Touch[]"
            },
            {
                "name": "targetTouches?",
                "type": "Touch[]"
            },
            {
                "name": "changedTouches?",
                "type": "Touch[]"
            }
        ]
    },
    {
        "kind": "typedef",
        "name": "InsertPosition",
        "flavor": "Web",
        "type": "\"beforebegin\" | \"afterbegin\" | \"beforeend\" | \"afterend\""
    },
    {
        "kind": "property",
        "interface": "IntersectionObserverEntryInit",
        "name": "isIntersecting",
        "type": "boolean"
    },
    {
        "kind": "property",
        "interface": "IntersectionObserverEntry",
        "name": "isIntersecting",
        "type": "boolean",
        "readonly": true
    },
    {
        "kind": "property",
        "interface": "ValidityState",
        "name": "tooShort",
        "flavor": "Web",
        "readonly": true,
        "type": "boolean"
    },
    {
        "kind": "interface",
        "name": "HTMLDialogElement",
        "constructorSignatures": [
            "new(): HTMLDialogElement"
        ],
        "extends": "HTMLElement",
        "flavor": "DOM",
        "properties": [
            {
                "name": "open",
                "type": "boolean"
            },
            {
                "name": "returnValue",
                "type": "string"
            }
        ],
        "methods": [
            {
                "name": "close",
                "signatures": [
                    "close(returnValue?: string): void"
                ]
            },
            {
                "name": "show",
                "signatures": [
                    "show(): void"
                ]
            },
            {
                "name": "showModal",
                "signatures": [
                    "showModal(): void"
                ]
            }
        ]
    },
    {
        "kind": "property",
        "interface": "Response",
        "name": "redirected",
        "readonly": true,
        "type": "boolean"
    },
    {
        "kind": "interface",
        "name": "HTMLMainElement",
        "constructorSignatures": [
            "new(): HTMLMainElement"
        ],
        "extends": "HTMLElement",
        "flavor": "DOM"
    },
    {
        "kind": "interface",
        "name": "HTMLDetailsElement",
        "constructorSignatures": [
            "new(): HTMLDetailsElement"
        ],
        "extends": "HTMLElement",
        "flavor": "DOM",
        "properties": [
            {
                "name": "open",
                "type": "boolean"
            }
        ]
    },
    {
        "kind": "interface",
        "name": "HTMLSummaryElement",
        "constructorSignatures": [
            "new(): HTMLSummaryElement"
        ],
        "extends": "HTMLElement",
        "flavor": "DOM"
    },
<<<<<<< HEAD

    {
        "kind": "interface",
        "name": "EXT_blend_minmax",
        "flavor": "DOM",
        "constructorSignatures": [
            "new(): EXT_blend_minmax"
        ],
        "properties": [
            {
                "readonly": true,
                "name": "MIN_EXT",
                "type": "number"
            },
            {
                "readonly": true,
                "name": "MAX_EXT",
                "type": "number"
            }
        ]
    },
    {
        "kind": "interface",
        "name": "EXT_frag_depth",
        "flavor": "DOM",
        "constructorSignatures": [
            "new(): EXT_frag_depth"
        ],
        "properties": []
    },
    {
        "kind": "interface",
        "name": "EXT_shader_texture_lod",
        "flavor": "DOM",
        "constructorSignatures": [
            "new(): EXT_shader_texture_lod"
        ],
        "properties": []
    },
    {
        "kind": "interface",
        "name": "EXT_sRGB",
        "flavor": "DOM",
        "constructorSignatures": [
            "new(): EXT_sRGB"
        ],
        "properties": [
            {
                "readonly": true,
                "name": "SRGB_EXT",
                "type": "number"
            },
            {
                "readonly": true,
                "name": "SRGB_ALPHA_EXT",
                "type": "number"
            },
            {
                "readonly": true,
                "name": "SRGB8_ALPHA8_EXT",
                "type": "number"
            },
            {
                "readonly": true,
                "name": "FRAMEBUFFER_ATTACHMENT_COLOR_ENCODING_EXT",
                "type": "number"
            }
        ]
    },
    {
        "kind": "interface",
        "name": "OES_vertex_array_object",
        "flavor": "DOM",
        "constructorSignatures": [
            "new(): OES_vertex_array_object"
        ],
        "properties": [
            {
                "readonly": true,
                "name": "VERTEX_ARRAY_BINDING_OES",
                "type": "number"
            }
        ],
        "methods": [
            {
                "name": "createVertexArrayOES",
                "signatures": [
                    "createVertexArrayOES(): WebGLVertexArrayObjectOES"
                ]
            },
            {
                "name": "deleteVertexArrayOES",
                "signatures": [
                    "deleteVertexArrayOES(arrayObject: WebGLVertexArrayObjectOES): void"
                ]
            },
            {
                "name": "isVertexArrayOES",
                "signatures": [
                    "isVertexArrayOES(value: any): value is WebGLVertexArrayObjectOES"
                ]
            },
            {
                "name": "bindVertexArrayOES",
                "signatures": [
                    "bindVertexArrayOES(arrayObject: WebGLVertexArrayObjectOES): void"
                ]
            }
        ]
    },
    {
        "kind": "interface",
        "name": "WebGLVertexArrayObjectOES",
        "flavor": "DOM",
        "constructorSignatures": [
            "new(): WebGLVertexArrayObjectOES"
        ],
        "properties": []
    },
    {
        "kind": "interface",
        "name": "WEBGL_color_buffer_float",
        "flavor": "DOM",
        "constructorSignatures": [
            "new(): WEBGL_color_buffer_float"
        ],
        "properties": [
            {
                "readonly": true,
                "name": "RGBA32F_EXT",
                "type": "number"
            },
            {
                "readonly": true,
                "name": "RGB32F_EXT",
                "type": "number"
            },
            {
                "readonly": true,
                "name": "FRAMEBUFFER_ATTACHMENT_COMPONENT_TYPE_EXT",
                "type": "number"
            },
            {
                "readonly": true,
                "name": "UNSIGNED_NORMALIZED_EXT",
                "type": "number"
            }
        ]
    },
    {
        "kind": "interface",
        "name": "WEBGL_compressed_texture_astc",
        "flavor": "DOM",
        "constructorSignatures": [
            "new(): WEBGL_compressed_texture_astc"
        ],
        "properties": [
            {
                "readonly": true,
                "name": "COMPRESSED_RGBA_ASTC_4x4_KHR",
                "type": "number"
            },
            {
                "readonly": true,
                "name": "COMPRESSED_RGBA_ASTC_5x4_KHR",
                "type": "number"
            },
            {
                "readonly": true,
                "name": "COMPRESSED_RGBA_ASTC_5x5_KHR",
                "type": "number"
            },
            {
                "readonly": true,
                "name": "COMPRESSED_RGBA_ASTC_6x5_KHR",
                "type": "number"
            },
            {
                "readonly": true,
                "name": "COMPRESSED_RGBA_ASTC_6x6_KHR",
                "type": "number"
            },
            {
                "readonly": true,
                "name": "COMPRESSED_RGBA_ASTC_8x5_KHR",
                "type": "number"
            },
            {
                "readonly": true,
                "name": "COMPRESSED_RGBA_ASTC_8x6_KHR",
                "type": "number"
            },
            {
                "readonly": true,
                "name": "COMPRESSED_RGBA_ASTC_8x8_KHR",
                "type": "number"
            },
            {
                "readonly": true,
                "name": "COMPRESSED_RGBA_ASTC_10x5_KHR",
                "type": "number"
            },
            {
                "readonly": true,
                "name": "COMPRESSED_RGBA_ASTC_10x6_KHR",
                "type": "number"
            },
            {
                "readonly": true,
                "name": "COMPRESSED_RGBA_ASTC_10x8_KHR",
                "type": "number"
            },
            {
                "readonly": true,
                "name": "COMPRESSED_RGBA_ASTC_10x10_KHR",
                "type": "number"
            },
            {
                "readonly": true,
                "name": "COMPRESSED_RGBA_ASTC_12x10_KHR",
                "type": "number"
            },
            {
                "readonly": true,
                "name": "COMPRESSED_RGBA_ASTC_12x12_KHR",
                "type": "number"
            },
            {
                "readonly": true,
                "name": "COMPRESSED_SRGB8_ALPHA8_ASTC_4x4_KHR",
                "type": "number"
            },
            {
                "readonly": true,
                "name": "COMPRESSED_SRGB8_ALPHA8_ASTC_5x4_KHR",
                "type": "number"
            },
            {
                "readonly": true,
                "name": "COMPRESSED_SRGB8_ALPHA8_ASTC_5x5_KHR",
                "type": "number"
            },
            {
                "readonly": true,
                "name": "COMPRESSED_SRGB8_ALPHA8_ASTC_6x5_KHR",
                "type": "number"
            },
            {
                "readonly": true,
                "name": "COMPRESSED_SRGB8_ALPHA8_ASTC_6x6_KHR",
                "type": "number"
            },
            {
                "readonly": true,
                "name": "COMPRESSED_SRGB8_ALPHA8_ASTC_8x5_KHR",
                "type": "number"
            },
            {
                "readonly": true,
                "name": "COMPRESSED_SRGB8_ALPHA8_ASTC_8x6_KHR",
                "type": "number"
            },
            {
                "readonly": true,
                "name": "COMPRESSED_SRGB8_ALPHA8_ASTC_8x8_KHR",
                "type": "number"
            },
            {
                "readonly": true,
                "name": "COMPRESSED_SRGB8_ALPHA8_ASTC_10x5_KHR",
                "type": "number"
            },
            {
                "readonly": true,
                "name": "COMPRESSED_SRGB8_ALPHA8_ASTC_10x6_KHR",
                "type": "number"
            },
            {
                "readonly": true,
                "name": "COMPRESSED_SRGB8_ALPHA8_ASTC_10x8_KHR",
                "type": "number"
            },
            {
                "readonly": true,
                "name": "COMPRESSED_SRGB8_ALPHA8_ASTC_10x10_KHR",
                "type": "number"
            },
            {
                "readonly": true,
                "name": "COMPRESSED_SRGB8_ALPHA8_ASTC_12x10_KHR",
                "type": "number"
            },
            {
                "readonly": true,
                "name": "COMPRESSED_SRGB8_ALPHA8_ASTC_12x12_KHR",
                "type": "number"
            }
        ],
        "methods": [
            {
                "name": "getSupportedProfiles",
                "signatures": [
                    "getSupportedProfiles(): string[]"
                ]
            }
        ]
    },
    {
        "kind": "interface",
        "name": "WEBGL_compressed_texture_s3tc_srgb",
        "flavor": "DOM",
        "constructorSignatures": [
            "new(): WEBGL_compressed_texture_s3tc_srgb"
        ],
        "properties": [
            {
                "readonly": true,
                "name": "COMPRESSED_SRGB_S3TC_DXT1_EXT",
                "type": "number"
            },
            {
                "readonly": true,
                "name": "COMPRESSED_SRGB_ALPHA_S3TC_DXT1_EXT",
                "type": "number"
            },
            {
                "readonly": true,
                "name": "COMPRESSED_SRGB_ALPHA_S3TC_DXT3_EXT",
                "type": "number"
            },
            {
                "readonly": true,
                "name": "COMPRESSED_SRGB_ALPHA_S3TC_DXT5_EXT",
                "type": "number"
            }
        ]
    },
    {
        "kind": "interface",
        "name": "WEBGL_debug_shaders",
        "flavor": "DOM",
        "constructorSignatures": [
            "new(): WEBGL_debug_shaders"
        ],
        "methods": [
            {
                "name": "getTranslatedShaderSource",
                "signatures": [
                    "getTranslatedShaderSource(shader: WebGLShader): string"
                ]
            }
        ]
    },
    {
        "kind": "interface",
        "name": "WEBGL_draw_buffers",
        "flavor": "DOM",
        "constructorSignatures": [
            "new(): WEBGL_draw_buffers"
        ],
        "properties": [
            {
                "readonly": true,
                "name": "COLOR_ATTACHMENT0_WEBGL",
                "type": "number"
            },
            {
                "readonly": true,
                "name": "COLOR_ATTACHMENT1_WEBGL",
                "type": "number"
            },
            {
                "readonly": true,
                "name": "COLOR_ATTACHMENT2_WEBGL",
                "type": "number"
            },
            {
                "readonly": true,
                "name": "COLOR_ATTACHMENT3_WEBGL",
                "type": "number"
            },
            {
                "readonly": true,
                "name": "COLOR_ATTACHMENT4_WEBGL",
                "type": "number"
            },
            {
                "readonly": true,
                "name": "COLOR_ATTACHMENT5_WEBGL",
                "type": "number"
            },
            {
                "readonly": true,
                "name": "COLOR_ATTACHMENT6_WEBGL",
                "type": "number"
            },
            {
                "readonly": true,
                "name": "COLOR_ATTACHMENT7_WEBGL",
                "type": "number"
            },
            {
                "readonly": true,
                "name": "COLOR_ATTACHMENT8_WEBGL",
                "type": "number"
            },
            {
                "readonly": true,
                "name": "COLOR_ATTACHMENT9_WEBGL",
                "type": "number"
            },
            {
                "readonly": true,
                "name": "COLOR_ATTACHMENT10_WEBGL",
                "type": "number"
            },
            {
                "readonly": true,
                "name": "COLOR_ATTACHMENT11_WEBGL",
                "type": "number"
            },
            {
                "readonly": true,
                "name": "COLOR_ATTACHMENT12_WEBGL",
                "type": "number"
            },
            {
                "readonly": true,
                "name": "COLOR_ATTACHMENT13_WEBGL",
                "type": "number"
            },
            {
                "readonly": true,
                "name": "COLOR_ATTACHMENT14_WEBGL",
                "type": "number"
            },
            {
                "readonly": true,
                "name": "COLOR_ATTACHMENT15_WEBGL",
                "type": "number"
            },
            {
                "readonly": true,
                "name": "DRAW_BUFFER0_WEBGL",
                "type": "number"
            },
            {
                "readonly": true,
                "name": "DRAW_BUFFER1_WEBGL",
                "type": "number"
            },
            {
                "readonly": true,
                "name": "DRAW_BUFFER2_WEBGL",
                "type": "number"
            },
            {
                "readonly": true,
                "name": "DRAW_BUFFER3_WEBGL",
                "type": "number"
            },
            {
                "readonly": true,
                "name": "DRAW_BUFFER4_WEBGL",
                "type": "number"
            },
            {
                "readonly": true,
                "name": "DRAW_BUFFER5_WEBGL",
                "type": "number"
            },
            {
                "readonly": true,
                "name": "DRAW_BUFFER6_WEBGL",
                "type": "number"
            },
            {
                "readonly": true,
                "name": "DRAW_BUFFER7_WEBGL",
                "type": "number"
            },
            {
                "readonly": true,
                "name": "DRAW_BUFFER8_WEBGL",
                "type": "number"
            },
            {
                "readonly": true,
                "name": "DRAW_BUFFER9_WEBGL",
                "type": "number"
            },
            {
                "readonly": true,
                "name": "DRAW_BUFFER10_WEBGL",
                "type": "number"
            },
            {
                "readonly": true,
                "name": "DRAW_BUFFER11_WEBGL",
                "type": "number"
            },
            {
                "readonly": true,
                "name": "DRAW_BUFFER12_WEBGL",
                "type": "number"
            },
            {
                "readonly": true,
                "name": "DRAW_BUFFER13_WEBGL",
                "type": "number"
            },
            {
                "readonly": true,
                "name": "DRAW_BUFFER14_WEBGL",
                "type": "number"
            },
            {
                "readonly": true,
                "name": "DRAW_BUFFER15_WEBGL",
                "type": "number"
            },
            {
                "readonly": true,
                "name": "MAX_COLOR_ATTACHMENTS_WEBGL",
                "type": "number"
            },
            {
                "readonly": true,
                "name": "MAX_DRAW_BUFFERS_WEBGL",
                "type": "number"
            }
        ],
        "methods": [
            {
                "name": "drawBuffersWEBGL",
                "signatures": [
                    "drawBuffersWEBGL(buffers: number[]): void"
                ]
            }
        ]
    },
    {
        "kind": "interface",
        "name": "WEBGL_lose_context",
        "flavor": "DOM",
        "constructorSignatures": [
            "new(): WEBGL_lose_context"
        ],
        "methods": [
            {
                "name": "loseContext",
                "signatures": [
                    "loseContext(): void"
                ]
            },
            {
                "name": "restoreContext",
                "signatures": [
                    "restoreContext(): void"
                ]
            }
        ]
=======
    {
        "kind": "method",
        "interface": "HTMLFormElement",
        "name": "reportValidity",
        "flavor": "DOM",
        "signatures": [
            "reportValidity(): boolean"
        ]
    },
    {
        "kind": "typedef",
        "name": "HeadersInit",
        "type": "Headers | string[][] | { [key: string]: string }"
    },
    {
        "kind": "property",
        "interface": "HTMLLabelElement",
        "readonly": true,
        "name": "control",
        "type": "HTMLInputElement | null"
>>>>>>> 9e73579a
    }
]<|MERGE_RESOLUTION|>--- conflicted
+++ resolved
@@ -1922,8 +1922,6 @@
         "extends": "HTMLElement",
         "flavor": "DOM"
     },
-<<<<<<< HEAD
-
     {
         "kind": "interface",
         "name": "EXT_blend_minmax",
@@ -2485,7 +2483,7 @@
                 ]
             }
         ]
-=======
+    },
     {
         "kind": "method",
         "interface": "HTMLFormElement",
@@ -2506,6 +2504,5 @@
         "readonly": true,
         "name": "control",
         "type": "HTMLInputElement | null"
->>>>>>> 9e73579a
     }
 ]