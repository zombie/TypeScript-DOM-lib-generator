[
    {
        "kind": "interface",
        "name": "StorageEventInit",
        "flavor":  "Web",
        "extends": "EventInit",
        "properties": [
            {
                "name": "key?",
                "type": "string"
            },
            {
                "name": "oldValue?",
                "type": "string"
            },
            {
                "name": "newValue?",
                "type": "string"
            },
            {
                "name": "url",
                "type": "string"
            },
            {
                "name": "storageArea?",
                "type": "Storage"
            }
        ]
    },
    {
        "kind": "interface",
        "name": "Canvas2DContextAttributes",
        "flavor": "Web",
        "properties": [
            {
                "name": "alpha?",
                "type": "boolean"
            },
            {
                "name": "willReadFrequently?",
                "type": "boolean"
            },
            {
                "name": "storage?",
                "type": "boolean"
            },
            {
                "name": "[attribute: string]",
                "type": "boolean | string | undefined"
            }
        ]
    },
    {
        "kind": "property",
        "interface": "IDBObjectStoreParameters",
        "name": "autoIncrement?",
        "type": "boolean"
    },
    {
        "kind": "property",
        "interface": "IDBIndexParameters",
        "name": "multiEntry?",
        "type": "boolean"
    },
    {
        "kind": "property",
        "interface": "IDBIndex",
        "name": "multiEntry",
        "type": "boolean"
    },
    {
        "kind": "property",
        "interface": "Window",
        "exposeGlobally": false,
        "name": "URL",
        "type": "typeof URL"
    },
    {
        "kind": "property",
        "interface": "Window",
        "exposeGlobally": false,
        "name": "Blob",
        "type": "typeof Blob"
    },
    {
        "kind": "property",
        "interface": "Element",
        "name": "innerHTML",
        "type": "string"
    },
    {
        "kind": "property",
        "interface": "SVGElement",
        "name": "className",
        "type": "any"
    },
    {
        "kind": "interface",
        "name": "NodeListOf<TNode extends Node>",
        "flavor": "Web",
        "extends": "NodeList",
        "properties": [
            {
                "name": "length",
                "type": "number"
            }
        ],
        "methods": [
            {
                "name": "item",
                "signatures": ["item(index: number): TNode"]
            }
        ],
        "indexer": [
            {
                "signatures": ["[index: number]: TNode"]
            }
        ]
    },
    {
        "kind": "interface",
        "name": "HTMLCollectionOf<T extends Element>",
        "flavor": "Web",
        "extends": "HTMLCollection",
        "methods": [
            {
                "name": "item",
                "signatures": ["item(index: number): T"]
            },
            {
                "name": "namedItem",
                "signatures": ["namedItem(name: string): T"]
            }
        ],
        "indexer": [
            {
                "signatures": [
                    "[index: number]: T"
                ]
            }
        ]
    },
    {
        "kind": "interface",
        "name": "BlobPropertyBag",
        "properties": [
            {
                "name": "type?",
                "type": "string"
            },
            {
                "name": "endings?",
                "type": "string"
            }
        ]
    },
    {
        "kind": "interface",
        "name": "FilePropertyBag",
        "properties": [
            {
                "name": "type?",
                "type": "string"
            },
            {
                "name": "lastModified?",
                "type": "number"
            }
        ]
    },
    {
        "kind": "interface",
        "name": "EventListenerObject",
        "methods": [
            {
                "name": "handleEvent",
                "signatures": ["handleEvent(evt: Event): void"]
            }
        ]
    },
    {
        "kind": "interface",
        "name": "MessageEventInit",
        "extends": "EventInit",
        "properties": [
            {
                "name": "data?",
                "type": "any"
            },
            {
                "name": "origin?",
                "type": "string"
            },
            {
                "name": "lastEventId?",
                "type": "string"
            },
            {
                "name": "channel?",
                "type": "string"
            },
            {
                "name": "source?",
                "type": "any"
            },
            {
                "name": "ports?",
                "type": "MessagePort[]"
            }
        ]
    },
    {
        "kind": "interface",
        "name": "ProgressEventInit",
        "extends": "EventInit",
        "properties": [
            {
                "name": "lengthComputable?",
                "type": "boolean"
            },
            {
                "name": "loaded?",
                "type": "number"
            },
            {
                "name": "total?",
                "type": "number"
            }
        ]
    },
    {
        "kind": "method",
        "interface": "Element",
        "signatures": ["getElementsByClassName(classNames: string): NodeListOf<Element>"]
    },
    {
        "kind": "method",
        "interface": "Element",
        "signatures": ["matches(selector: string): boolean"]
    },
    {
        "kind": "method",
        "interface": "Element",
        "signatures": [ "closest(selector: string): Element | null" ]
    },
    {
        "kind": "typedef",
        "flavor": "Web",
        "name": "ScrollBehavior",
        "type": "\"auto\" | \"instant\" | \"smooth\""
    },
    {
        "kind": "interface",
        "flavor": "Web",
        "name": "ScrollOptions",
        "properties": [
            {
                "name": "behavior?",
                "type": "ScrollBehavior"
            }
        ]
    },
    {
        "kind": "interface",
        "flavor": "Web",
        "name": "ScrollToOptions",
        "extends": "ScrollOptions",
        "properties": [
            {
                "name": "left?",
                "type": "number"
            },
            {
                "name": "top?",
                "type": "number"
            }
        ]
    },
    {
        "kind": "method",
        "interface": "Window",
        "signatures": [ "scroll(options?: ScrollToOptions): void" ]
    },
    {
        "kind": "method",
        "interface": "Window",
        "signatures": [ "scrollTo(options?: ScrollToOptions): void" ]
    },
    {
        "kind": "method",
        "interface": "Window",
        "signatures": [ "scrollBy(options?: ScrollToOptions): void" ]
    },
    {
        "kind": "typedef",
        "flavor": "Web",
        "name": "ScrollLogicalPosition",
        "type": "\"start\" | \"center\" | \"end\" | \"nearest\""
    },
    {
        "kind": "interface",
        "flavor": "Web",
        "name": "ScrollIntoViewOptions",
        "extends": "ScrollOptions",
        "properties": [
            {
                "name": "block?",
                "type": "ScrollLogicalPosition"
            },
            {
                "name": "inline?",
                "type": "ScrollLogicalPosition"
            }
        ]
    },
    {
        "kind": "method",
        "interface": "Element",
        "signatures": [ "scrollIntoView(arg?: boolean | ScrollIntoViewOptions): void" ]
    },
    {
        "kind": "method",
        "interface": "Element",
        "signatures": [
            "scroll(options?: ScrollToOptions): void",
            "scroll(x: number, y: number): void"
        ]
    },
    {
        "kind": "method",
        "interface": "Element",
        "signatures": [
            "scrollTo(options?: ScrollToOptions): void",
            "scrollTo(x: number, y: number): void"
        ]
    },
    {
        "kind": "method",
        "interface": "Element",
        "signatures": [
            "scrollBy(options?: ScrollToOptions): void",
            "scrollBy(x: number, y: number): void"
        ]
    },
    {
        "kind": "indexer",
        "interface": "HTMLCollection",
        "signatures": [
            "[index: number]: Element"
        ]
    },
    {
        "kind": "signatureoverload",
        "name": "createElementNS",
        "interface": "Document",
        "signatures": [
            "createElementNS(namespaceURI: \"http://www.w3.org/1999/xhtml\", qualifiedName: string): HTMLElement",
            "createElementNS(namespaceURI: \"http://www.w3.org/2000/svg\", qualifiedName: \"a\"): SVGAElement",
            "createElementNS(namespaceURI: \"http://www.w3.org/2000/svg\", qualifiedName: \"circle\"): SVGCircleElement",
            "createElementNS(namespaceURI: \"http://www.w3.org/2000/svg\", qualifiedName: \"clipPath\"): SVGClipPathElement",
            "createElementNS(namespaceURI: \"http://www.w3.org/2000/svg\", qualifiedName: \"componentTransferFunction\"): SVGComponentTransferFunctionElement",
            "createElementNS(namespaceURI: \"http://www.w3.org/2000/svg\", qualifiedName: \"defs\"): SVGDefsElement",
            "createElementNS(namespaceURI: \"http://www.w3.org/2000/svg\", qualifiedName: \"desc\"): SVGDescElement",
            "createElementNS(namespaceURI: \"http://www.w3.org/2000/svg\", qualifiedName: \"ellipse\"): SVGEllipseElement",
            "createElementNS(namespaceURI: \"http://www.w3.org/2000/svg\", qualifiedName: \"feBlend\"): SVGFEBlendElement",
            "createElementNS(namespaceURI: \"http://www.w3.org/2000/svg\", qualifiedName: \"feColorMatrix\"): SVGFEColorMatrixElement",
            "createElementNS(namespaceURI: \"http://www.w3.org/2000/svg\", qualifiedName: \"feComponentTransfer\"): SVGFEComponentTransferElement",
            "createElementNS(namespaceURI: \"http://www.w3.org/2000/svg\", qualifiedName: \"feComposite\"): SVGFECompositeElement",
            "createElementNS(namespaceURI: \"http://www.w3.org/2000/svg\", qualifiedName: \"feConvolveMatrix\"): SVGFEConvolveMatrixElement",
            "createElementNS(namespaceURI: \"http://www.w3.org/2000/svg\", qualifiedName: \"feDiffuseLighting\"): SVGFEDiffuseLightingElement",
            "createElementNS(namespaceURI: \"http://www.w3.org/2000/svg\", qualifiedName: \"feDisplacementMap\"): SVGFEDisplacementMapElement",
            "createElementNS(namespaceURI: \"http://www.w3.org/2000/svg\", qualifiedName: \"feDistantLight\"): SVGFEDistantLightElement",
            "createElementNS(namespaceURI: \"http://www.w3.org/2000/svg\", qualifiedName: \"feFlood\"): SVGFEFloodElement",
            "createElementNS(namespaceURI: \"http://www.w3.org/2000/svg\", qualifiedName: \"feFuncA\"): SVGFEFuncAElement",
            "createElementNS(namespaceURI: \"http://www.w3.org/2000/svg\", qualifiedName: \"feFuncB\"): SVGFEFuncBElement",
            "createElementNS(namespaceURI: \"http://www.w3.org/2000/svg\", qualifiedName: \"feFuncG\"): SVGFEFuncGElement",
            "createElementNS(namespaceURI: \"http://www.w3.org/2000/svg\", qualifiedName: \"feFuncR\"): SVGFEFuncRElement",
            "createElementNS(namespaceURI: \"http://www.w3.org/2000/svg\", qualifiedName: \"feGaussianBlur\"): SVGFEGaussianBlurElement",
            "createElementNS(namespaceURI: \"http://www.w3.org/2000/svg\", qualifiedName: \"feImage\"): SVGFEImageElement",
            "createElementNS(namespaceURI: \"http://www.w3.org/2000/svg\", qualifiedName: \"feMerge\"): SVGFEMergeElement",
            "createElementNS(namespaceURI: \"http://www.w3.org/2000/svg\", qualifiedName: \"feMergeNode\"): SVGFEMergeNodeElement",
            "createElementNS(namespaceURI: \"http://www.w3.org/2000/svg\", qualifiedName: \"feMorphology\"): SVGFEMorphologyElement",
            "createElementNS(namespaceURI: \"http://www.w3.org/2000/svg\", qualifiedName: \"feOffset\"): SVGFEOffsetElement",
            "createElementNS(namespaceURI: \"http://www.w3.org/2000/svg\", qualifiedName: \"fePointLight\"): SVGFEPointLightElement",
            "createElementNS(namespaceURI: \"http://www.w3.org/2000/svg\", qualifiedName: \"feSpecularLighting\"): SVGFESpecularLightingElement",
            "createElementNS(namespaceURI: \"http://www.w3.org/2000/svg\", qualifiedName: \"feSpotLight\"): SVGFESpotLightElement",
            "createElementNS(namespaceURI: \"http://www.w3.org/2000/svg\", qualifiedName: \"feTile\"): SVGFETileElement",
            "createElementNS(namespaceURI: \"http://www.w3.org/2000/svg\", qualifiedName: \"feTurbulence\"): SVGFETurbulenceElement",
            "createElementNS(namespaceURI: \"http://www.w3.org/2000/svg\", qualifiedName: \"filter\"): SVGFilterElement",
            "createElementNS(namespaceURI: \"http://www.w3.org/2000/svg\", qualifiedName: \"foreignObject\"): SVGForeignObjectElement",
            "createElementNS(namespaceURI: \"http://www.w3.org/2000/svg\", qualifiedName: \"g\"): SVGGElement",
            "createElementNS(namespaceURI: \"http://www.w3.org/2000/svg\", qualifiedName: \"image\"): SVGImageElement",
            "createElementNS(namespaceURI: \"http://www.w3.org/2000/svg\", qualifiedName: \"gradient\"): SVGGradientElement",
            "createElementNS(namespaceURI: \"http://www.w3.org/2000/svg\", qualifiedName: \"line\"): SVGLineElement",
            "createElementNS(namespaceURI: \"http://www.w3.org/2000/svg\", qualifiedName: \"linearGradient\"): SVGLinearGradientElement",
            "createElementNS(namespaceURI: \"http://www.w3.org/2000/svg\", qualifiedName: \"marker\"): SVGMarkerElement",
            "createElementNS(namespaceURI: \"http://www.w3.org/2000/svg\", qualifiedName: \"mask\"): SVGMaskElement",
            "createElementNS(namespaceURI: \"http://www.w3.org/2000/svg\", qualifiedName: \"path\"): SVGPathElement",
            "createElementNS(namespaceURI: \"http://www.w3.org/2000/svg\", qualifiedName: \"metadata\"): SVGMetadataElement",
            "createElementNS(namespaceURI: \"http://www.w3.org/2000/svg\", qualifiedName: \"pattern\"): SVGPatternElement",
            "createElementNS(namespaceURI: \"http://www.w3.org/2000/svg\", qualifiedName: \"polygon\"): SVGPolygonElement",
            "createElementNS(namespaceURI: \"http://www.w3.org/2000/svg\", qualifiedName: \"polyline\"): SVGPolylineElement",
            "createElementNS(namespaceURI: \"http://www.w3.org/2000/svg\", qualifiedName: \"radialGradient\"): SVGRadialGradientElement",
            "createElementNS(namespaceURI: \"http://www.w3.org/2000/svg\", qualifiedName: \"rect\"): SVGRectElement",
            "createElementNS(namespaceURI: \"http://www.w3.org/2000/svg\", qualifiedName: \"svg\"): SVGSVGElement",
            "createElementNS(namespaceURI: \"http://www.w3.org/2000/svg\", qualifiedName: \"script\"): SVGScriptElement",
            "createElementNS(namespaceURI: \"http://www.w3.org/2000/svg\", qualifiedName: \"stop\"): SVGStopElement",
            "createElementNS(namespaceURI: \"http://www.w3.org/2000/svg\", qualifiedName: \"style\"): SVGStyleElement",
            "createElementNS(namespaceURI: \"http://www.w3.org/2000/svg\", qualifiedName: \"switch\"): SVGSwitchElement",
            "createElementNS(namespaceURI: \"http://www.w3.org/2000/svg\", qualifiedName: \"symbol\"): SVGSymbolElement",
            "createElementNS(namespaceURI: \"http://www.w3.org/2000/svg\", qualifiedName: \"tspan\"): SVGTSpanElement",
            "createElementNS(namespaceURI: \"http://www.w3.org/2000/svg\", qualifiedName: \"textContent\"): SVGTextContentElement",
            "createElementNS(namespaceURI: \"http://www.w3.org/2000/svg\", qualifiedName: \"text\"): SVGTextElement",
            "createElementNS(namespaceURI: \"http://www.w3.org/2000/svg\", qualifiedName: \"textPath\"): SVGTextPathElement",
            "createElementNS(namespaceURI: \"http://www.w3.org/2000/svg\", qualifiedName: \"textPositioning\"): SVGTextPositioningElement",
            "createElementNS(namespaceURI: \"http://www.w3.org/2000/svg\", qualifiedName: \"title\"): SVGTitleElement",
            "createElementNS(namespaceURI: \"http://www.w3.org/2000/svg\", qualifiedName: \"use\"): SVGUseElement",
            "createElementNS(namespaceURI: \"http://www.w3.org/2000/svg\", qualifiedName: \"view\"): SVGViewElement",
            "createElementNS(namespaceURI: \"http://www.w3.org/2000/svg\", qualifiedName: string): SVGElement"
        ]
    },
    {
        "kind": "method",
        "interface": "Navigator",
        "signatures": [
            "vibrate(pattern: number | number[]): boolean"
        ]
    },
    {
        "kind": "property",
        "interface": "HTMLLinkElement",
        "name": "import?",
        "type": "Document"
    },
    {
        "kind": "property",
        "interface": "AudioContext",
        "name": "state",
        "type": "string"
    },
    {
        "kind": "method",
        "interface": "HTMLCanvasElement",
        "name": "toBlob",
        "signatures": ["toBlob(callback: (result: Blob | null) => void, type?: string, ...arguments: any[]): void"]
    },
    {
        "kind": "property",
        "interface": "StorageEvent",
        "name": "key?",
        "type": "string"
    },
    {
        "kind": "property",
        "interface": "StorageEvent",
        "name": "oldValue?",
        "type": "string"
    },
    {
        "kind": "property",
        "interface": "StorageEvent",
        "name": "newValue?",
        "type": "string"
    },
    {
        "kind": "property",
        "interface": "StorageEvent",
        "name": "storageArea?",
        "type": "Storage"
    },
    {
        "kind": "property",
        "interface": "IDBObjectStore",
        "name": "autoIncrement",
        "type": "boolean"
    },
    {
        "kind": "interface",
        "flavor": "Web",
        "name": "ClipboardEventInit",
        "extends": "EventInit",
        "properties": [
            {
                "name": "data?",
                "type": "string"
            },
            {
                "name": "dataType?",
                "type": "string"
            }
        ]
    },
    {
        "kind": "typedef",
        "name": "IDBValidKey",
        "type": "number | string | Date | IDBArrayKey"
    },
    {
        "kind": "interface",
        "name": "IDBArrayKey",
        "extends": "Array<IDBValidKey>"
    },
    {
        "kind": "property",
        "interface": "HTMLInputElement",
        "name": "minLength",
        "type": "number"
    },
    {
        "kind": "property",
        "interface": "HTMLTextAreaElement",
        "name": "minLength",
        "type": "number"
    },
    {
        "kind": "property",
        "interface": "IDBDatabase",
        "name": "onversionchange",
        "type": "(ev: IDBVersionChangeEvent) => any"
    },
    {
        "kind": "method",
        "interface": "IDBDatabase",
        "name": "addEventListener",
        "signatures": ["addEventListener(type: \"versionchange\", listener: (ev: IDBVersionChangeEvent) => any, useCapture?: boolean): void"]
    },
    {
        "kind": "property",
        "interface": "CanvasRenderingContext2D",
        "name": "mozImageSmoothingEnabled",
        "type": "boolean"
    },
    {
        "kind": "property",
        "interface": "CanvasRenderingContext2D",
        "name": "webkitImageSmoothingEnabled",
        "type": "boolean"
    },
    {
        "kind": "property",
        "interface": "CanvasRenderingContext2D",
        "name": "oImageSmoothingEnabled",
        "type": "boolean"
    },
    {
        "kind": "property",
        "interface": "WebGLContextAttributes",
        "name": "failIfMajorPerformanceCaveat?",
        "type": "boolean"
    },
    {
        "kind": "typedef",
        "name": "BufferSource",
        "type": "ArrayBuffer | ArrayBufferView"
    },
    {
        "kind": "interface",
        "name": "RsaKeyGenParams",
        "extends": "Algorithm",
        "properties": [
            {
                "name": "modulusLength",
                "type": "number"
            },
            {
                "name": "publicExponent",
                "type": "Uint8Array"
            }
        ]
    },
    {
        "kind": "interface",
        "name": "RsaHashedKeyGenParams",
        "extends": "RsaKeyGenParams",
        "properties": [
            {
                "name": "hash",
                "type": "AlgorithmIdentifier"
            }
        ]
    },
    {
        "kind": "interface",
        "name": "RsaKeyAlgorithm",
        "extends": "KeyAlgorithm",
        "properties": [
            {
                "name": "modulusLength",
                "type": "number"
            },
            {
                "name": "publicExponent",
                "type": "Uint8Array"
            }
        ]
    },
    {
        "kind": "interface",
        "name": "RsaHashedKeyAlgorithm",
        "extends": "RsaKeyAlgorithm",
        "properties": [
            {
                "name": "hash",
                "type": "AlgorithmIdentifier"
            }
        ]
    },
    {
        "kind": "interface",
        "name": "RsaHashedImportParams",
        "properties": [
            {
                "name": "hash",
                "type": "AlgorithmIdentifier"
            }
        ]
    },
    {
        "kind": "interface",
        "name": "RsaPssParams",
        "properties": [
            {
                "name": "saltLength",
                "type": "number"
            }
        ]
    },
    {
        "kind": "interface",
        "name": "RsaOaepParams",
        "extends": "Algorithm",
        "properties": [
            {
                "name": "label?",
                "type": "BufferSource"
            }
        ]
    },
    {
        "kind": "interface",
        "name": "EcdsaParams",
        "extends": "Algorithm",
        "properties": [
            {
                "name": "hash",
                "type": "AlgorithmIdentifier"
            }
        ]
    },
    {
        "kind": "interface",
        "name": "EcKeyGenParams",
        "extends": "Algorithm",
        "properties": [
            {
                "name": "namedCurve",
                "type": "string"
            }
        ]
    },
    {
        "kind": "interface",
        "name": "EcKeyAlgorithm",
        "extends": "KeyAlgorithm",
        "properties": [
            {
                "name": "typedCurve",
                "type": "string"
            }
        ]
    },
    {
        "kind": "interface",
        "name": "EcKeyImportParams",
        "properties": [
            {
                "name": "namedCurve",
                "type": "string"
            }
        ]
    },
    {
        "kind": "interface",
        "name": "EcdhKeyDeriveParams",
        "extends": "Algorithm",
        "properties": [
            {
                "name": "public",
                "type": "CryptoKey"
            }
        ]
    },
    {
        "kind": "interface",
        "name": "AesCtrParams",
        "extends": "Algorithm",
        "properties": [
            {
                "name": "counter",
                "type": "BufferSource"
            },
            {
                "name": "length",
                "type": "number"
            }
        ]
    },
    {
        "kind": "interface",
        "name": "AesKeyAlgorithm",
        "extends": "KeyAlgorithm",
        "properties": [
            {
                "name": "length",
                "type": "number"
            }
        ]
    },
    {
        "kind": "interface",
        "name": "AesKeyGenParams",
        "extends": "Algorithm",
        "properties": [
            {
                "name": "length",
                "type": "number"
            }
        ]
    },
    {
        "kind": "interface",
        "name": "AesDerivedKeyParams",
        "extends": "Algorithm",
        "properties": [
            {
                "name": "length",
                "type": "number"
            }
        ]
    },
    {
        "kind": "interface",
        "name": "AesCbcParams",
        "extends": "Algorithm",
        "properties": [
            {
                "name": "iv",
                "type": "BufferSource"
            }
        ]
    },
    {
        "kind": "interface",
        "name": "AesCmacParams",
        "extends": "Algorithm",
        "properties": [
            {
                "name": "length",
                "type": "number"
            }
        ]
    },
    {
        "kind": "interface",
        "name": "AesGcmParams",
        "extends": "Algorithm",
        "properties": [
            {
                "name": "iv",
                "type": "BufferSource"
            },
            {
                "name": "additionalData?",
                "type": "BufferSource"
            },
            {
                "name": "tagLength?",
                "type": "number"
            }
        ]
    },
    {
        "kind": "interface",
        "name": "AesCfbParams",
        "extends": "Algorithm",
        "properties": [
            {
                "name": "iv",
                "type": "BufferSource"
            }
        ]
    },
    {
        "kind": "interface",
        "name": "HmacImportParams",
        "extends": "Algorithm",
        "properties": [
            {
                "name": "hash?",
                "type": "AlgorithmIdentifier"
            },
            {
                "name": "length?",
                "type": "number"
            }
        ]
    },
    {
        "kind": "interface",
        "name": "HmacKeyAlgorithm",
        "extends": "KeyAlgorithm",
        "properties": [
            {
                "name": "hash",
                "type": "AlgorithmIdentifier"
            },
            {
                "name": "length",
                "type": "number"
            }
        ]
    },
    {
        "kind": "interface",
        "name": "HmacKeyGenParams",
        "extends": "Algorithm",
        "properties": [
            {
                "name": "hash",
                "type": "AlgorithmIdentifier"
            },
            {
                "name": "length?",
                "type": "number"
            }
        ]
    },
    {
        "kind": "interface",
        "name": "DhKeyGenParams",
        "extends": "Algorithm",
        "properties": [
            {
                "name": "prime",
                "type": "Uint8Array"
            },
            {
                "name": "generator",
                "type": "Uint8Array"
            }
        ]
    },
    {
        "kind": "interface",
        "name": "DhKeyAlgorithm",
        "extends": "KeyAlgorithm",
        "properties": [
            {
                "name": "prime",
                "type": "Uint8Array"
            },
            {
                "name": "generator",
                "type": "Uint8Array"
            }
        ]
    },
    {
        "kind": "interface",
        "name": "DhKeyDeriveParams",
        "extends": "Algorithm",
        "properties": [
            {
                "name": "public",
                "type": "CryptoKey"
            }
        ]
    },
    {
        "kind": "interface",
        "name": "DhImportKeyParams",
        "extends": "Algorithm",
        "properties": [
            {
                "name": "prime",
                "type": "Uint8Array"
            },
            {
                "name": "generator",
                "type": "Uint8Array"
            }
        ]
    },
    {
        "kind": "interface",
        "name": "ConcatParams",
        "extends": "Algorithm",
        "properties": [
            {
                "name": "hash?",
                "type": "AlgorithmIdentifier"
            },
            {
                "name": "algorithmId",
                "type": "Uint8Array"
            },
            {
                "name": "partyUInfo",
                "type": "Uint8Array"
            },
            {
                "name": "partyVInfo",
                "type": "Uint8Array"
            },
            {
                "name": "publicInfo?",
                "type": "Uint8Array"
            },
            {
                "name": "privateInfo?",
                "type": "Uint8Array"
            }
        ]
    },
    {
        "kind": "interface",
        "name": "HkdfCtrParams",
        "extends": "Algorithm",
        "properties": [
            {
                "name": "hash",
                "type": "AlgorithmIdentifier"
            },
            {
                "name": "label",
                "type": "BufferSource"
            },
            {
                "name": "context",
                "type": "BufferSource"
            }
        ]
    },
    {
        "kind": "interface",
        "name": "Pbkdf2Params",
        "extends": "Algorithm",
        "properties": [
            {
                "name": "salt",
                "type": "BufferSource"
            },
            {
                "name": "iterations",
                "type": "number"
            },
            {
                "name": "hash",
                "type": "AlgorithmIdentifier"
            }
        ]
    },
    {
        "kind": "interface",
        "name": "RsaOtherPrimesInfo",
        "properties": [
            {
                "name": "r",
                "type": "string"
            },
            {
                "name": "d",
                "type": "string"
            },
            {
                "name": "t",
                "type": "string"
            }
        ]
    },
    {
        "kind": "interface",
        "name": "JsonWebKey",
        "properties": [
            {
                "name": "kty",
                "type": "string"
            },
            {
                "name": "use?",
                "type": "string"
            },
            {
                "name": "key_ops?",
                "type": "string[]"
            },
            {
                "name": "alg?",
                "type": "string"
            },
            {
                "name": "kid?",
                "type": "string"
            },
            {
                "name": "x5u?",
                "type": "string"
            },
            {
                "name": "x5c?",
                "type": "string"
            },
            {
                "name": "x5t?",
                "type": "string"
            },
            {
                "name": "ext?",
                "type": "boolean"
            },
            {
                "name": "crv?",
                "type": "string"
            },
            {
                "name": "x?",
                "type": "string"
            },
            {
                "name": "y?",
                "type": "string"
            },
            {
                "name": "d?",
                "type": "string"
            },
            {
                "name": "n?",
                "type": "string"
            },
            {
                "name": "e?",
                "type": "string"
            },
            {
                "name": "p?",
                "type": "string"
            },
            {
                "name": "q?",
                "type": "string"
            },
            {
                "name": "dp?",
                "type": "string"
            },
            {
                "name": "dq?",
                "type": "string"
            },
            {
                "name": "qi?",
                "type": "string"
            },
            {
                "name": "oth?",
                "type": "RsaOtherPrimesInfo[]"
            },
            {
                "name": "k?",
                "type": "string"
            }
        ]
    },
    {
        "kind": "property",
        "name": "msCaching?",
        "interface": "XMLHttpRequest",
        "type": "string"
    },
    {
        "kind": "typedef",
        "name": "MouseWheelEvent",
        "flavor": "Web",
        "type": "WheelEvent"
    },
    {
        "kind": "method",
        "interface": "Element",
        "name": "insertAdjacentElement",
        "signatures": ["insertAdjacentElement(position: string, insertedElement: Element): Element | null"]
    },
    {
        "kind": "method",
        "interface": "Element",
        "name": "insertAdjacentHTML",
        "signatures": ["insertAdjacentHTML(where: string, html: string): void"]
    },
    {
        "kind": "method",
        "interface": "Element",
        "name": "insertAdjacentText",
        "signatures": ["insertAdjacentText(where: string, text: string): void"]
    },
    {
        "kind": "property",
        "name": "secureConnectionStart",
        "interface": "PerformanceTiming",
        "readonly": true,
        "type": "number"
    },
    {
        "kind": "property",
        "interface": "HTMLLinkElement",
        "name": "integrity",
        "type": "string"
    },
    {
        "kind": "property",
        "interface": "HTMLScriptElement",
        "name": "integrity",
        "type": "string"
    },
    {
        "kind": "property",
        "interface": "KeyboardEvent",
        "readonly": true,
        "name": "code",
        "type": "string"
    },
    {
<<<<<<< HEAD
        "kind": "interface", 
        "name": "ParentNode",
        "flavor": "DOM",
        "properties": [
            {
                "name": "children",
                "readonly": true,
                "type": "HTMLCollection"
            },
            {
                "name": "firstElementChild",
                "readonly": true,
                "type": "Element"
            },
            {
                "name": "lastElementChild",
                "readonly": true,
                "type": "Element"
            },
            {
                "name": "childElementCount",
                "readonly": true,
                "type": "number"
            }
        ]
    },
    {
        "kind": "extends",
        "baseInterface": "ParentNode",
        "interface": "Element"
    },
    {
        "kind": "extends",
        "baseInterface": "ParentNode",
        "interface": "Document"
    },
    {
        "kind": "extends",
        "baseInterface": "ParentNode",
        "interface": "DocumentFragment"
=======
        "kind": "property",
        "interface": "KeyboardEventInit",
        "name": "code?",
        "type": "string"
>>>>>>> 6c518674
    }
]<|MERGE_RESOLUTION|>--- conflicted
+++ resolved
@@ -1129,7 +1129,12 @@
         "type": "string"
     },
     {
-<<<<<<< HEAD
+        "kind": "property",
+        "interface": "KeyboardEventInit",
+        "name": "code?",
+        "type": "string"
+    },
+    {
         "kind": "interface", 
         "name": "ParentNode",
         "flavor": "DOM",
@@ -1170,11 +1175,5 @@
         "kind": "extends",
         "baseInterface": "ParentNode",
         "interface": "DocumentFragment"
-=======
-        "kind": "property",
-        "interface": "KeyboardEventInit",
-        "name": "code?",
-        "type": "string"
->>>>>>> 6c518674
     }
 ]