--- conflicted
+++ resolved
@@ -2491,21 +2491,65 @@
     },
     {
         "kind": "interface",
-<<<<<<< HEAD
+        "name": "AbortController",
+        "constructorSignatures": [
+            "new(): AbortController"
+        ],
+        "properties": [
+            {
+                "readonly": true,
+                "name": "signal",
+                "type": "AbortSignal"
+            }
+	      ],
+        "methods": [
+            {
+                "name": "abort",
+                "signatures": [
+                    "abort(): void"
+                ]
+            }
+        ]
+    },
+    {
+        "kind": "interface",
+        "name": "AbortSignal",
+        "extends": "EventTarget",
+        "properties": [
+            {
+                "readonly": true,
+                "name": "aborted",
+                "type": "boolean"
+            },
+            {
+                "name": "onabort",
+                "type": "(ev: Event) => any"
+            }
+        ]
+    },
+    {
+        "kind": "property",
+        "interface": "Request",
+        "readonly": true,
+        "name": "signal",
+        "type": "AbortSignal"
+    },
+    {
+        "kind": "property",
+        "interface": "RequestInit",
+        "name": "signal?",
+        "type": "AbortSignal"
+    },
+    {
+        "kind": "interface",
         "name": "EventSource",
         "extends": "EventTarget",
         "constructorSignatures": [
             "new(url: string, eventSourceInitDict?: EventSourceInit): EventSource"
-=======
-        "name": "AbortController",
-        "constructorSignatures": [
-            "new(): AbortController"
->>>>>>> 8ebb762b
         ],
         "properties": [
             {
                 "readonly": true,
-<<<<<<< HEAD
                 "name": "url",
                 "type": "string"
             },
@@ -2552,24 +2596,12 @@
                 "name": "close",
                 "signatures": [
                     "close(): void"
-=======
-                "name": "signal",
-                "type": "AbortSignal"
-            }
-	],
-        "methods": [
-            {
-                "name": "abort",
-                "signatures": [
-                    "abort(): void"
->>>>>>> 8ebb762b
-                ]
-            }
-        ]
-    },
-    {
-        "kind": "interface",
-<<<<<<< HEAD
+                ]
+            }
+        ]
+    },
+    {
+        "kind": "interface",
         "name": "EventSourceInit",
         "properties": [
             {
@@ -2578,33 +2610,5 @@
                 "type": "boolean"
             }
         ]
-=======
-        "name": "AbortSignal",
-        "extends": "EventTarget",
-        "properties": [
-            {
-                "readonly": true,
-                "name": "aborted",
-                "type": "boolean"
-            },
-            {
-                "name": "onabort",
-                "type": "(ev: Event) => any"
-            }
-        ]
-    },
-    {
-        "kind": "property",
-        "interface": "Request",
-        "readonly": true,
-        "name": "signal",
-        "type": "AbortSignal"
-    },
-    {
-        "kind": "property",
-        "interface": "RequestInit",
-        "name": "signal?",
-        "type": "AbortSignal"
->>>>>>> 8ebb762b
     }
 ]