{
    "mixins": {
        "mixin": {
            "HTMLHyperlinkElementUtils": {
                "name": "HTMLHyperlinkElementUtils",
                "properties": {
                    "property": {
                        "origin": {
                            "name": "origin",
                            "override-type": "string"
                        }
                    }
                }
            },
            "ParentNode": {
                "name": "ParentNode",
                "exposed": "Window",
                "properties": {
                    "property": {
                        "firstElementChild": {
                            "name": "firstElementChild",
                            "read-only": 1,
                            "override-type": "Element | null"
                        },
                        "lastElementChild": {
                            "name": "lastElementChild",
                            "read-only": 1,
                            "override-type": "Element | null"
                        },
                        "childElementCount": {
                            "name": "childElementCount",
                            "read-only": 1,
                            "override-type": "number"
                        }
                    }
                },
                "no-interface-object": "1"
            }
        }
    },
    "callback-interfaces": {
        "interface": {}
    },
    "enums": {
        "enum": {
            "ClientTypes": {
                "name": "ClientTypes",
                "value": [
                    "window",
                    "worker",
                    "sharedworker",
                    "all"
                ]
            },
            "WorkerType": {
                "name": "WorkerType",
                "value": [
                    "classic",
                    "module"
                ]
            }
        }
    },
    "interfaces": {
        "interface": {
            "RTCError": {
                "specs": "webrtc",
                "constructor": {
                    "specs": "webrtc",
                    "signature": [
                        {
                            "param-min-required": 0,
                            "type-original": "RTCError",
                            "type": "RTCError",
                            "param": [
                                {
                                    "type-original": "DOMString",
                                    "optional": 1,
                                    "name": "errorDetail",
                                    "type": "DOMString"
                                },
                                {
                                    "type-original": "DOMString",
                                    "optional": 1,
                                    "name": "message",
                                    "type": "DOMString"
                                }
                            ]
                        }
                    ],
                    "name": "RTCError"
                },
                "properties": {
                    "property": {
                        "errorDetail": {
                            "type-original": "DOMString",
                            "nullable": 0,
                            "default": "\"\"",
                            "specs": "webrtc",
                            "name": "errorDetail",
                            "type": "DOMString"
                        },
                        "sdpLineNumber": {
                            "type-original": "unsigned short",
                            "nullable": 0,
                            "default": "0",
                            "specs": "webrtc",
                            "name": "sdpLineNumber",
                            "type": "unsigned short"
                        },
                        "httpRequestStatusCode": {
                            "type-original": "unsigned short",
                            "nullable": 0,
                            "default": "0",
                            "specs": "webrtc",
                            "name": "httpRequestStatusCode",
                            "type": "unsigned short"
                        },
                        "sctpCauseCode": {
                            "type-original": "unsigned short",
                            "nullable": 0,
                            "default": "0",
                            "specs": "webrtc",
                            "name": "sctpCauseCode",
                            "type": "unsigned short"
                        },
                        "receivedAlert": {
                            "type-original": "unsigned long",
                            "nullable": 1,
                            "default": "null",
                            "specs": "webrtc",
                            "name": "receivedAlert",
                            "type": "unsigned long"
                        },
                        "sentAlert": {
                            "type-original": "unsigned long",
                            "nullable": 1,
                            "default": "null",
                            "specs": "webrtc",
                            "name": "sentAlert",
                            "type": "unsigned long"
                        },
                        "message": {
                            "type-original": "DOMString",
                            "nullable": 0,
                            "default": "\"\"",
                            "specs": "webrtc",
                            "name": "message",
                            "type": "DOMString"
                        },
                        "name": {
                            "type-original": "DOMString",
                            "nullable": 0,
                            "default": "RTCError",
                            "specs": "webrtc",
                            "name": "name",
                            "type": "DOMString"
                        }
                    }
                },
                "anonymous-methods": {
                    "method": []
                },
                "name": "RTCError",
                "constants": {
                    "constant": {}
                },
                "methods": {
                    "method": {}
                },
                "exposed": "Window",
                "extends": "Error"
            },
            "HTMLImageElement": {
                "name": "HTMLImageElement",
                "properties": {
                    "property": {
                        "decoding": {
                            "name": "decoding",
                            "override-type": "\"async\" | \"sync\" | \"auto\""
                        }
                    }
                }
            },
            "BroadcastChannelEventMap": {
                "name": "BroadcastChannelEventMap",
                "properties": {
                    "property": {
                        "message": {
                            "name": "message",
                            "override-type": "MessageEvent"
                        },
                        "messageerror": {
                            "name": "messageerror",
                            "override-type": "MessageEvent"
                        }
                    }
                },
                "no-interface-object": "1"
            },
            "CSSStyleDeclaration": {
                "name": "CSSStyleDeclaration",
                "properties": {
                    "property": {
                        "resize": {
                            "name": "resize",
                            "override-type": "string | null"
                        },
                        "userSelect": {
                            "name": "userSelect",
                            "override-type": "string | null"
                        }
                    }
                }
            },
            "Canvas2DContextAttributes": {
                "name": "Canvas2DContextAttributes",
                "exposed": "Window",
                "properties": {
                    "property": {
                        "alpha": {
                            "name": "alpha",
                            "override-type": "boolean",
                            "required": 0
                        },
                        "willReadFrequently": {
                            "name": "willReadFrequently",
                            "override-type": "boolean",
                            "required": 0
                        },
                        "storage": {
                            "name": "storage",
                            "override-type": "boolean",
                            "required": 0
                        }
                    }
                },
                "override-index-signatures": [
                    "[attribute: string]: boolean | string | undefined"
                ],
                "no-interface-object": "1"
            },
            "ImageBitmapOptions": {
                "flavor": "All",
                "name": "ImageBitmapOptions",
                "properties": {
                    "property": {
                        "imageOrientation": {
                            "name": "imageOrientation",
                            "override-type": "\"none\" | \"flipY\"",
                            "required": 0
                        },
                        "premultiplyAlpha": {
                            "name": "premultiplyAlpha",
                            "override-type": "\"none\" | \"premultiply\" | \"default\"",
                            "required": 0
                        },
                        "colorSpaceConversion": {
                            "name": "colorSpaceConversion",
                            "override-type": "\"none\" | \"default\"",
                            "required": 0
                        },
                        "resizeWidth": {
                            "name": "resizeWidth",
                            "override-type": "number",
                            "required": 0
                        },
                        "resizeHeight": {
                            "name": "resizeHeight",
                            "override-type": "number",
                            "required": 0
                        },
                        "resizeQuality": {
                            "name": "resizeQuality",
                            "override-type": "\"pixelated\" | \"low\" | \"medium\" | \"high\"",
                            "required": 0
                        }
                    }
                },
                "no-interface-object": "1"
            },
            "ImageBitmap": {
                "name": "ImageBitmap",
                "flavor": "All",
                "properties": {
                    "property": {
                        "width": {
                            "name": "width",
                            "read-only": 1,
                            "override-type": "number"
                        },
                        "height": {
                            "name": "height",
                            "read-only": 1,
                            "override-type": "number"
                        }
                    }
                },
                "methods": {
                    "method": {
                        "close": {
                            "name": "close",
                            "override-signatures": [
                                "close(): void"
                            ]
                        }
                    }
                },
                "no-interface-object": "1"
            },
            "Window": {
                "name": "Window",
                "methods": {
                    "method": {
                        "createImageBitmap": {
                            "name": "createImageBitmap",
                            "override-signatures": [
                                "createImageBitmap(image: HTMLImageElement | SVGImageElement | HTMLVideoElement | HTMLCanvasElement | ImageBitmap | ImageData | Blob, options?: ImageBitmapOptions): Promise<ImageBitmap>",
                                "createImageBitmap(image: HTMLImageElement | SVGImageElement | HTMLVideoElement | HTMLCanvasElement | ImageBitmap | ImageData | Blob, sx: number, sy: number, sw: number, sh: number, options?: ImageBitmapOptions): Promise<ImageBitmap>"
                            ]
                        },
                        "scroll": {
                            "name": "scroll",
                            "additional-signatures": [
                                "scroll(options?: ScrollToOptions): void"
                            ]
                        },
                        "scrollTo": {
                            "name": "scrollTo",
                            "additional-signatures": [
                                "scrollTo(options?: ScrollToOptions): void"
                            ]
                        },
                        "scrollBy": {
                            "name": "scrollBy",
                            "additional-signatures": [
                                "scrollBy(options?: ScrollToOptions): void"
                            ]
                        }
                    }
                },
                "properties": {
                    "property": {
                        "URL": {
                            "exposeGlobally": false,
                            "name": "URL",
                            "override-type": "typeof URL"
                        },
                        "URLSearchParams": {
                            "exposeGlobally": false,
                            "name": "URLSearchParams",
                            "override-type": "typeof URLSearchParams"
                        },
                        "Blob": {
                            "exposeGlobally": false,
                            "name": "Blob",
                            "override-type": "typeof Blob"
                        },
                        "customElements": {
                            "name": "customElements",
                            "override-type": "CustomElementRegistry"
                        }
                    }
                }
            },
            "WorkerGlobalScope": {
                "name": "WorkerGlobalScope",
                "methods": {
                    "method": {
                        "createImageBitmap": {
                            "name": "createImageBitmap",
                            "override-signatures": [
                                "createImageBitmap(image: ImageBitmap | ImageData | Blob, options?: ImageBitmapOptions): Promise<ImageBitmap>",
                                "createImageBitmap(image: ImageBitmap | ImageData | Blob, sx: number, sy: number, sw: number, sh: number, options?: ImageBitmapOptions): Promise<ImageBitmap>"
                            ]
                        }
                    }
                }
            },
            "URLSearchParams": {
                "name": "URLSearchParams",
                "constructor": {
                    "override-signatures": [
                        "new(init?: string[][] | Record<string, string> | string | URLSearchParams): URLSearchParams"
                    ]
                }
            },
            "URL": {
                "name": "URL",
                "methods": {
                    "method": {
                        "createObjectURL": {
                            "name": "createObjectURL",
                            "override-signatures": [
                                "createObjectURL(object: any): string"
                            ]
                        }
                    }
                }
            },
            "NodeListOf<TNode extends Node>": {
                "name": "NodeListOf<TNode extends Node>",
                "exposed": "Window",
                "extends": "NodeList",
                "properties": {
                    "property": {
                        "length": {
                            "name": "length",
                            "override-type": "number"
                        }
                    }
                },
                "methods": {
                    "method": {
                        "item": {
                            "name": "item",
                            "override-signatures": [
                                "item(index: number): TNode"
                            ]
                        }
                    }
                },
                "no-interface-object": "1",
                "override-index-signatures": [
                    "[index: number]: TNode"
                ],
                "iterator": {
                    "kind": "iterable",
                    "type": [{
                        "override-type": "TNode"
                    }]
                }
            },
            "HTMLCollectionOf<T extends Element>": {
                "name": "HTMLCollectionOf<T extends Element>",
                "exposed": "Window",
                "extends": "HTMLCollection",
                "methods": {
                    "method": {
                        "item": {
                            "getter": 1,
                            "signature": [
                                {
                                    "nullable": 1,
                                    "override-type": "T",
                                    "param": [
                                        {
                                            "name": "index",
                                            "type": "unsigned long"
                                        }
                                    ]
                                }
                            ],
                            "specs": "html5",
                            "name": "item"
                        },
                        "namedItem": {
                            "name": "namedItem",
                            "override-signatures": [
                                "namedItem(name: string): T | null"
                            ]
                        }
                    }
                },
                "no-interface-object": "1"
            },
            "EventListenerObject": {
                "name": "EventListenerObject",
                "methods": {
                    "method": {
                        "handleEvent": {
                            "name": "handleEvent",
                            "override-signatures": [
                                "handleEvent(evt: Event): void"
                            ]
                        }
                    }
                },
                "no-interface-object": "1"
            },
            "Element": {
                "events": {
                    "event": [
                        {
                            "dispatch": "sync",
                            "specs": "dom4",
                            "name": "touchstart",
                            "type": "TouchEvent",
                            "cancelable": 1,
                            "bubbles": 1
                        },
                        {
                            "dispatch": "sync",
                            "specs": "dom4",
                            "name": "touchmove",
                            "type": "TouchEvent",
                            "cancelable": 1,
                            "bubbles": 1
                        },
                        {
                            "dispatch": "sync",
                            "specs": "dom4",
                            "name": "touchcancel",
                            "type": "TouchEvent",
                            "cancelable": 1,
                            "bubbles": 1
                        },
                        {
                            "dispatch": "sync",
                            "specs": "dom4",
                            "name": "touchend",
                            "type": "TouchEvent",
                            "cancelable": 1,
                            "bubbles": 1
                        }
                    ]
                },
                "name": "Element",
                "methods": {
                    "method": {
                        "getElementsByClassName": {
                            "name": "getElementsByClassName",
                            "override-signatures": [
                                "getElementsByClassName(classNames: string): NodeListOf<Element>"
                            ]
                        },
                        "closest": {
                            "name": "closest",
                            "override-signatures": [
                                "closest<K extends keyof HTMLElementTagNameMap>(selector: K): HTMLElementTagNameMap[K] | null",
                                "closest<K extends keyof SVGElementTagNameMap>(selector: K): SVGElementTagNameMap[K] | null",
                                "closest(selector: string): Element | null"
                            ]
                        },
                        "scrollIntoView": {
                            "name": "scrollIntoView",
                            "override-signatures": [
                                "scrollIntoView(arg?: boolean | ScrollIntoViewOptions): void"
                            ]
                        },
                        "scroll": {
                            "name": "scroll",
                            "override-signatures": [
                                "scroll(options?: ScrollToOptions): void",
                                "scroll(x: number, y: number): void"
                            ]
                        },
                        "scrollTo": {
                            "name": "scrollTo",
                            "override-signatures": [
                                "scrollTo(options?: ScrollToOptions): void",
                                "scrollTo(x: number, y: number): void"
                            ]
                        },
                        "scrollBy": {
                            "name": "scrollBy",
                            "override-signatures": [
                                "scrollBy(options?: ScrollToOptions): void",
                                "scrollBy(x: number, y: number): void"
                            ]
                        },
                        "insertAdjacentElement": {
                            "name": "insertAdjacentElement",
                            "override-signatures": [
                                "insertAdjacentElement(position: InsertPosition, insertedElement: Element): Element | null"
                            ]
                        },
                        "insertAdjacentHTML": {
                            "name": "insertAdjacentHTML",
                            "override-signatures": [
                                "insertAdjacentHTML(where: InsertPosition, html: string): void"
                            ]
                        },
                        "insertAdjacentText": {
                            "name": "insertAdjacentText",
                            "override-signatures": [
                                "insertAdjacentText(where: InsertPosition, text: string): void"
                            ]
                        },
                        "attachShadow": {
                            "name": "attachShadow",
                            "override-signatures": [
                                "attachShadow(shadowRootInitDict: ShadowRootInit): ShadowRoot"
                            ]
                        }
                    }
                },
                "properties": {
                    "property": {
                        "assignedSlot": {
                            "name": "assignedSlot",
                            "read-only": 1,
                            "override-type": "HTMLSlotElement | null"
                        },
                        "slot": {
                            "name": "slot",
                            "override-type": "string"
                        },
                        "shadowRoot": {
                            "name": "shadowRoot",
                            "read-only": 1,
                            "override-type": "ShadowRoot | null"
                        }
                    }
                }
            },
            "Document": {
                "methods": {
                    "method": {
                        "createElementNS": {
                            "name": "createElementNS",
                            "additional-signatures": [
                                "createElementNS(namespaceURI: \"http://www.w3.org/1999/xhtml\", qualifiedName: string): HTMLElement",
                                "createElementNS(namespaceURI: \"http://www.w3.org/2000/svg\", qualifiedName: \"a\"): SVGAElement",
                                "createElementNS(namespaceURI: \"http://www.w3.org/2000/svg\", qualifiedName: \"circle\"): SVGCircleElement",
                                "createElementNS(namespaceURI: \"http://www.w3.org/2000/svg\", qualifiedName: \"clipPath\"): SVGClipPathElement",
                                "createElementNS(namespaceURI: \"http://www.w3.org/2000/svg\", qualifiedName: \"componentTransferFunction\"): SVGComponentTransferFunctionElement",
                                "createElementNS(namespaceURI: \"http://www.w3.org/2000/svg\", qualifiedName: \"defs\"): SVGDefsElement",
                                "createElementNS(namespaceURI: \"http://www.w3.org/2000/svg\", qualifiedName: \"desc\"): SVGDescElement",
                                "createElementNS(namespaceURI: \"http://www.w3.org/2000/svg\", qualifiedName: \"ellipse\"): SVGEllipseElement",
                                "createElementNS(namespaceURI: \"http://www.w3.org/2000/svg\", qualifiedName: \"feBlend\"): SVGFEBlendElement",
                                "createElementNS(namespaceURI: \"http://www.w3.org/2000/svg\", qualifiedName: \"feColorMatrix\"): SVGFEColorMatrixElement",
                                "createElementNS(namespaceURI: \"http://www.w3.org/2000/svg\", qualifiedName: \"feComponentTransfer\"): SVGFEComponentTransferElement",
                                "createElementNS(namespaceURI: \"http://www.w3.org/2000/svg\", qualifiedName: \"feComposite\"): SVGFECompositeElement",
                                "createElementNS(namespaceURI: \"http://www.w3.org/2000/svg\", qualifiedName: \"feConvolveMatrix\"): SVGFEConvolveMatrixElement",
                                "createElementNS(namespaceURI: \"http://www.w3.org/2000/svg\", qualifiedName: \"feDiffuseLighting\"): SVGFEDiffuseLightingElement",
                                "createElementNS(namespaceURI: \"http://www.w3.org/2000/svg\", qualifiedName: \"feDisplacementMap\"): SVGFEDisplacementMapElement",
                                "createElementNS(namespaceURI: \"http://www.w3.org/2000/svg\", qualifiedName: \"feDistantLight\"): SVGFEDistantLightElement",
                                "createElementNS(namespaceURI: \"http://www.w3.org/2000/svg\", qualifiedName: \"feFlood\"): SVGFEFloodElement",
                                "createElementNS(namespaceURI: \"http://www.w3.org/2000/svg\", qualifiedName: \"feFuncA\"): SVGFEFuncAElement",
                                "createElementNS(namespaceURI: \"http://www.w3.org/2000/svg\", qualifiedName: \"feFuncB\"): SVGFEFuncBElement",
                                "createElementNS(namespaceURI: \"http://www.w3.org/2000/svg\", qualifiedName: \"feFuncG\"): SVGFEFuncGElement",
                                "createElementNS(namespaceURI: \"http://www.w3.org/2000/svg\", qualifiedName: \"feFuncR\"): SVGFEFuncRElement",
                                "createElementNS(namespaceURI: \"http://www.w3.org/2000/svg\", qualifiedName: \"feGaussianBlur\"): SVGFEGaussianBlurElement",
                                "createElementNS(namespaceURI: \"http://www.w3.org/2000/svg\", qualifiedName: \"feImage\"): SVGFEImageElement",
                                "createElementNS(namespaceURI: \"http://www.w3.org/2000/svg\", qualifiedName: \"feMerge\"): SVGFEMergeElement",
                                "createElementNS(namespaceURI: \"http://www.w3.org/2000/svg\", qualifiedName: \"feMergeNode\"): SVGFEMergeNodeElement",
                                "createElementNS(namespaceURI: \"http://www.w3.org/2000/svg\", qualifiedName: \"feMorphology\"): SVGFEMorphologyElement",
                                "createElementNS(namespaceURI: \"http://www.w3.org/2000/svg\", qualifiedName: \"feOffset\"): SVGFEOffsetElement",
                                "createElementNS(namespaceURI: \"http://www.w3.org/2000/svg\", qualifiedName: \"fePointLight\"): SVGFEPointLightElement",
                                "createElementNS(namespaceURI: \"http://www.w3.org/2000/svg\", qualifiedName: \"feSpecularLighting\"): SVGFESpecularLightingElement",
                                "createElementNS(namespaceURI: \"http://www.w3.org/2000/svg\", qualifiedName: \"feSpotLight\"): SVGFESpotLightElement",
                                "createElementNS(namespaceURI: \"http://www.w3.org/2000/svg\", qualifiedName: \"feTile\"): SVGFETileElement",
                                "createElementNS(namespaceURI: \"http://www.w3.org/2000/svg\", qualifiedName: \"feTurbulence\"): SVGFETurbulenceElement",
                                "createElementNS(namespaceURI: \"http://www.w3.org/2000/svg\", qualifiedName: \"filter\"): SVGFilterElement",
                                "createElementNS(namespaceURI: \"http://www.w3.org/2000/svg\", qualifiedName: \"foreignObject\"): SVGForeignObjectElement",
                                "createElementNS(namespaceURI: \"http://www.w3.org/2000/svg\", qualifiedName: \"g\"): SVGGElement",
                                "createElementNS(namespaceURI: \"http://www.w3.org/2000/svg\", qualifiedName: \"image\"): SVGImageElement",
                                "createElementNS(namespaceURI: \"http://www.w3.org/2000/svg\", qualifiedName: \"gradient\"): SVGGradientElement",
                                "createElementNS(namespaceURI: \"http://www.w3.org/2000/svg\", qualifiedName: \"line\"): SVGLineElement",
                                "createElementNS(namespaceURI: \"http://www.w3.org/2000/svg\", qualifiedName: \"linearGradient\"): SVGLinearGradientElement",
                                "createElementNS(namespaceURI: \"http://www.w3.org/2000/svg\", qualifiedName: \"marker\"): SVGMarkerElement",
                                "createElementNS(namespaceURI: \"http://www.w3.org/2000/svg\", qualifiedName: \"mask\"): SVGMaskElement",
                                "createElementNS(namespaceURI: \"http://www.w3.org/2000/svg\", qualifiedName: \"path\"): SVGPathElement",
                                "createElementNS(namespaceURI: \"http://www.w3.org/2000/svg\", qualifiedName: \"metadata\"): SVGMetadataElement",
                                "createElementNS(namespaceURI: \"http://www.w3.org/2000/svg\", qualifiedName: \"pattern\"): SVGPatternElement",
                                "createElementNS(namespaceURI: \"http://www.w3.org/2000/svg\", qualifiedName: \"polygon\"): SVGPolygonElement",
                                "createElementNS(namespaceURI: \"http://www.w3.org/2000/svg\", qualifiedName: \"polyline\"): SVGPolylineElement",
                                "createElementNS(namespaceURI: \"http://www.w3.org/2000/svg\", qualifiedName: \"radialGradient\"): SVGRadialGradientElement",
                                "createElementNS(namespaceURI: \"http://www.w3.org/2000/svg\", qualifiedName: \"rect\"): SVGRectElement",
                                "createElementNS(namespaceURI: \"http://www.w3.org/2000/svg\", qualifiedName: \"svg\"): SVGSVGElement",
                                "createElementNS(namespaceURI: \"http://www.w3.org/2000/svg\", qualifiedName: \"script\"): SVGScriptElement",
                                "createElementNS(namespaceURI: \"http://www.w3.org/2000/svg\", qualifiedName: \"stop\"): SVGStopElement",
                                "createElementNS(namespaceURI: \"http://www.w3.org/2000/svg\", qualifiedName: \"style\"): SVGStyleElement",
                                "createElementNS(namespaceURI: \"http://www.w3.org/2000/svg\", qualifiedName: \"switch\"): SVGSwitchElement",
                                "createElementNS(namespaceURI: \"http://www.w3.org/2000/svg\", qualifiedName: \"symbol\"): SVGSymbolElement",
                                "createElementNS(namespaceURI: \"http://www.w3.org/2000/svg\", qualifiedName: \"tspan\"): SVGTSpanElement",
                                "createElementNS(namespaceURI: \"http://www.w3.org/2000/svg\", qualifiedName: \"textContent\"): SVGTextContentElement",
                                "createElementNS(namespaceURI: \"http://www.w3.org/2000/svg\", qualifiedName: \"text\"): SVGTextElement",
                                "createElementNS(namespaceURI: \"http://www.w3.org/2000/svg\", qualifiedName: \"textPath\"): SVGTextPathElement",
                                "createElementNS(namespaceURI: \"http://www.w3.org/2000/svg\", qualifiedName: \"textPositioning\"): SVGTextPositioningElement",
                                "createElementNS(namespaceURI: \"http://www.w3.org/2000/svg\", qualifiedName: \"title\"): SVGTitleElement",
                                "createElementNS(namespaceURI: \"http://www.w3.org/2000/svg\", qualifiedName: \"use\"): SVGUseElement",
                                "createElementNS(namespaceURI: \"http://www.w3.org/2000/svg\", qualifiedName: \"view\"): SVGViewElement",
                                "createElementNS(namespaceURI: \"http://www.w3.org/2000/svg\", qualifiedName: string): SVGElement"
                            ]
                        }
                    }
                },
                "properties": {
                    "property": {
                        "onvisibilitychange": {
                            "name": "onvisibilitychange",
                            "override-type": "(this: Document, ev: Event) => any"
                        }
                    }
                }
            },
            "Navigator": {
                "name": "Navigator",
                "methods": {
                    "method": {
                        "vibrate": {
                            "name": "vibrate",
                            "override-signatures": [
                                "vibrate(pattern: number | number[]): boolean"
                            ]
                        }
                    }
                },
                "properties": {
                    "property": {
                        "pointerEnabled": {
                            "name": "pointerEnabled",
                            "read-only": 1,
                            "override-type": "boolean"
                        },
                        "doNotTrack": {
                            "name": "doNotTrack",
                            "read-only": 1,
                            "override-type": "string | null"
                        }
                    }
                }
            },
            "HTMLCanvasElement": {
                "name": "HTMLCanvasElement",
                "methods": {
                    "method": {
                        "toBlob": {
                            "name": "toBlob",
                            "override-signatures": [
                                "toBlob(callback: (result: Blob | null) => void, type?: string, ...arguments: any[]): void"
                            ]
                        }
                    }
                }
            },
            "ClipboardEventInit": {
                "exposed": "Window",
                "name": "ClipboardEventInit",
                "extends": "EventInit",
                "properties": {
                    "property": {
                        "data": {
                            "name": "data",
                            "override-type": "string",
                            "required": 0
                        },
                        "dataType": {
                            "name": "dataType",
                            "override-type": "string",
                            "required": 0
                        }
                    }
                },
                "no-interface-object": "1"
            },
            "IDBArrayKey": {
                "name": "IDBArrayKey",
                "extends": "Array<IDBValidKey>",
                "no-interface-object": "1"
            },
            "HTMLInputElement": {
                "name": "HTMLInputElement",
                "properties": {
                    "property": {
                        "minLength": {
                            "name": "minLength",
                            "override-type": "number"
                        }
                    }
                }
            },
            "HTMLIFrameElement": {
                "name": "HTMLIFrameElement",
                "properties": {
                    "property": {
                        "srcdoc": {
                            "name": "srcdoc",
                            "override-type": "string"
                        }
                    }
                }
            },
            "HTMLTextAreaElement": {
                "name": "HTMLTextAreaElement",
                "properties": {
                    "property": {
                        "minLength": {
                            "name": "minLength",
                            "override-type": "number"
                        }
                    }
                }
            },
            "IDBDatabase": {
                "name": "IDBDatabase",
                "events": {
                    "event": [
                        {
                            "name": "abort",
                            "type": "Event"
                        },
                        {
                            "name": "close",
                            "type": "Event"
                        },
                        {
                            "name": "error",
                            "type": "Event"
                        },
                        {
                            "name": "versionchange",
                            "type": "IDBVersionChangeEvent"
                        }
                    ]
                }
            },
            "IDBOpenDBRequest": {
                "name": "IDBOpenDBRequest",
                "events": {
                    "event": [
                        {
                            "name": "block",
                            "type": "Event"
                        },
                        {
                            "name": "upgradeneeded",
                            "type": "IDBVersionChangeEvent"
                        }
                    ]
                }
            },
            "IDBRequest": {
                "name": "IDBRequest",
                "events": {
                    "event": [
                        {
                            "name": "error",
                            "type": "Event"
                        },
                        {
                            "name": "success",
                            "type": "Event"
                        }
                    ]
                }
            },
            "IDBTransaction": {
                "name": "IDBRequest",
                "events": {
                    "event": [
                        {
                            "name": "abort",
                            "type": "Event"
                        },
                        {
                            "name": "complete",
                            "type": "Event"
                        },
                        {
                            "name": "error",
                            "type": "Event"
                        }
                    ]
                }
            },
            "CanvasRenderingContext2D": {
                "name": "CanvasRenderingContext2D",
                "properties": {
                    "property": {
                        "mozImageSmoothingEnabled": {
                            "name": "mozImageSmoothingEnabled",
                            "override-type": "boolean"
                        },
                        "webkitImageSmoothingEnabled": {
                            "name": "webkitImageSmoothingEnabled",
                            "override-type": "boolean"
                        },
                        "oImageSmoothingEnabled": {
                            "name": "oImageSmoothingEnabled",
                            "override-type": "boolean"
                        }
                    }
                }
            },
            "AesCmacParams": {
                "name": "AesCmacParams",
                "extends": "Algorithm",
                "properties": {
                    "property": {
                        "length": {
                            "name": "length",
                            "override-type": "number"
                        }
                    }
                },
                "no-interface-object": "1"
            },
            "AesCfbParams": {
                "name": "AesCfbParams",
                "extends": "Algorithm",
                "properties": {
                    "property": {
                        "iv": {
                            "name": "iv",
                            "override-type": "Int8Array | Int16Array | Int32Array | Uint8Array | Uint16Array | Uint32Array | Uint8ClampedArray | Float32Array | Float64Array | DataView | ArrayBuffer"
                        }
                    }
                },
                "no-interface-object": "1"
            },
            "DhKeyGenParams": {
                "name": "DhKeyGenParams",
                "extends": "Algorithm",
                "properties": {
                    "property": {
                        "prime": {
                            "name": "prime",
                            "override-type": "Uint8Array"
                        },
                        "generator": {
                            "name": "generator",
                            "override-type": "Uint8Array"
                        }
                    }
                },
                "no-interface-object": "1"
            },
            "DhKeyAlgorithm": {
                "name": "DhKeyAlgorithm",
                "extends": "KeyAlgorithm",
                "properties": {
                    "property": {
                        "prime": {
                            "name": "prime",
                            "override-type": "Uint8Array"
                        },
                        "generator": {
                            "name": "generator",
                            "override-type": "Uint8Array"
                        }
                    }
                },
                "no-interface-object": "1"
            },
            "DhKeyDeriveParams": {
                "name": "DhKeyDeriveParams",
                "extends": "Algorithm",
                "properties": {
                    "property": {
                        "prime": {
                            "name": "public",
                            "override-type": "CryptoKey"
                        }
                    }
                },
                "no-interface-object": "1"
            },
            "DhImportKeyParams": {
                "name": "DhImportKeyParams",
                "extends": "Algorithm",
                "properties": {
                    "property": {
                        "prime": {
                            "name": "prime",
                            "override-type": "Uint8Array"
                        },
                        "generator": {
                            "name": "generator",
                            "override-type": "Uint8Array"
                        }
                    }
                },
                "no-interface-object": "1"
            },
            "ConcatParams": {
                "name": "ConcatParams",
                "extends": "Algorithm",
                "properties": {
                    "property": {
                        "hash": {
                            "name": "hash",
                            "override-type": "string | Algorithm",
                            "required": 0
                        },
                        "algorithmId": {
                            "name": "algorithmId",
                            "override-type": "Uint8Array"
                        },
                        "partyUInfo": {
                            "name": "partyUInfo",
                            "override-type": "Uint8Array"
                        },
                        "partyVInfo": {
                            "name": "partyVInfo",
                            "override-type": "Uint8Array"
                        },
                        "publicInfo": {
                            "name": "publicInfo",
                            "override-type": "Uint8Array",
                            "required": 0
                        },
                        "privateInfo": {
                            "name": "privateInfo",
                            "override-type": "Uint8Array",
                            "required": 0
                        }
                    }
                },
                "no-interface-object": "1"
            },
            "HkdfCtrParams": {
                "name": "HkdfCtrParams",
                "extends": "Algorithm",
                "properties": {
                    "property": {
                        "hash": {
                            "name": "hash",
                            "override-type": "string | Algorithm"
                        },
                        "label": {
                            "name": "label",
                            "override-type": "Int8Array | Int16Array | Int32Array | Uint8Array | Uint16Array | Uint32Array | Uint8ClampedArray | Float32Array | Float64Array | DataView | ArrayBuffer"
                        },
                        "context": {
                            "name": "context",
                            "override-type": "Int8Array | Int16Array | Int32Array | Uint8Array | Uint16Array | Uint32Array | Uint8ClampedArray | Float32Array | Float64Array | DataView | ArrayBuffer"
                        }
                    }
                },
                "no-interface-object": "1"
            },
            "DataTransfer": {
                "name": "DataTransfer",
                "methods": {
                    "method": {
                        "setDragImage": {
                            "name": "setDragImage",
                            "override-signatures": [
                                "setDragImage(image: Element, x: number, y: number): void"
                            ]
                        }
                    }
                }
            },
            "Performance": {
                "name": "Performance",
                "properties": {
                    "events": {
                        "event": [
                            {
                                "name": "resourcetimingbufferfull",
                                "type": "Event"
                            }
                        ]
                    }
                }
            },
            "KeyboardEvent": {
                "name": "KeyboardEvent",
                "properties": {
                    "property": {
                        "code": {
                            "name": "code",
                            "read-only": 1,
                            "override-type": "string"
                        }
                    }
                }
            },
            "DocumentFragment": {
                "name": "DocumentFragment",
                "methods": {
                    "method": {
                        "getElementById": {
                            "name": "getElementById",
                            "exposed": "Window",
                            "override-signatures": [
                                "getElementById(elementId: string): HTMLElement | null"
                            ]
                        }
                    }
                }
            },
            "History": {
                "name": "History",
                "properties": {
                    "property": {
                        "scrollRestoration": {
                            "name": "scrollRestoration",
                            "override-type": "ScrollRestoration"
                        }
                    }
                }
            },
            "CanvasPattern": {
                "name": "CanvasPattern",
                "methods": {
                    "method": {
                        "setTransform": {
                            "name": "setTransform",
                            "override-signatures": [
                                "setTransform(matrix: SVGMatrix): void"
                            ]
                        }
                    }
                }
            },
            "DocumentOrShadowRoot": {
                "name": "DocumentOrShadowRoot",
                "exposed": "Window",
                "methods": {
                    "method": {
                        "getSelection": {
                            "name": "getSelection",
                            "override-signatures": [
                                "getSelection(): Selection | null"
                            ]
                        },
                        "elementFromPoint": {
                            "name": "elementFromPoint",
                            "override-signatures": [
                                "elementFromPoint(x: number, y: number): Element | null"
                            ]
                        },
                        "elementsFromPoint": {
                            "name": "elementsFromPoint",
                            "override-signatures": [
                                "elementsFromPoint(x: number, y: number): Element[]"
                            ]
                        }
                    }
                },
                "properties": {
                    "property": {
                        "activeElement": {
                            "name": "activeElement",
                            "read-only": 1,
                            "override-type": "Element | null"
                        },
                        "styleSheets": {
                            "name": "styleSheets",
                            "read-only": 1,
                            "override-type": "StyleSheetList"
                        }
                    }
                },
                "no-interface-object": "1"
            },
            "ShadowRoot": {
                "name": "ShadowRoot",
                "extends": "DocumentOrShadowRoot, DocumentFragment",
                "exposed": "Window",
                "properties": {
                    "property": {
                        "host": {
                            "name": "host",
                            "read-only": 1,
                            "override-type": "Element"
                        },
                        "innerHTML": {
                            "name": "innerHTML",
                            "override-type": "string"
                        }
                    }
                },
                "no-interface-object": "1"
            },
            "ShadowRootInit": {
                "name": "ShadowRootInit",
                "exposed": "Window",
                "properties": {
                    "property": {
                        "mode": {
                            "name": "mode",
                            "override-type": "\"open\" | \"closed\""
                        },
                        "delegatesFocus": {
                            "name": "delegatesFocus",
                            "override-type": "boolean",
                            "required": 0
                        }
                    }
                },
                "no-interface-object": "1"
            },
            "Text": {
                "name": "Text",
                "properties": {
                    "property": {
                        "assignedSlot": {
                            "name": "assignedSlot",
                            "read-only": 1,
                            "override-type": "HTMLSlotElement | null"
                        }
                    }
                }
            },
            "HTMLSlotElement": {
                "name": "HTMLSlotElement",
                "extends": "HTMLElement",
                "exposed": "Window",
                "properties": {
                    "property": {
                        "name": {
                            "name": "name",
                            "override-type": "string"
                        }
                    }
                },
                "methods": {
                    "method": {
                        "assignedNodes": {
                            "name": "assignedNodes",
                            "override-signatures": [
                                "assignedNodes(options?: AssignedNodesOptions): Node[]"
                            ]
                        }
                    }
                },
                "no-interface-object": "1",
                "element": [
                    {
                        "name": "slot"
                    }
                ]
            },
            "AssignedNodesOptions": {
                "name": "AssignedNodesOptions",
                "exposed": "Window",
                "properties": {
                    "property": {
                        "flatten": {
                            "name": "flatten",
                            "override-type": "boolean",
                            "required": 0
                        }
                    }
                },
                "no-interface-object": "1"
            },
            "Event": {
                "name": "Event",
                "properties": {
                    "property": {
                        "composed": {
                            "name": "composed",
                            "read-only": 1,
                            "override-type": "boolean"
                        }
                    }
                },
                "methods": {
                    "method": {
                        "deepPath": {
                            "name": "deepPath",
                            "override-signatures": [
                                "deepPath(): EventTarget[]"
                            ]
                        }
                    }
                }
            },
            "ElementDefinitionOptions": {
                "name": "ElementDefinitionOptions",
                "exposed": "Window",
                "properties": {
                    "property": {
                        "extends": {
                            "name": "extends",
                            "override-type": "string"
                        }
                    }
                },
                "no-interface-object": "1"
            },
            "ElementCreationOptions": {
                "name": "ElementCreationOptions",
                "exposed": "Window",
                "properties": {
                    "property": {
                        "is": {
                            "name": "is",
                            "override-type": "string",
                            "required": 0
                        }
                    }
                },
                "no-interface-object": "1"
            },
            "CustomElementRegistry": {
                "name": "CustomElementRegistry",
                "exposed": "Window",
                "methods": {
                    "method": {
                        "define": {
                            "name": "define",
                            "override-signatures": [
                                "define(name: string, constructor: Function, options?: ElementDefinitionOptions): void"
                            ]
                        },
                        "get": {
                            "name": "get",
                            "override-signatures": [
                                "get(name: string): any"
                            ]
                        },
                        "whenDefined": {
                            "name": "whenDefined",
                            "override-signatures": [
                                "whenDefined(name: string): PromiseLike<void>"
                            ]
                        }
                    }
                },
                "no-interface-object": "1"
            },
            "PromiseRejectionEvent": {
                "name": "PromiseRejectionEvent",
                "extends": "Event",
                "exposed": "Window Worker",
                "constructor": {
                    "override-signatures": [
                        "new(type: string, eventInitDict: PromiseRejectionEventInit): PromiseRejectionEvent"
                    ]
                },
                "properties": {
                    "property": {
                        "promise": {
                            "name": "promise",
                            "read-only": 1,
                            "override-type": "PromiseLike<any>"
                        },
                        "reason": {
                            "name": "reason",
                            "read-only": 1,
                            "override-type": "any"
                        }
                    }
                }
            },
            "ValidityState": {
                "name": "ValidityState",
                "properties": {
                    "property": {
                        "tooShort": {
                            "name": "tooShort",
                            "exposed": "Window",
                            "read-only": 1,
                            "override-type": "boolean"
                        }
                    }
                }
            },
            "HTMLDialogElement": {
                "name": "HTMLDialogElement",
                "extends": "HTMLElement",
                "exposed": "Window",
                "properties": {
                    "property": {
                        "open": {
                            "name": "open",
                            "override-type": "boolean"
                        },
                        "returnValue": {
                            "name": "returnValue",
                            "override-type": "string"
                        }
                    }
                },
                "methods": {
                    "method": {
                        "close": {
                            "name": "close",
                            "override-signatures": [
                                "close(returnValue?: string): void"
                            ]
                        },
                        "show": {
                            "name": "show",
                            "override-signatures": [
                                "show(): void"
                            ]
                        },
                        "showModal": {
                            "name": "showModal",
                            "override-signatures": [
                                "showModal(): void"
                            ]
                        }
                    }
                },
                "constructor": {
                    "override-signatures": [
                        "new(): HTMLDialogElement"
                    ]
                }
            },
            "HTMLMainElement": {
                "name": "HTMLMainElement",
                "extends": "HTMLElement",
                "exposed": "Window",
                "constructor": {
                    "override-signatures": [
                        "new(): HTMLMainElement"
                    ]
                }
            },
            "HTMLDetailsElement": {
                "name": "HTMLDetailsElement",
                "extends": "HTMLElement",
                "exposed": "Window",
                "properties": {
                    "property": {
                        "open": {
                            "name": "open",
                            "override-type": "boolean"
                        }
                    }
                },
                "constructor": {
                    "override-signatures": [
                        "new(): HTMLDetailsElement"
                    ]
                }
            },
            "HTMLSummaryElement": {
                "name": "HTMLSummaryElement",
                "extends": "HTMLElement",
                "exposed": "Window",
                "constructor": {
                    "override-signatures": [
                        "new(): HTMLSummaryElement"
                    ]
                }
            },
            "EXT_blend_minmax": {
                "name": "EXT_blend_minmax",
                "exposed": "Window",
                "properties": {
                    "property": {
                        "MIN_EXT": {
                            "name": "MIN_EXT",
                            "read-only": 1,
                            "override-type": "number"
                        },
                        "MAX_EXT": {
                            "name": "MAX_EXT",
                            "read-only": 1,
                            "override-type": "number"
                        }
                    }
                },
                "no-interface-object": "1"
            },
            "EXT_frag_depth": {
                "name": "EXT_frag_depth",
                "exposed": "Window",
                "properties": {
                    "property": {}
                },
                "no-interface-object": "1"
            },
            "EXT_shader_texture_lod": {
                "name": "EXT_shader_texture_lod",
                "exposed": "Window",
                "properties": {
                    "property": {}
                },
                "no-interface-object": "1"
            },
            "EXT_sRGB": {
                "name": "EXT_sRGB",
                "exposed": "Window",
                "properties": {
                    "property": {
                        "SRGB_EXT": {
                            "name": "SRGB_EXT",
                            "read-only": 1,
                            "override-type": "number"
                        },
                        "SRGB_ALPHA_EXT": {
                            "name": "SRGB_ALPHA_EXT",
                            "read-only": 1,
                            "override-type": "number"
                        },
                        "SRGB8_ALPHA8_EXT": {
                            "name": "SRGB8_ALPHA8_EXT",
                            "read-only": 1,
                            "override-type": "number"
                        },
                        "FRAMEBUFFER_ATTACHMENT_COLOR_ENCODING_EXT": {
                            "name": "FRAMEBUFFER_ATTACHMENT_COLOR_ENCODING_EXT",
                            "read-only": 1,
                            "override-type": "number"
                        }
                    }
                },
                "no-interface-object": "1"
            },
            "DOMTokenList": {
                "name": "DOMTokenList",
                "exposed": "Window",
                "methods": {
                    "method": {
                        "replace": {
                            "name": "replace",
                            "override-signatures": [
                                "replace(oldToken: string, newToken: string): void"
                            ]
                        }
                    }
                }
            },
            "HTMLFormElement": {
                "name": "HTMLFormElement",
                "methods": {
                    "method": {
                        "reportValidity": {
                            "name": "reportValidity",
                            "exposed": "Window",
                            "override-signatures": [
                                "reportValidity(): boolean"
                            ]
                        }
                    }
                }
            },
            "OES_vertex_array_object": {
                "name": "OES_vertex_array_object",
                "exposed": "Window",
                "properties": {
                    "property": {
                        "VERTEX_ARRAY_BINDING_OES": {
                            "name": "VERTEX_ARRAY_BINDING_OES",
                            "read-only": 1,
                            "override-type": "number"
                        }
                    }
                },
                "methods": {
                    "method": {
                        "createVertexArrayOES": {
                            "name": "createVertexArrayOES",
                            "override-signatures": [
                                "createVertexArrayOES(): WebGLVertexArrayObjectOES"
                            ]
                        },
                        "deleteVertexArrayOES": {
                            "name": "deleteVertexArrayOES",
                            "override-signatures": [
                                "deleteVertexArrayOES(arrayObject: WebGLVertexArrayObjectOES): void"
                            ]
                        },
                        "isVertexArrayOES": {
                            "name": "isVertexArrayOES",
                            "override-signatures": [
                                "isVertexArrayOES(value: any): value is WebGLVertexArrayObjectOES"
                            ]
                        },
                        "bindVertexArrayOES": {
                            "name": "bindVertexArrayOES",
                            "override-signatures": [
                                "bindVertexArrayOES(arrayObject: WebGLVertexArrayObjectOES): void"
                            ]
                        }
                    }
                },
                "no-interface-object": "1"
            },
            "WebGLVertexArrayObjectOES": {
                "name": "WebGLVertexArrayObjectOES",
                "exposed": "Window",
                "properties": {
                    "property": {}
                },
                "no-interface-object": "1"
            },
            "WEBGL_color_buffer_float": {
                "name": "WEBGL_color_buffer_float",
                "exposed": "Window",
                "properties": {
                    "property": {
                        "RGBA32F_EXT": {
                            "name": "RGBA32F_EXT",
                            "read-only": 1,
                            "override-type": "number"
                        },
                        "RGB32F_EXT": {
                            "name": "RGB32F_EXT",
                            "read-only": 1,
                            "override-type": "number"
                        },
                        "FRAMEBUFFER_ATTACHMENT_COMPONENT_TYPE_EXT": {
                            "name": "FRAMEBUFFER_ATTACHMENT_COMPONENT_TYPE_EXT",
                            "read-only": 1,
                            "override-type": "number"
                        },
                        "UNSIGNED_NORMALIZED_EXT": {
                            "name": "UNSIGNED_NORMALIZED_EXT",
                            "read-only": 1,
                            "override-type": "number"
                        }
                    }
                },
                "no-interface-object": "1"
            },
            "WEBGL_compressed_texture_astc": {
                "name": "WEBGL_compressed_texture_astc",
                "exposed": "Window",
                "properties": {
                    "property": {
                        "COMPRESSED_RGBA_ASTC_4x4_KHR": {
                            "name": "COMPRESSED_RGBA_ASTC_4x4_KHR",
                            "read-only": 1,
                            "override-type": "number"
                        },
                        "COMPRESSED_RGBA_ASTC_5x4_KHR": {
                            "name": "COMPRESSED_RGBA_ASTC_5x4_KHR",
                            "read-only": 1,
                            "override-type": "number"
                        },
                        "COMPRESSED_RGBA_ASTC_5x5_KHR": {
                            "name": "COMPRESSED_RGBA_ASTC_5x5_KHR",
                            "read-only": 1,
                            "override-type": "number"
                        },
                        "COMPRESSED_RGBA_ASTC_6x5_KHR": {
                            "name": "COMPRESSED_RGBA_ASTC_6x5_KHR",
                            "read-only": 1,
                            "override-type": "number"
                        },
                        "COMPRESSED_RGBA_ASTC_6x6_KHR": {
                            "name": "COMPRESSED_RGBA_ASTC_6x6_KHR",
                            "read-only": 1,
                            "override-type": "number"
                        },
                        "COMPRESSED_RGBA_ASTC_8x5_KHR": {
                            "name": "COMPRESSED_RGBA_ASTC_8x5_KHR",
                            "read-only": 1,
                            "override-type": "number"
                        },
                        "COMPRESSED_RGBA_ASTC_8x6_KHR": {
                            "name": "COMPRESSED_RGBA_ASTC_8x6_KHR",
                            "read-only": 1,
                            "override-type": "number"
                        },
                        "COMPRESSED_RGBA_ASTC_8x8_KHR": {
                            "name": "COMPRESSED_RGBA_ASTC_8x8_KHR",
                            "read-only": 1,
                            "override-type": "number"
                        },
                        "COMPRESSED_RGBA_ASTC_10x5_KHR": {
                            "name": "COMPRESSED_RGBA_ASTC_10x5_KHR",
                            "read-only": 1,
                            "override-type": "number"
                        },
                        "COMPRESSED_RGBA_ASTC_10x6_KHR": {
                            "name": "COMPRESSED_RGBA_ASTC_10x6_KHR",
                            "read-only": 1,
                            "override-type": "number"
                        },
                        "COMPRESSED_RGBA_ASTC_10x8_KHR": {
                            "name": "COMPRESSED_RGBA_ASTC_10x8_KHR",
                            "read-only": 1,
                            "override-type": "number"
                        },
                        "COMPRESSED_RGBA_ASTC_10x10_KHR": {
                            "name": "COMPRESSED_RGBA_ASTC_10x10_KHR",
                            "read-only": 1,
                            "override-type": "number"
                        },
                        "COMPRESSED_RGBA_ASTC_12x10_KHR": {
                            "name": "COMPRESSED_RGBA_ASTC_12x10_KHR",
                            "read-only": 1,
                            "override-type": "number"
                        },
                        "COMPRESSED_RGBA_ASTC_12x12_KHR": {
                            "name": "COMPRESSED_RGBA_ASTC_12x12_KHR",
                            "read-only": 1,
                            "override-type": "number"
                        },
                        "COMPRESSED_SRGB8_ALPHA8_ASTC_4x4_KHR": {
                            "name": "COMPRESSED_SRGB8_ALPHA8_ASTC_4x4_KHR",
                            "read-only": 1,
                            "override-type": "number"
                        },
                        "COMPRESSED_SRGB8_ALPHA8_ASTC_5x4_KHR": {
                            "name": "COMPRESSED_SRGB8_ALPHA8_ASTC_5x4_KHR",
                            "read-only": 1,
                            "override-type": "number"
                        },
                        "COMPRESSED_SRGB8_ALPHA8_ASTC_5x5_KHR": {
                            "name": "COMPRESSED_SRGB8_ALPHA8_ASTC_5x5_KHR",
                            "read-only": 1,
                            "override-type": "number"
                        },
                        "COMPRESSED_SRGB8_ALPHA8_ASTC_6x5_KHR": {
                            "name": "COMPRESSED_SRGB8_ALPHA8_ASTC_6x5_KHR",
                            "read-only": 1,
                            "override-type": "number"
                        },
                        "COMPRESSED_SRGB8_ALPHA8_ASTC_6x6_KHR": {
                            "name": "COMPRESSED_SRGB8_ALPHA8_ASTC_6x6_KHR",
                            "read-only": 1,
                            "override-type": "number"
                        },
                        "COMPRESSED_SRGB8_ALPHA8_ASTC_8x5_KHR": {
                            "name": "COMPRESSED_SRGB8_ALPHA8_ASTC_8x5_KHR",
                            "read-only": 1,
                            "override-type": "number"
                        },
                        "COMPRESSED_SRGB8_ALPHA8_ASTC_8x6_KHR": {
                            "name": "COMPRESSED_SRGB8_ALPHA8_ASTC_8x6_KHR",
                            "read-only": 1,
                            "override-type": "number"
                        },
                        "COMPRESSED_SRGB8_ALPHA8_ASTC_8x8_KHR": {
                            "name": "COMPRESSED_SRGB8_ALPHA8_ASTC_8x8_KHR",
                            "read-only": 1,
                            "override-type": "number"
                        },
                        "COMPRESSED_SRGB8_ALPHA8_ASTC_10x5_KHR": {
                            "name": "COMPRESSED_SRGB8_ALPHA8_ASTC_10x5_KHR",
                            "read-only": 1,
                            "override-type": "number"
                        },
                        "COMPRESSED_SRGB8_ALPHA8_ASTC_10x6_KHR": {
                            "name": "COMPRESSED_SRGB8_ALPHA8_ASTC_10x6_KHR",
                            "read-only": 1,
                            "override-type": "number"
                        },
                        "COMPRESSED_SRGB8_ALPHA8_ASTC_10x8_KHR": {
                            "name": "COMPRESSED_SRGB8_ALPHA8_ASTC_10x8_KHR",
                            "read-only": 1,
                            "override-type": "number"
                        },
                        "COMPRESSED_SRGB8_ALPHA8_ASTC_10x10_KHR": {
                            "name": "COMPRESSED_SRGB8_ALPHA8_ASTC_10x10_KHR",
                            "read-only": 1,
                            "override-type": "number"
                        },
                        "COMPRESSED_SRGB8_ALPHA8_ASTC_12x10_KHR": {
                            "name": "COMPRESSED_SRGB8_ALPHA8_ASTC_12x10_KHR",
                            "read-only": 1,
                            "override-type": "number"
                        },
                        "COMPRESSED_SRGB8_ALPHA8_ASTC_12x12_KHR": {
                            "name": "COMPRESSED_SRGB8_ALPHA8_ASTC_12x12_KHR",
                            "read-only": 1,
                            "override-type": "number"
                        }
                    }
                },
                "methods": {
                    "method": {
                        "getSupportedProfiles": {
                            "name": "getSupportedProfiles",
                            "override-signatures": [
                                "getSupportedProfiles(): string[]"
                            ]
                        }
                    }
                },
                "no-interface-object": "1"
            },
            "WEBGL_compressed_texture_s3tc_srgb": {
                "name": "WEBGL_compressed_texture_s3tc_srgb",
                "exposed": "Window",
                "properties": {
                    "property": {
                        "COMPRESSED_SRGB_S3TC_DXT1_EXT": {
                            "name": "COMPRESSED_SRGB_S3TC_DXT1_EXT",
                            "read-only": 1,
                            "override-type": "number"
                        },
                        "COMPRESSED_SRGB_ALPHA_S3TC_DXT1_EXT": {
                            "name": "COMPRESSED_SRGB_ALPHA_S3TC_DXT1_EXT",
                            "read-only": 1,
                            "override-type": "number"
                        },
                        "COMPRESSED_SRGB_ALPHA_S3TC_DXT3_EXT": {
                            "name": "COMPRESSED_SRGB_ALPHA_S3TC_DXT3_EXT",
                            "read-only": 1,
                            "override-type": "number"
                        },
                        "COMPRESSED_SRGB_ALPHA_S3TC_DXT5_EXT": {
                            "name": "COMPRESSED_SRGB_ALPHA_S3TC_DXT5_EXT",
                            "read-only": 1,
                            "override-type": "number"
                        }
                    }
                },
                "no-interface-object": "1"
            },
            "WEBGL_debug_shaders": {
                "name": "WEBGL_debug_shaders",
                "exposed": "Window",
                "methods": {
                    "method": {
                        "getTranslatedShaderSource": {
                            "name": "getTranslatedShaderSource",
                            "override-signatures": [
                                "getTranslatedShaderSource(shader: WebGLShader): string"
                            ]
                        }
                    }
                },
                "no-interface-object": "1"
            },
            "WEBGL_draw_buffers": {
                "name": "WEBGL_draw_buffers",
                "exposed": "Window",
                "properties": {
                    "property": {
                        "COLOR_ATTACHMENT0_WEBGL": {
                            "name": "COLOR_ATTACHMENT0_WEBGL",
                            "read-only": 1,
                            "override-type": "number"
                        },
                        "COLOR_ATTACHMENT1_WEBGL": {
                            "name": "COLOR_ATTACHMENT1_WEBGL",
                            "read-only": 1,
                            "override-type": "number"
                        },
                        "COLOR_ATTACHMENT2_WEBGL": {
                            "name": "COLOR_ATTACHMENT2_WEBGL",
                            "read-only": 1,
                            "override-type": "number"
                        },
                        "COLOR_ATTACHMENT3_WEBGL": {
                            "name": "COLOR_ATTACHMENT3_WEBGL",
                            "read-only": 1,
                            "override-type": "number"
                        },
                        "COLOR_ATTACHMENT4_WEBGL": {
                            "name": "COLOR_ATTACHMENT4_WEBGL",
                            "read-only": 1,
                            "override-type": "number"
                        },
                        "COLOR_ATTACHMENT5_WEBGL": {
                            "name": "COLOR_ATTACHMENT5_WEBGL",
                            "read-only": 1,
                            "override-type": "number"
                        },
                        "COLOR_ATTACHMENT6_WEBGL": {
                            "name": "COLOR_ATTACHMENT6_WEBGL",
                            "read-only": 1,
                            "override-type": "number"
                        },
                        "COLOR_ATTACHMENT7_WEBGL": {
                            "name": "COLOR_ATTACHMENT7_WEBGL",
                            "read-only": 1,
                            "override-type": "number"
                        },
                        "COLOR_ATTACHMENT8_WEBGL": {
                            "name": "COLOR_ATTACHMENT8_WEBGL",
                            "read-only": 1,
                            "override-type": "number"
                        },
                        "COLOR_ATTACHMENT9_WEBGL": {
                            "name": "COLOR_ATTACHMENT9_WEBGL",
                            "read-only": 1,
                            "override-type": "number"
                        },
                        "COLOR_ATTACHMENT10_WEBGL": {
                            "name": "COLOR_ATTACHMENT10_WEBGL",
                            "read-only": 1,
                            "override-type": "number"
                        },
                        "COLOR_ATTACHMENT11_WEBGL": {
                            "name": "COLOR_ATTACHMENT11_WEBGL",
                            "read-only": 1,
                            "override-type": "number"
                        },
                        "COLOR_ATTACHMENT12_WEBGL": {
                            "name": "COLOR_ATTACHMENT12_WEBGL",
                            "read-only": 1,
                            "override-type": "number"
                        },
                        "COLOR_ATTACHMENT13_WEBGL": {
                            "name": "COLOR_ATTACHMENT13_WEBGL",
                            "read-only": 1,
                            "override-type": "number"
                        },
                        "COLOR_ATTACHMENT14_WEBGL": {
                            "name": "COLOR_ATTACHMENT14_WEBGL",
                            "read-only": 1,
                            "override-type": "number"
                        },
                        "COLOR_ATTACHMENT15_WEBGL": {
                            "name": "COLOR_ATTACHMENT15_WEBGL",
                            "read-only": 1,
                            "override-type": "number"
                        },
                        "DRAW_BUFFER0_WEBGL": {
                            "name": "DRAW_BUFFER0_WEBGL",
                            "read-only": 1,
                            "override-type": "number"
                        },
                        "DRAW_BUFFER1_WEBGL": {
                            "name": "DRAW_BUFFER1_WEBGL",
                            "read-only": 1,
                            "override-type": "number"
                        },
                        "DRAW_BUFFER2_WEBGL": {
                            "name": "DRAW_BUFFER2_WEBGL",
                            "read-only": 1,
                            "override-type": "number"
                        },
                        "DRAW_BUFFER3_WEBGL": {
                            "name": "DRAW_BUFFER3_WEBGL",
                            "read-only": 1,
                            "override-type": "number"
                        },
                        "DRAW_BUFFER4_WEBGL": {
                            "name": "DRAW_BUFFER4_WEBGL",
                            "read-only": 1,
                            "override-type": "number"
                        },
                        "DRAW_BUFFER5_WEBGL": {
                            "name": "DRAW_BUFFER5_WEBGL",
                            "read-only": 1,
                            "override-type": "number"
                        },
                        "DRAW_BUFFER6_WEBGL": {
                            "name": "DRAW_BUFFER6_WEBGL",
                            "read-only": 1,
                            "override-type": "number"
                        },
                        "DRAW_BUFFER7_WEBGL": {
                            "name": "DRAW_BUFFER7_WEBGL",
                            "read-only": 1,
                            "override-type": "number"
                        },
                        "DRAW_BUFFER8_WEBGL": {
                            "name": "DRAW_BUFFER8_WEBGL",
                            "read-only": 1,
                            "override-type": "number"
                        },
                        "DRAW_BUFFER9_WEBGL": {
                            "name": "DRAW_BUFFER9_WEBGL",
                            "read-only": 1,
                            "override-type": "number"
                        },
                        "DRAW_BUFFER10_WEBGL": {
                            "name": "DRAW_BUFFER10_WEBGL",
                            "read-only": 1,
                            "override-type": "number"
                        },
                        "DRAW_BUFFER11_WEBGL": {
                            "name": "DRAW_BUFFER11_WEBGL",
                            "read-only": 1,
                            "override-type": "number"
                        },
                        "DRAW_BUFFER12_WEBGL": {
                            "name": "DRAW_BUFFER12_WEBGL",
                            "read-only": 1,
                            "override-type": "number"
                        },
                        "DRAW_BUFFER13_WEBGL": {
                            "name": "DRAW_BUFFER13_WEBGL",
                            "read-only": 1,
                            "override-type": "number"
                        },
                        "DRAW_BUFFER14_WEBGL": {
                            "name": "DRAW_BUFFER14_WEBGL",
                            "read-only": 1,
                            "override-type": "number"
                        },
                        "DRAW_BUFFER15_WEBGL": {
                            "name": "DRAW_BUFFER15_WEBGL",
                            "read-only": 1,
                            "override-type": "number"
                        },
                        "MAX_COLOR_ATTACHMENTS_WEBGL": {
                            "name": "MAX_COLOR_ATTACHMENTS_WEBGL",
                            "read-only": 1,
                            "override-type": "number"
                        },
                        "MAX_DRAW_BUFFERS_WEBGL": {
                            "name": "MAX_DRAW_BUFFERS_WEBGL",
                            "read-only": 1,
                            "override-type": "number"
                        }
                    }
                },
                "methods": {
                    "method": {
                        "drawBuffersWEBGL": {
                            "name": "drawBuffersWEBGL",
                            "override-signatures": [
                                "drawBuffersWEBGL(buffers: number[]): void"
                            ]
                        }
                    }
                },
                "no-interface-object": "1"
            },
            "WEBGL_lose_context": {
                "name": "WEBGL_lose_context",
                "exposed": "Window",
                "methods": {
                    "method": {
                        "loseContext": {
                            "name": "loseContext",
                            "override-signatures": [
                                "loseContext(): void"
                            ]
                        },
                        "restoreContext": {
                            "name": "restoreContext",
                            "override-signatures": [
                                "restoreContext(): void"
                            ]
                        }
                    }
                },
                "no-interface-object": "1"
            },
            "HTMLLabelElement": {
                "name": "HTMLLabelElement",
                "properties": {
                    "property": {
                        "control": {
                            "name": "control",
                            "read-only": 1,
                            "override-type": "HTMLInputElement | null"
                        }
                    }
                }
            },
            "HTMLObjectElement": {
                "name": "HTMLObjectElement",
                "properties": {
                    "property": {
                        "typemustmatch": {
                            "name": "typemustmatch",
                            "override-type": "boolean"
                        }
                    }
                }
            },
            "EventSource": {
                "name": "EventSource",
                "extends": "EventTarget",
                "properties": {
                    "property": {
                        "url": {
                            "name": "url",
                            "read-only": 1,
                            "override-type": "string"
                        },
                        "withCredentials": {
                            "name": "withCredentials",
                            "read-only": 1,
                            "override-type": "boolean"
                        },
                        "CONNECTING": {
                            "name": "CONNECTING",
                            "read-only": 1,
                            "override-type": "number"
                        },
                        "OPEN": {
                            "name": "OPEN",
                            "read-only": 1,
                            "override-type": "number"
                        },
                        "CLOSED": {
                            "name": "CLOSED",
                            "read-only": 1,
                            "override-type": "number"
                        },
                        "readyState": {
                            "name": "readyState",
                            "read-only": 1,
                            "override-type": "number"
                        },
                        "onopen": {
                            "name": "onopen",
                            "override-type": "(evt: MessageEvent) => any"
                        },
                        "onmessage": {
                            "name": "onmessage",
                            "override-type": "(evt: MessageEvent) => any"
                        },
                        "onerror": {
                            "name": "onerror",
                            "override-type": "(evt: MessageEvent) => any"
                        }
                    }
                },
                "methods": {
                    "method": {
                        "close": {
                            "name": "close",
                            "override-signatures": [
                                "close(): void"
                            ]
                        }
                    }
                },
                "constructor": {
                    "override-signatures": [
                        "new(url: string, eventSourceInitDict?: EventSourceInit): EventSource"
                    ]
                }
            },
            "EventSourceInit": {
                "name": "EventSourceInit",
                "properties": {
                    "property": {
                        "withCredentials": {
                            "name": "withCredentials",
                            "read-only": 1,
                            "override-type": "boolean"
                        }
                    }
                },
                "no-interface-object": "1"
            },
<<<<<<< HEAD
            "HTMLBaseElement": {
                "element": [
                    {
                        "name": "base"
                    }
                ]
            },
            "HTMLHeadElement": {
                "element": [
                    {
                        "name": "head"
                    }
                ]
            },
            "HTMLHtmlElement": {
                "element": [
                    {
                        "name": "html"
                    }
                ]
            },
            "HTMLLinkElement": {
                "element": [
                    {
                        "name": "link"
                    }
                ]
            },
            "HTMLMetaElement": {
                "element": [
                    {
                        "name": "meta"
                    }
                ]
            },
            "HTMLStyleElement": {
                "element": [
                    {
                        "name": "style"
=======
            "HTMLDivElement": {
                "element": [
                    {
                        "name": "div"
                    }
                ]
            },
            "HTMLDListElement": {
                "element": [
                    {
                        "name": "dl"
                    }
                ]
            },
            "HTMLHRElement": {
                "element": [
                    {
                        "name": "hr"
                    }
                ]
            },
            "HTMLLIElement": {
                "element": [
                    {
                        "name": "li"
                    }
                ]
            },
            "HTMLMenuElement": {
                "element": [
                    {
                        "name": "menu"
                    }
                ]
            },
            "HTMLOListElement": {
                "element": [
                    {
                        "name": "ol"
                    }
                ]
            },
            "HTMLParagraphElement": {
                "element": [
                    {
                        "name": "p"
                    }
                ]
            },
            "HTMLPreElement": {
                "element": [
                    {
                        "name": "pre"
                    },
                    {
                        "name": "listing",
                        "deprecated": true
                    },
                    {
                        "name": "xmp",
                        "deprecated": true
                    }
                ]
            },
            "HTMLQuoteElement": {
                "element": [
                    {
                        "name": "blockquote"
                    },
                    {
                        "name": "q"
>>>>>>> a2fe1726
                    }
                ]
            },
            "HTMLTableDataCellElement": {
                "name": "HTMLTableDataCellElement",
                "extends": "HTMLTableCellElement",
                "exposed": "Window",
                "element": [
                    {
                        "specs": "HTML5",
                        "namespace": "HTML",
                        "name": "td"
                    }
                ]
            },
            "HTMLTableHeaderCellElement": {
                "name": "HTMLTableHeaderCellElement",
                "extends": "HTMLTableCellElement",
                "exposed": "Window",
                "properties": {
                    "property": {
                        "scope": {
                            "name": "scope",
                            "override-type": "string"
                        }
                    }
                },
                "element": [
                    {
                        "name": "th"
                    }
                ]
            },
<<<<<<< HEAD
            "HTMLTitleElement": {
                "element": [
                    {
                        "name": "title"
=======
            "HTMLUListElement": {
                "element": [
                    {
                        "name": "ul"
>>>>>>> a2fe1726
                    }
                ]
            },
            "NodeSelector": {
                "name": "NodeSelector",
                "extends": "Object",
                "no-interface-object": "1",
                "methods": {
                    "method": {
                        "querySelectorAll": {
                            "signature": [
                                {
                                    "param-min-required": 1,
                                    "type": "NodeList",
                                    "param": [
                                        {
                                            "name": "selectors",
                                            "type": "DOMString",
                                            "type-original": "DOMString"
                                        }
                                    ],
                                    "type-original": "NodeList"
                                }
                            ],
                            "name": "querySelectorAll"
                        },
                        "querySelector": {
                            "signature": [
                                {
                                    "nullable": 1,
                                    "param-min-required": 1,
                                    "type": "Element",
                                    "param": [
                                        {
                                            "name": "selectors",
                                            "type": "DOMString",
                                            "type-original": "DOMString"
                                        }
                                    ],
                                    "type-original": "Element?"
                                }
                            ],
                            "name": "querySelector"
                        }
                    }
                },
                "exposed": "Window"
            },
            "CSS": {
                "name": "CSS",
                "methods": {
                    "method": {
                        "escape": {
                            "name": "escape",
                            "override-signatures": [
                                "escape(value: string): string"
                            ],
                            "static": 1
                        }
                    }
                }
            }
        }
    },
    "dictionaries": {
        "dictionary": {
            "MessageEventInit": {
                "name": "MessageEventInit",
                "members": {
                    "member": {
                        "lastEventId": {
                            "name": "lastEventId",
                            "override-type": "string",
                            "required": 0
                        },
                        "channel": {
                            "name": "channel",
                            "override-type": "string",
                            "required": 0
                        },
                        "source": {
                            "name": "source",
                            "type": "MessageEventSource"
                        }
                    }
                }
            },
            "WebGLContextAttributes": {
                "name": "WebGLContextAttributes",
                "members": {
                    "member": {
                        "failIfMajorPerformanceCaveat": {
                            "name": "failIfMajorPerformanceCaveat",
                            "override-type": "boolean",
                            "required": 0
                        }
                    }
                }
            },
            "KeyboardEventInit": {
                "name": "KeyboardEventInit",
                "members": {
                    "member": {
                        "code": {
                            "name": "code",
                            "override-type": "string",
                            "required": 0
                        }
                    }
                }
            },
            "EventInit": {
                "name": "EventInit",
                "members": {
                    "member": {
                        "composed": {
                            "name": "composed",
                            "override-type": "boolean",
                            "required": 0
                        }
                    }
                }
            },
            "PromiseRejectionEventInit": {
                "name": "PromiseRejectionEventInit",
                "extends": "EventInit",
                "members": {
                    "member": {
                        "promise": {
                            "name": "promise",
                            "override-type": "Promise<any>",
                            "required": 1
                        },
                        "reason": {
                            "name": "reason",
                            "override-type": "any"
                        }
                    }
                }
            },
            "ScrollOptions": {
                "exposed": "Window",
                "name": "ScrollOptions",
                "members": {
                    "member": {
                        "behavior": {
                            "name": "behavior",
                            "override-type": "ScrollBehavior",
                            "required": 0
                        }
                    }
                }
            },
            "ScrollToOptions": {
                "exposed": "Window",
                "name": "ScrollToOptions",
                "extends": "ScrollOptions",
                "members": {
                    "member": {
                        "left": {
                            "name": "left",
                            "override-type": "number",
                            "required": 0
                        },
                        "top": {
                            "name": "top",
                            "override-type": "number",
                            "required": 0
                        }
                    }
                }
            },
            "ScrollIntoViewOptions": {
                "exposed": "Window",
                "name": "ScrollIntoViewOptions",
                "extends": "ScrollOptions",
                "members": {
                    "member": {
                        "block": {
                            "name": "block",
                            "override-type": "ScrollLogicalPosition",
                            "required": 0
                        },
                        "inline": {
                            "name": "inline",
                            "override-type": "ScrollLogicalPosition",
                            "required": 0
                        }
                    }
                }
            }
        }
    },
    "typedefs": {
        "typedef": [
            {
                "override-type": "\"auto\" | \"instant\" | \"smooth\"",
                "new-type": "ScrollBehavior"
            },
            {
                "override-type": "\"start\" | \"center\" | \"end\" | \"nearest\"",
                "new-type": "ScrollLogicalPosition"
            },
            {
                "override-type": "WheelEvent",
                "new-type": "MouseWheelEvent"
            },
            {
                "override-type": "\"auto\" | \"manual\"",
                "new-type": "ScrollRestoration"
            },
            {
                "override-type": "\"beforebegin\" | \"afterbegin\" | \"beforeend\" | \"afterend\"",
                "new-type": "InsertPosition"
            },
            {
                "override-type": "Headers | string[][] | Record<string, string>",
                "new-type": "HeadersInit"
            },
            {
                "override-type": "number | string | Date | BufferSource | IDBArrayKey",
                "new-type": "IDBValidKey"
            },
            {
                "override-type": "string | Algorithm",
                "new-type": "AlgorithmIdentifier"
            },
            {
                "new-type": "MutationRecordType",
                "override-type": "\"attributes\" | \"characterData\" | \"childList\""
            },
            {
                "new-type": "AAGUID",
                "override-type": "string"
            },
            {
                "new-type": "ByteString",
                "override-type": "string"
            },
            {
                "new-type": "ConstrainBoolean",
                "override-type": "boolean | ConstrainBooleanParameters"
            },
            {
                "new-type": "ConstrainDOMString",
                "override-type": "string | string[] | ConstrainDOMStringParameters"
            },
            {
                "new-type": "ConstrainDouble",
                "override-type": "number | ConstrainDoubleRange"
            },
            {
                "new-type": "ConstrainLong",
                "override-type": "number | ConstrainLongRange"
            },
            {
                "new-type": "CryptoOperationData",
                "override-type": "ArrayBufferView"
            },
            {
                "new-type": "GLbitfield",
                "override-type": "number"
            },
            {
                "new-type": "GLboolean",
                "override-type": "boolean"
            },
            {
                "new-type": "GLbyte",
                "override-type": "number"
            },
            {
                "new-type": "GLclampf",
                "override-type": "number"
            },
            {
                "new-type": "GLenum",
                "override-type": "number"
            },
            {
                "new-type": "GLfloat",
                "override-type": "number"
            },
            {
                "new-type": "GLint",
                "override-type": "number"
            },
            {
                "new-type": "GLintptr",
                "override-type": "number"
            },
            {
                "new-type": "GLshort",
                "override-type": "number"
            },
            {
                "new-type": "GLsizei",
                "override-type": "number"
            },
            {
                "new-type": "GLsizeiptr",
                "override-type": "number"
            },
            {
                "new-type": "GLubyte",
                "override-type": "number"
            },
            {
                "new-type": "GLuint",
                "override-type": "number"
            },
            {
                "new-type": "GLushort",
                "override-type": "number"
            },
            {
                "new-type": "IDBKeyPath",
                "override-type": "string"
            },
            {
                "new-type": "MSInboundPayload",
                "override-type": "MSVideoRecvPayload | MSAudioRecvPayload"
            },
            {
                "new-type": "MSLocalClientEvent",
                "override-type": "MSLocalClientEventBase | MSAudioLocalClientEvent"
            },
            {
                "new-type": "MSOutboundPayload",
                "override-type": "MSVideoSendPayload | MSAudioSendPayload"
            },
            {
                "new-type": "RTCIceGatherCandidate",
                "override-type": "RTCIceCandidateDictionary | RTCIceCandidateComplete"
            },
            {
                "new-type": "RTCTransport",
                "override-type": "RTCDtlsTransport | RTCSrtpSdesTransport"
            },
            {
                "new-type": "USVString",
                "override-type": "string"
            },
            {
                "new-type": "payloadtype",
                "override-type": "number"
            },
            {
                "new-type": "MessageEventSource",
                "type": [
                    {
                        "type": "Window"
                    },
                    {
                        "type": "MessagePort"
                    },
                    {
                        "type": "ServiceWorker"
                    }
                ]
            }
        ]
    }
}<|MERGE_RESOLUTION|>--- conflicted
+++ resolved
@@ -2111,7 +2111,6 @@
                 },
                 "no-interface-object": "1"
             },
-<<<<<<< HEAD
             "HTMLBaseElement": {
                 "element": [
                     {
@@ -2119,6 +2118,20 @@
                     }
                 ]
             },
+            "HTMLDivElement": {
+                "element": [
+                    {
+                        "name": "div"
+                    }
+                ]
+            },
+            "HTMLDListElement": {
+                "element": [
+                    {
+                        "name": "dl"
+                    }
+                ]
+            },
             "HTMLHeadElement": {
                 "element": [
                     {
@@ -2126,6 +2139,13 @@
                     }
                 ]
             },
+            "HTMLHRElement": {
+                "element": [
+                    {
+                        "name": "hr"
+                    }
+                ]
+            },
             "HTMLHtmlElement": {
                 "element": [
                     {
@@ -2140,50 +2160,24 @@
                     }
                 ]
             },
+            "HTMLLIElement": {
+                "element": [
+                    {
+                        "name": "li"
+                    }
+                ]
+            },
+            "HTMLMenuElement": {
+                "element": [
+                    {
+                        "name": "menu"
+                    }
+                ]
+            },
             "HTMLMetaElement": {
                 "element": [
                     {
                         "name": "meta"
-                    }
-                ]
-            },
-            "HTMLStyleElement": {
-                "element": [
-                    {
-                        "name": "style"
-=======
-            "HTMLDivElement": {
-                "element": [
-                    {
-                        "name": "div"
-                    }
-                ]
-            },
-            "HTMLDListElement": {
-                "element": [
-                    {
-                        "name": "dl"
-                    }
-                ]
-            },
-            "HTMLHRElement": {
-                "element": [
-                    {
-                        "name": "hr"
-                    }
-                ]
-            },
-            "HTMLLIElement": {
-                "element": [
-                    {
-                        "name": "li"
-                    }
-                ]
-            },
-            "HTMLMenuElement": {
-                "element": [
-                    {
-                        "name": "menu"
                     }
                 ]
             },
@@ -2223,7 +2217,13 @@
                     },
                     {
                         "name": "q"
->>>>>>> a2fe1726
+                    }
+                ]
+            },
+            "HTMLStyleElement": {
+                "element": [
+                    {
+                        "name": "style"
                     }
                 ]
             },
@@ -2257,17 +2257,17 @@
                     }
                 ]
             },
-<<<<<<< HEAD
             "HTMLTitleElement": {
                 "element": [
                     {
                         "name": "title"
-=======
+                    }
+                ]
+            },
             "HTMLUListElement": {
                 "element": [
                     {
                         "name": "ul"
->>>>>>> a2fe1726
                     }
                 ]
             },
