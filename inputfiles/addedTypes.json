{
    "mixins": {
        "mixin": {
            "HTMLHyperlinkElementUtils": {
                "name": "HTMLHyperlinkElementUtils",
                "properties": {
                    "property": {
                        "origin": {
                            "name": "origin",
                            "override-type": "string"
                        }
                    }
                }
            },
            "ParentNode": {
                "name": "ParentNode",
                "exposed": "Window",
                "properties": {
                    "property": {
                        "firstElementChild": {
                            "name": "firstElementChild",
                            "read-only": 1,
                            "override-type": "Element | null"
                        },
                        "lastElementChild": {
                            "name": "lastElementChild",
                            "read-only": 1,
                            "override-type": "Element | null"
                        },
                        "childElementCount": {
                            "name": "childElementCount",
                            "read-only": 1,
                            "override-type": "number"
                        }
                    }
                },
                "no-interface-object": "1"
            }
        }
    },
    "callback-interfaces": {
        "interface": {}
    },
    "enums": {
        "enum": {
            "ClientTypes": {
                "name": "ClientTypes",
                "value": [
                    "window",
                    "worker",
                    "sharedworker",
                    "all"
                ]
            },
            "WorkerType": {
                "name": "WorkerType",
                "value": [
                    "classic",
                    "module"
                ]
            }
        }
    },
    "interfaces": {
        "interface": {
            "RTCError": {
                "specs": "webrtc",
                "constructor": {
                    "specs": "webrtc",
                    "signature": [
                        {
                            "param-min-required": 0,
                            "type-original": "RTCError",
                            "type": "RTCError",
                            "param": [
                                {
                                    "type-original": "DOMString",
                                    "optional": 1,
                                    "name": "errorDetail",
                                    "type": "DOMString"
                                },
                                {
                                    "type-original": "DOMString",
                                    "optional": 1,
                                    "name": "message",
                                    "type": "DOMString"
                                }
                            ]
                        }
                    ],
                    "name": "RTCError"
                },
                "properties": {
                    "property": {
                        "errorDetail": {
                            "type-original": "DOMString",
                            "nullable": 0,
                            "default": "\"\"",
                            "specs": "webrtc",
                            "name": "errorDetail",
                            "type": "DOMString"
                        },
                        "sdpLineNumber": {
                            "type-original": "unsigned short",
                            "nullable": 0,
                            "default": "0",
                            "specs": "webrtc",
                            "name": "sdpLineNumber",
                            "type": "unsigned short"
                        },
                        "httpRequestStatusCode": {
                            "type-original": "unsigned short",
                            "nullable": 0,
                            "default": "0",
                            "specs": "webrtc",
                            "name": "httpRequestStatusCode",
                            "type": "unsigned short"
                        },
                        "sctpCauseCode": {
                            "type-original": "unsigned short",
                            "nullable": 0,
                            "default": "0",
                            "specs": "webrtc",
                            "name": "sctpCauseCode",
                            "type": "unsigned short"
                        },
                        "receivedAlert": {
                            "type-original": "unsigned long",
                            "nullable": 1,
                            "default": "null",
                            "specs": "webrtc",
                            "name": "receivedAlert",
                            "type": "unsigned long"
                        },
                        "sentAlert": {
                            "type-original": "unsigned long",
                            "nullable": 1,
                            "default": "null",
                            "specs": "webrtc",
                            "name": "sentAlert",
                            "type": "unsigned long"
                        },
                        "message": {
                            "type-original": "DOMString",
                            "nullable": 0,
                            "default": "\"\"",
                            "specs": "webrtc",
                            "name": "message",
                            "type": "DOMString"
                        },
                        "name": {
                            "type-original": "DOMString",
                            "nullable": 0,
                            "default": "RTCError",
                            "specs": "webrtc",
                            "name": "name",
                            "type": "DOMString"
                        }
                    }
                },
                "anonymous-methods": {
                    "method": []
                },
                "name": "RTCError",
                "constants": {
                    "constant": {}
                },
                "methods": {
                    "method": {}
                },
                "exposed": "Window",
                "extends": "Error"
            },
            "HTMLImageElement": {
                "name": "HTMLImageElement",
                "properties": {
                    "property": {
                        "decoding": {
                            "name": "decoding",
                            "override-type": "\"async\" | \"sync\" | \"auto\""
                        }
                    }
                }
            },
            "BroadcastChannelEventMap": {
                "name": "BroadcastChannelEventMap",
                "properties": {
                    "property": {
                        "message": {
                            "name": "message",
                            "override-type": "MessageEvent"
                        },
                        "messageerror": {
                            "name": "messageerror",
                            "override-type": "MessageEvent"
                        }
                    }
                },
                "no-interface-object": "1"
            },
            "CSSStyleDeclaration": {
                "name": "CSSStyleDeclaration",
                "properties": {
                    "property": {
                        "resize": {
                            "name": "resize",
                            "override-type": "string | null"
                        },
                        "userSelect": {
                            "name": "userSelect",
                            "override-type": "string | null"
                        }
                    }
                }
            },
            "Canvas2DContextAttributes": {
                "name": "Canvas2DContextAttributes",
                "exposed": "Window",
                "properties": {
                    "property": {
                        "alpha": {
                            "name": "alpha",
                            "override-type": "boolean",
                            "required": 0
                        },
                        "willReadFrequently": {
                            "name": "willReadFrequently",
                            "override-type": "boolean",
                            "required": 0
                        },
                        "storage": {
                            "name": "storage",
                            "override-type": "boolean",
                            "required": 0
                        }
                    }
                },
                "override-index-signatures": [
                    "[attribute: string]: boolean | string | undefined"
                ],
                "no-interface-object": "1"
            },
            "ImageBitmapOptions": {
                "flavor": "All",
                "name": "ImageBitmapOptions",
                "properties": {
                    "property": {
                        "imageOrientation": {
                            "name": "imageOrientation",
                            "override-type": "\"none\" | \"flipY\"",
                            "required": 0
                        },
                        "premultiplyAlpha": {
                            "name": "premultiplyAlpha",
                            "override-type": "\"none\" | \"premultiply\" | \"default\"",
                            "required": 0
                        },
                        "colorSpaceConversion": {
                            "name": "colorSpaceConversion",
                            "override-type": "\"none\" | \"default\"",
                            "required": 0
                        },
                        "resizeWidth": {
                            "name": "resizeWidth",
                            "override-type": "number",
                            "required": 0
                        },
                        "resizeHeight": {
                            "name": "resizeHeight",
                            "override-type": "number",
                            "required": 0
                        },
                        "resizeQuality": {
                            "name": "resizeQuality",
                            "override-type": "\"pixelated\" | \"low\" | \"medium\" | \"high\"",
                            "required": 0
                        }
                    }
                },
                "no-interface-object": "1"
            },
            "ImageBitmap": {
                "name": "ImageBitmap",
                "flavor": "All",
                "properties": {
                    "property": {
                        "width": {
                            "name": "width",
                            "read-only": 1,
                            "override-type": "number"
                        },
                        "height": {
                            "name": "height",
                            "read-only": 1,
                            "override-type": "number"
                        }
                    }
                },
                "methods": {
                    "method": {
                        "close": {
                            "name": "close",
                            "override-signatures": [
                                "close(): void"
                            ]
                        }
                    }
                },
                "no-interface-object": "1"
            },
            "Window": {
                "name": "Window",
                "methods": {
                    "method": {
                        "createImageBitmap": {
                            "name": "createImageBitmap",
                            "override-signatures": [
                                "createImageBitmap(image: HTMLImageElement | SVGImageElement | HTMLVideoElement | HTMLCanvasElement | ImageBitmap | ImageData | Blob, options?: ImageBitmapOptions): Promise<ImageBitmap>",
                                "createImageBitmap(image: HTMLImageElement | SVGImageElement | HTMLVideoElement | HTMLCanvasElement | ImageBitmap | ImageData | Blob, sx: number, sy: number, sw: number, sh: number, options?: ImageBitmapOptions): Promise<ImageBitmap>"
                            ]
                        },
                        "scroll": {
                            "name": "scroll",
                            "additional-signatures": [
                                "scroll(options?: ScrollToOptions): void"
                            ]
                        },
                        "scrollTo": {
                            "name": "scrollTo",
                            "additional-signatures": [
                                "scrollTo(options?: ScrollToOptions): void"
                            ]
                        },
                        "scrollBy": {
                            "name": "scrollBy",
                            "additional-signatures": [
                                "scrollBy(options?: ScrollToOptions): void"
                            ]
                        }
                    }
                },
                "properties": {
                    "property": {
                        "URL": {
                            "exposeGlobally": false,
                            "name": "URL",
                            "override-type": "typeof URL"
                        },
                        "URLSearchParams": {
                            "exposeGlobally": false,
                            "name": "URLSearchParams",
                            "override-type": "typeof URLSearchParams"
                        },
                        "Blob": {
                            "exposeGlobally": false,
                            "name": "Blob",
                            "override-type": "typeof Blob"
                        },
                        "customElements": {
                            "name": "customElements",
                            "override-type": "CustomElementRegistry"
                        }
                    }
                }
            },
            "WorkerGlobalScope": {
                "name": "WorkerGlobalScope",
                "methods": {
                    "method": {
                        "createImageBitmap": {
                            "name": "createImageBitmap",
                            "override-signatures": [
                                "createImageBitmap(image: ImageBitmap | ImageData | Blob, options?: ImageBitmapOptions): Promise<ImageBitmap>",
                                "createImageBitmap(image: ImageBitmap | ImageData | Blob, sx: number, sy: number, sw: number, sh: number, options?: ImageBitmapOptions): Promise<ImageBitmap>"
                            ]
                        }
                    }
                }
            },
            "URLSearchParams": {
                "name": "URLSearchParams",
                "constructor": {
                    "override-signatures": [
                        "new(init?: string[][] | Record<string, string> | string | URLSearchParams): URLSearchParams"
                    ]
                }
            },
            "URL": {
                "name": "URL",
                "methods": {
                    "method": {
                        "createObjectURL": {
                            "name": "createObjectURL",
                            "override-signatures": [
                                "createObjectURL(object: any): string"
                            ]
                        }
                    }
                }
            },
            "NodeListOf<TNode extends Node>": {
                "name": "NodeListOf<TNode extends Node>",
                "exposed": "Window",
                "extends": "NodeList",
                "properties": {
                    "property": {
                        "length": {
                            "name": "length",
                            "override-type": "number"
                        }
                    }
                },
                "methods": {
                    "method": {
                        "item": {
                            "name": "item",
                            "override-signatures": [
                                "item(index: number): TNode"
                            ]
                        }
                    }
                },
                "no-interface-object": "1",
                "override-index-signatures": [
                    "[index: number]: TNode"
                ],
                "iterator": {
                    "kind": "iterable",
                    "type": [{
                        "override-type": "TNode"
                    }]
                }
            },
            "HTMLCollectionOf<T extends Element>": {
                "name": "HTMLCollectionOf<T extends Element>",
                "exposed": "Window",
                "extends": "HTMLCollection",
                "methods": {
                    "method": {
                        "item": {
                            "getter": 1,
                            "signature": [
                                {
                                    "nullable": 1,
                                    "override-type": "T",
                                    "param": [
                                        {
                                            "name": "index",
                                            "type": "unsigned long"
                                        }
                                    ]
                                }
                            ],
                            "specs": "html5",
                            "name": "item"
                        },
                        "namedItem": {
                            "name": "namedItem",
                            "override-signatures": [
                                "namedItem(name: string): T | null"
                            ]
                        }
                    }
                },
                "no-interface-object": "1"
            },
            "EventListenerObject": {
                "name": "EventListenerObject",
                "methods": {
                    "method": {
                        "handleEvent": {
                            "name": "handleEvent",
                            "override-signatures": [
                                "handleEvent(evt: Event): void"
                            ]
                        }
                    }
                },
                "no-interface-object": "1"
            },
            "Element": {
                "events": {
                    "event": [
                        {
                            "dispatch": "sync",
                            "specs": "dom4",
                            "name": "touchstart",
                            "type": "TouchEvent",
                            "cancelable": 1,
                            "bubbles": 1
                        },
                        {
                            "dispatch": "sync",
                            "specs": "dom4",
                            "name": "touchmove",
                            "type": "TouchEvent",
                            "cancelable": 1,
                            "bubbles": 1
                        },
                        {
                            "dispatch": "sync",
                            "specs": "dom4",
                            "name": "touchcancel",
                            "type": "TouchEvent",
                            "cancelable": 1,
                            "bubbles": 1
                        },
                        {
                            "dispatch": "sync",
                            "specs": "dom4",
                            "name": "touchend",
                            "type": "TouchEvent",
                            "cancelable": 1,
                            "bubbles": 1
                        }
                    ]
                },
                "name": "Element",
                "methods": {
                    "method": {
                        "getElementsByClassName": {
                            "name": "getElementsByClassName",
                            "override-signatures": [
                                "getElementsByClassName(classNames: string): NodeListOf<Element>"
                            ]
                        },
                        "closest": {
                            "name": "closest",
                            "override-signatures": [
                                "closest<K extends keyof HTMLElementTagNameMap>(selector: K): HTMLElementTagNameMap[K] | null",
                                "closest<K extends keyof SVGElementTagNameMap>(selector: K): SVGElementTagNameMap[K] | null",
                                "closest(selector: string): Element | null"
                            ]
                        },
                        "scrollIntoView": {
                            "name": "scrollIntoView",
                            "override-signatures": [
                                "scrollIntoView(arg?: boolean | ScrollIntoViewOptions): void"
                            ]
                        },
                        "scroll": {
                            "name": "scroll",
                            "override-signatures": [
                                "scroll(options?: ScrollToOptions): void",
                                "scroll(x: number, y: number): void"
                            ]
                        },
                        "scrollTo": {
                            "name": "scrollTo",
                            "override-signatures": [
                                "scrollTo(options?: ScrollToOptions): void",
                                "scrollTo(x: number, y: number): void"
                            ]
                        },
                        "scrollBy": {
                            "name": "scrollBy",
                            "override-signatures": [
                                "scrollBy(options?: ScrollToOptions): void",
                                "scrollBy(x: number, y: number): void"
                            ]
                        },
                        "insertAdjacentElement": {
                            "name": "insertAdjacentElement",
                            "override-signatures": [
                                "insertAdjacentElement(position: InsertPosition, insertedElement: Element): Element | null"
                            ]
                        },
                        "insertAdjacentHTML": {
                            "name": "insertAdjacentHTML",
                            "override-signatures": [
                                "insertAdjacentHTML(where: InsertPosition, html: string): void"
                            ]
                        },
                        "insertAdjacentText": {
                            "name": "insertAdjacentText",
                            "override-signatures": [
                                "insertAdjacentText(where: InsertPosition, text: string): void"
                            ]
                        },
                        "attachShadow": {
                            "name": "attachShadow",
                            "override-signatures": [
                                "attachShadow(shadowRootInitDict: ShadowRootInit): ShadowRoot"
                            ]
                        }
                    }
                },
                "properties": {
                    "property": {
                        "assignedSlot": {
                            "name": "assignedSlot",
                            "read-only": 1,
                            "override-type": "HTMLSlotElement | null"
                        },
                        "slot": {
                            "name": "slot",
                            "override-type": "string"
                        },
                        "shadowRoot": {
                            "name": "shadowRoot",
                            "read-only": 1,
                            "override-type": "ShadowRoot | null"
                        }
                    }
                }
            },
            "Document": {
                "methods": {
                    "method": {
                        "createElementNS": {
                            "name": "createElementNS",
                            "additional-signatures": [
                                "createElementNS(namespaceURI: \"http://www.w3.org/1999/xhtml\", qualifiedName: string): HTMLElement",
                                "createElementNS(namespaceURI: \"http://www.w3.org/2000/svg\", qualifiedName: \"a\"): SVGAElement",
                                "createElementNS(namespaceURI: \"http://www.w3.org/2000/svg\", qualifiedName: \"circle\"): SVGCircleElement",
                                "createElementNS(namespaceURI: \"http://www.w3.org/2000/svg\", qualifiedName: \"clipPath\"): SVGClipPathElement",
                                "createElementNS(namespaceURI: \"http://www.w3.org/2000/svg\", qualifiedName: \"componentTransferFunction\"): SVGComponentTransferFunctionElement",
                                "createElementNS(namespaceURI: \"http://www.w3.org/2000/svg\", qualifiedName: \"defs\"): SVGDefsElement",
                                "createElementNS(namespaceURI: \"http://www.w3.org/2000/svg\", qualifiedName: \"desc\"): SVGDescElement",
                                "createElementNS(namespaceURI: \"http://www.w3.org/2000/svg\", qualifiedName: \"ellipse\"): SVGEllipseElement",
                                "createElementNS(namespaceURI: \"http://www.w3.org/2000/svg\", qualifiedName: \"feBlend\"): SVGFEBlendElement",
                                "createElementNS(namespaceURI: \"http://www.w3.org/2000/svg\", qualifiedName: \"feColorMatrix\"): SVGFEColorMatrixElement",
                                "createElementNS(namespaceURI: \"http://www.w3.org/2000/svg\", qualifiedName: \"feComponentTransfer\"): SVGFEComponentTransferElement",
                                "createElementNS(namespaceURI: \"http://www.w3.org/2000/svg\", qualifiedName: \"feComposite\"): SVGFECompositeElement",
                                "createElementNS(namespaceURI: \"http://www.w3.org/2000/svg\", qualifiedName: \"feConvolveMatrix\"): SVGFEConvolveMatrixElement",
                                "createElementNS(namespaceURI: \"http://www.w3.org/2000/svg\", qualifiedName: \"feDiffuseLighting\"): SVGFEDiffuseLightingElement",
                                "createElementNS(namespaceURI: \"http://www.w3.org/2000/svg\", qualifiedName: \"feDisplacementMap\"): SVGFEDisplacementMapElement",
                                "createElementNS(namespaceURI: \"http://www.w3.org/2000/svg\", qualifiedName: \"feDistantLight\"): SVGFEDistantLightElement",
                                "createElementNS(namespaceURI: \"http://www.w3.org/2000/svg\", qualifiedName: \"feFlood\"): SVGFEFloodElement",
                                "createElementNS(namespaceURI: \"http://www.w3.org/2000/svg\", qualifiedName: \"feFuncA\"): SVGFEFuncAElement",
                                "createElementNS(namespaceURI: \"http://www.w3.org/2000/svg\", qualifiedName: \"feFuncB\"): SVGFEFuncBElement",
                                "createElementNS(namespaceURI: \"http://www.w3.org/2000/svg\", qualifiedName: \"feFuncG\"): SVGFEFuncGElement",
                                "createElementNS(namespaceURI: \"http://www.w3.org/2000/svg\", qualifiedName: \"feFuncR\"): SVGFEFuncRElement",
                                "createElementNS(namespaceURI: \"http://www.w3.org/2000/svg\", qualifiedName: \"feGaussianBlur\"): SVGFEGaussianBlurElement",
                                "createElementNS(namespaceURI: \"http://www.w3.org/2000/svg\", qualifiedName: \"feImage\"): SVGFEImageElement",
                                "createElementNS(namespaceURI: \"http://www.w3.org/2000/svg\", qualifiedName: \"feMerge\"): SVGFEMergeElement",
                                "createElementNS(namespaceURI: \"http://www.w3.org/2000/svg\", qualifiedName: \"feMergeNode\"): SVGFEMergeNodeElement",
                                "createElementNS(namespaceURI: \"http://www.w3.org/2000/svg\", qualifiedName: \"feMorphology\"): SVGFEMorphologyElement",
                                "createElementNS(namespaceURI: \"http://www.w3.org/2000/svg\", qualifiedName: \"feOffset\"): SVGFEOffsetElement",
                                "createElementNS(namespaceURI: \"http://www.w3.org/2000/svg\", qualifiedName: \"fePointLight\"): SVGFEPointLightElement",
                                "createElementNS(namespaceURI: \"http://www.w3.org/2000/svg\", qualifiedName: \"feSpecularLighting\"): SVGFESpecularLightingElement",
                                "createElementNS(namespaceURI: \"http://www.w3.org/2000/svg\", qualifiedName: \"feSpotLight\"): SVGFESpotLightElement",
                                "createElementNS(namespaceURI: \"http://www.w3.org/2000/svg\", qualifiedName: \"feTile\"): SVGFETileElement",
                                "createElementNS(namespaceURI: \"http://www.w3.org/2000/svg\", qualifiedName: \"feTurbulence\"): SVGFETurbulenceElement",
                                "createElementNS(namespaceURI: \"http://www.w3.org/2000/svg\", qualifiedName: \"filter\"): SVGFilterElement",
                                "createElementNS(namespaceURI: \"http://www.w3.org/2000/svg\", qualifiedName: \"foreignObject\"): SVGForeignObjectElement",
                                "createElementNS(namespaceURI: \"http://www.w3.org/2000/svg\", qualifiedName: \"g\"): SVGGElement",
                                "createElementNS(namespaceURI: \"http://www.w3.org/2000/svg\", qualifiedName: \"image\"): SVGImageElement",
                                "createElementNS(namespaceURI: \"http://www.w3.org/2000/svg\", qualifiedName: \"gradient\"): SVGGradientElement",
                                "createElementNS(namespaceURI: \"http://www.w3.org/2000/svg\", qualifiedName: \"line\"): SVGLineElement",
                                "createElementNS(namespaceURI: \"http://www.w3.org/2000/svg\", qualifiedName: \"linearGradient\"): SVGLinearGradientElement",
                                "createElementNS(namespaceURI: \"http://www.w3.org/2000/svg\", qualifiedName: \"marker\"): SVGMarkerElement",
                                "createElementNS(namespaceURI: \"http://www.w3.org/2000/svg\", qualifiedName: \"mask\"): SVGMaskElement",
                                "createElementNS(namespaceURI: \"http://www.w3.org/2000/svg\", qualifiedName: \"path\"): SVGPathElement",
                                "createElementNS(namespaceURI: \"http://www.w3.org/2000/svg\", qualifiedName: \"metadata\"): SVGMetadataElement",
                                "createElementNS(namespaceURI: \"http://www.w3.org/2000/svg\", qualifiedName: \"pattern\"): SVGPatternElement",
                                "createElementNS(namespaceURI: \"http://www.w3.org/2000/svg\", qualifiedName: \"polygon\"): SVGPolygonElement",
                                "createElementNS(namespaceURI: \"http://www.w3.org/2000/svg\", qualifiedName: \"polyline\"): SVGPolylineElement",
                                "createElementNS(namespaceURI: \"http://www.w3.org/2000/svg\", qualifiedName: \"radialGradient\"): SVGRadialGradientElement",
                                "createElementNS(namespaceURI: \"http://www.w3.org/2000/svg\", qualifiedName: \"rect\"): SVGRectElement",
                                "createElementNS(namespaceURI: \"http://www.w3.org/2000/svg\", qualifiedName: \"svg\"): SVGSVGElement",
                                "createElementNS(namespaceURI: \"http://www.w3.org/2000/svg\", qualifiedName: \"script\"): SVGScriptElement",
                                "createElementNS(namespaceURI: \"http://www.w3.org/2000/svg\", qualifiedName: \"stop\"): SVGStopElement",
                                "createElementNS(namespaceURI: \"http://www.w3.org/2000/svg\", qualifiedName: \"style\"): SVGStyleElement",
                                "createElementNS(namespaceURI: \"http://www.w3.org/2000/svg\", qualifiedName: \"switch\"): SVGSwitchElement",
                                "createElementNS(namespaceURI: \"http://www.w3.org/2000/svg\", qualifiedName: \"symbol\"): SVGSymbolElement",
                                "createElementNS(namespaceURI: \"http://www.w3.org/2000/svg\", qualifiedName: \"tspan\"): SVGTSpanElement",
                                "createElementNS(namespaceURI: \"http://www.w3.org/2000/svg\", qualifiedName: \"textContent\"): SVGTextContentElement",
                                "createElementNS(namespaceURI: \"http://www.w3.org/2000/svg\", qualifiedName: \"text\"): SVGTextElement",
                                "createElementNS(namespaceURI: \"http://www.w3.org/2000/svg\", qualifiedName: \"textPath\"): SVGTextPathElement",
                                "createElementNS(namespaceURI: \"http://www.w3.org/2000/svg\", qualifiedName: \"textPositioning\"): SVGTextPositioningElement",
                                "createElementNS(namespaceURI: \"http://www.w3.org/2000/svg\", qualifiedName: \"title\"): SVGTitleElement",
                                "createElementNS(namespaceURI: \"http://www.w3.org/2000/svg\", qualifiedName: \"use\"): SVGUseElement",
                                "createElementNS(namespaceURI: \"http://www.w3.org/2000/svg\", qualifiedName: \"view\"): SVGViewElement",
                                "createElementNS(namespaceURI: \"http://www.w3.org/2000/svg\", qualifiedName: string): SVGElement"
                            ]
                        }
                    }
                },
                "properties": {
                    "property": {
                        "onvisibilitychange": {
                            "name": "onvisibilitychange",
                            "override-type": "(this: Document, ev: Event) => any"
                        }
                    }
                }
            },
            "Navigator": {
                "name": "Navigator",
                "methods": {
                    "method": {
                        "vibrate": {
                            "name": "vibrate",
                            "override-signatures": [
                                "vibrate(pattern: number | number[]): boolean"
                            ]
                        }
                    }
                },
                "properties": {
                    "property": {
                        "pointerEnabled": {
                            "name": "pointerEnabled",
                            "read-only": 1,
                            "override-type": "boolean"
                        },
                        "doNotTrack": {
                            "name": "doNotTrack",
                            "read-only": 1,
                            "override-type": "string | null"
                        }
                    }
                }
            },
            "HTMLCanvasElement": {
                "name": "HTMLCanvasElement",
                "methods": {
                    "method": {
                        "toBlob": {
                            "name": "toBlob",
                            "override-signatures": [
                                "toBlob(callback: (result: Blob | null) => void, type?: string, ...arguments: any[]): void"
                            ]
                        }
                    }
                }
            },
            "ClipboardEventInit": {
                "exposed": "Window",
                "name": "ClipboardEventInit",
                "extends": "EventInit",
                "properties": {
                    "property": {
                        "data": {
                            "name": "data",
                            "override-type": "string",
                            "required": 0
                        },
                        "dataType": {
                            "name": "dataType",
                            "override-type": "string",
                            "required": 0
                        }
                    }
                },
                "no-interface-object": "1"
            },
            "IDBArrayKey": {
                "name": "IDBArrayKey",
                "extends": "Array<IDBValidKey>",
                "no-interface-object": "1"
            },
            "HTMLIFrameElement": {
                "name": "HTMLIFrameElement",
                "properties": {
                    "property": {
                        "srcdoc": {
                            "name": "srcdoc",
                            "override-type": "string"
                        }
                    }
                }
            },
            "HTMLTextAreaElement": {
                "name": "HTMLTextAreaElement",
                "properties": {
                    "property": {
                        "minLength": {
                            "name": "minLength",
                            "override-type": "number"
                        }
                    }
                }
            },
            "IDBDatabase": {
                "name": "IDBDatabase",
                "events": {
                    "event": [
                        {
                            "name": "abort",
                            "type": "Event"
                        },
                        {
                            "name": "close",
                            "type": "Event"
                        },
                        {
                            "name": "error",
                            "type": "Event"
                        },
                        {
                            "name": "versionchange",
                            "type": "IDBVersionChangeEvent"
                        }
                    ]
                }
            },
            "IDBOpenDBRequest": {
                "name": "IDBOpenDBRequest",
                "events": {
                    "event": [
                        {
                            "name": "block",
                            "type": "Event"
                        },
                        {
                            "name": "upgradeneeded",
                            "type": "IDBVersionChangeEvent"
                        }
                    ]
                }
            },
            "IDBRequest": {
                "name": "IDBRequest",
                "events": {
                    "event": [
                        {
                            "name": "error",
                            "type": "Event"
                        },
                        {
                            "name": "success",
                            "type": "Event"
                        }
                    ]
                }
            },
            "IDBTransaction": {
                "name": "IDBRequest",
                "events": {
                    "event": [
                        {
                            "name": "abort",
                            "type": "Event"
                        },
                        {
                            "name": "complete",
                            "type": "Event"
                        },
                        {
                            "name": "error",
                            "type": "Event"
                        }
                    ]
                }
            },
            "CanvasRenderingContext2D": {
                "name": "CanvasRenderingContext2D",
                "properties": {
                    "property": {
                        "mozImageSmoothingEnabled": {
                            "name": "mozImageSmoothingEnabled",
                            "override-type": "boolean"
                        },
                        "webkitImageSmoothingEnabled": {
                            "name": "webkitImageSmoothingEnabled",
                            "override-type": "boolean"
                        },
                        "oImageSmoothingEnabled": {
                            "name": "oImageSmoothingEnabled",
                            "override-type": "boolean"
                        }
                    }
                }
            },
            "AesCmacParams": {
                "name": "AesCmacParams",
                "extends": "Algorithm",
                "properties": {
                    "property": {
                        "length": {
                            "name": "length",
                            "override-type": "number"
                        }
                    }
                },
                "no-interface-object": "1"
            },
            "AesCfbParams": {
                "name": "AesCfbParams",
                "extends": "Algorithm",
                "properties": {
                    "property": {
                        "iv": {
                            "name": "iv",
                            "override-type": "Int8Array | Int16Array | Int32Array | Uint8Array | Uint16Array | Uint32Array | Uint8ClampedArray | Float32Array | Float64Array | DataView | ArrayBuffer"
                        }
                    }
                },
                "no-interface-object": "1"
            },
            "DhKeyGenParams": {
                "name": "DhKeyGenParams",
                "extends": "Algorithm",
                "properties": {
                    "property": {
                        "prime": {
                            "name": "prime",
                            "override-type": "Uint8Array"
                        },
                        "generator": {
                            "name": "generator",
                            "override-type": "Uint8Array"
                        }
                    }
                },
                "no-interface-object": "1"
            },
            "DhKeyAlgorithm": {
                "name": "DhKeyAlgorithm",
                "extends": "KeyAlgorithm",
                "properties": {
                    "property": {
                        "prime": {
                            "name": "prime",
                            "override-type": "Uint8Array"
                        },
                        "generator": {
                            "name": "generator",
                            "override-type": "Uint8Array"
                        }
                    }
                },
                "no-interface-object": "1"
            },
            "DhKeyDeriveParams": {
                "name": "DhKeyDeriveParams",
                "extends": "Algorithm",
                "properties": {
                    "property": {
                        "prime": {
                            "name": "public",
                            "override-type": "CryptoKey"
                        }
                    }
                },
                "no-interface-object": "1"
            },
            "DhImportKeyParams": {
                "name": "DhImportKeyParams",
                "extends": "Algorithm",
                "properties": {
                    "property": {
                        "prime": {
                            "name": "prime",
                            "override-type": "Uint8Array"
                        },
                        "generator": {
                            "name": "generator",
                            "override-type": "Uint8Array"
                        }
                    }
                },
                "no-interface-object": "1"
            },
            "ConcatParams": {
                "name": "ConcatParams",
                "extends": "Algorithm",
                "properties": {
                    "property": {
                        "hash": {
                            "name": "hash",
                            "override-type": "string | Algorithm",
                            "required": 0
                        },
                        "algorithmId": {
                            "name": "algorithmId",
                            "override-type": "Uint8Array"
                        },
                        "partyUInfo": {
                            "name": "partyUInfo",
                            "override-type": "Uint8Array"
                        },
                        "partyVInfo": {
                            "name": "partyVInfo",
                            "override-type": "Uint8Array"
                        },
                        "publicInfo": {
                            "name": "publicInfo",
                            "override-type": "Uint8Array",
                            "required": 0
                        },
                        "privateInfo": {
                            "name": "privateInfo",
                            "override-type": "Uint8Array",
                            "required": 0
                        }
                    }
                },
                "no-interface-object": "1"
            },
            "HkdfCtrParams": {
                "name": "HkdfCtrParams",
                "extends": "Algorithm",
                "properties": {
                    "property": {
                        "hash": {
                            "name": "hash",
                            "override-type": "string | Algorithm"
                        },
                        "label": {
                            "name": "label",
                            "override-type": "Int8Array | Int16Array | Int32Array | Uint8Array | Uint16Array | Uint32Array | Uint8ClampedArray | Float32Array | Float64Array | DataView | ArrayBuffer"
                        },
                        "context": {
                            "name": "context",
                            "override-type": "Int8Array | Int16Array | Int32Array | Uint8Array | Uint16Array | Uint32Array | Uint8ClampedArray | Float32Array | Float64Array | DataView | ArrayBuffer"
                        }
                    }
                },
                "no-interface-object": "1"
            },
            "DataTransfer": {
                "name": "DataTransfer",
                "methods": {
                    "method": {
                        "setDragImage": {
                            "name": "setDragImage",
                            "override-signatures": [
                                "setDragImage(image: Element, x: number, y: number): void"
                            ]
                        }
                    }
                }
            },
            "Performance": {
                "name": "Performance",
                "properties": {
                    "events": {
                        "event": [
                            {
                                "name": "resourcetimingbufferfull",
                                "type": "Event"
                            }
                        ]
                    }
                }
            },
            "KeyboardEvent": {
                "name": "KeyboardEvent",
                "properties": {
                    "property": {
                        "code": {
                            "name": "code",
                            "read-only": 1,
                            "override-type": "string"
                        }
                    }
                }
            },
            "DocumentFragment": {
                "name": "DocumentFragment",
                "methods": {
                    "method": {
                        "getElementById": {
                            "name": "getElementById",
                            "exposed": "Window",
                            "override-signatures": [
                                "getElementById(elementId: string): HTMLElement | null"
                            ]
                        }
                    }
                }
            },
            "History": {
                "name": "History",
                "properties": {
                    "property": {
                        "scrollRestoration": {
                            "name": "scrollRestoration",
                            "override-type": "ScrollRestoration"
                        }
                    }
                }
            },
            "CanvasPattern": {
                "name": "CanvasPattern",
                "methods": {
                    "method": {
                        "setTransform": {
                            "name": "setTransform",
                            "override-signatures": [
                                "setTransform(matrix: SVGMatrix): void"
                            ]
                        }
                    }
                }
            },
            "DocumentOrShadowRoot": {
                "name": "DocumentOrShadowRoot",
                "exposed": "Window",
                "methods": {
                    "method": {
                        "getSelection": {
                            "name": "getSelection",
                            "override-signatures": [
                                "getSelection(): Selection | null"
                            ]
                        },
                        "elementFromPoint": {
                            "name": "elementFromPoint",
                            "override-signatures": [
                                "elementFromPoint(x: number, y: number): Element | null"
                            ]
                        },
                        "elementsFromPoint": {
                            "name": "elementsFromPoint",
                            "override-signatures": [
                                "elementsFromPoint(x: number, y: number): Element[]"
                            ]
                        }
                    }
                },
                "properties": {
                    "property": {
                        "activeElement": {
                            "name": "activeElement",
                            "read-only": 1,
                            "override-type": "Element | null"
                        },
                        "styleSheets": {
                            "name": "styleSheets",
                            "read-only": 1,
                            "override-type": "StyleSheetList"
                        }
                    }
                },
                "no-interface-object": "1"
            },
            "ShadowRoot": {
                "name": "ShadowRoot",
                "extends": "DocumentOrShadowRoot, DocumentFragment",
                "exposed": "Window",
                "properties": {
                    "property": {
                        "host": {
                            "name": "host",
                            "read-only": 1,
                            "override-type": "Element"
                        },
                        "innerHTML": {
                            "name": "innerHTML",
                            "override-type": "string"
                        }
                    }
                },
                "no-interface-object": "1"
            },
            "ShadowRootInit": {
                "name": "ShadowRootInit",
                "exposed": "Window",
                "properties": {
                    "property": {
                        "mode": {
                            "name": "mode",
                            "override-type": "\"open\" | \"closed\""
                        },
                        "delegatesFocus": {
                            "name": "delegatesFocus",
                            "override-type": "boolean",
                            "required": 0
                        }
                    }
                },
                "no-interface-object": "1"
            },
            "Text": {
                "name": "Text",
                "properties": {
                    "property": {
                        "assignedSlot": {
                            "name": "assignedSlot",
                            "read-only": 1,
                            "override-type": "HTMLSlotElement | null"
                        }
                    }
                }
            },
            "HTMLSlotElement": {
                "name": "HTMLSlotElement",
                "extends": "HTMLElement",
                "exposed": "Window",
                "properties": {
                    "property": {
                        "name": {
                            "name": "name",
                            "override-type": "string"
                        }
                    }
                },
                "methods": {
                    "method": {
                        "assignedNodes": {
                            "name": "assignedNodes",
                            "override-signatures": [
                                "assignedNodes(options?: AssignedNodesOptions): Node[]"
                            ]
                        }
                    }
                },
                "no-interface-object": "1",
                "element": [
                    {
                        "name": "slot"
                    }
                ]
            },
            "AssignedNodesOptions": {
                "name": "AssignedNodesOptions",
                "exposed": "Window",
                "properties": {
                    "property": {
                        "flatten": {
                            "name": "flatten",
                            "override-type": "boolean",
                            "required": 0
                        }
                    }
                },
                "no-interface-object": "1"
            },
            "Event": {
                "name": "Event",
                "properties": {
                    "property": {
                        "composed": {
                            "name": "composed",
                            "read-only": 1,
                            "override-type": "boolean"
                        }
                    }
                },
                "methods": {
                    "method": {
                        "deepPath": {
                            "name": "deepPath",
                            "override-signatures": [
                                "deepPath(): EventTarget[]"
                            ]
                        }
                    }
                }
            },
            "ElementDefinitionOptions": {
                "name": "ElementDefinitionOptions",
                "exposed": "Window",
                "properties": {
                    "property": {
                        "extends": {
                            "name": "extends",
                            "override-type": "string"
                        }
                    }
                },
                "no-interface-object": "1"
            },
            "ElementCreationOptions": {
                "name": "ElementCreationOptions",
                "exposed": "Window",
                "properties": {
                    "property": {
                        "is": {
                            "name": "is",
                            "override-type": "string",
                            "required": 0
                        }
                    }
                },
                "no-interface-object": "1"
            },
            "CustomElementRegistry": {
                "name": "CustomElementRegistry",
                "exposed": "Window",
                "methods": {
                    "method": {
                        "define": {
                            "name": "define",
                            "override-signatures": [
                                "define(name: string, constructor: Function, options?: ElementDefinitionOptions): void"
                            ]
                        },
                        "get": {
                            "name": "get",
                            "override-signatures": [
                                "get(name: string): any"
                            ]
                        },
                        "whenDefined": {
                            "name": "whenDefined",
                            "override-signatures": [
                                "whenDefined(name: string): PromiseLike<void>"
                            ]
                        }
                    }
                },
                "no-interface-object": "1"
            },
            "PromiseRejectionEvent": {
                "name": "PromiseRejectionEvent",
                "extends": "Event",
                "exposed": "Window Worker",
                "constructor": {
                    "override-signatures": [
                        "new(type: string, eventInitDict: PromiseRejectionEventInit): PromiseRejectionEvent"
                    ]
                },
                "properties": {
                    "property": {
                        "promise": {
                            "name": "promise",
                            "read-only": 1,
                            "override-type": "PromiseLike<any>"
                        },
                        "reason": {
                            "name": "reason",
                            "read-only": 1,
                            "override-type": "any"
                        }
                    }
                }
            },
            "ValidityState": {
                "name": "ValidityState",
                "properties": {
                    "property": {
                        "tooShort": {
                            "name": "tooShort",
                            "exposed": "Window",
                            "read-only": 1,
                            "override-type": "boolean"
                        }
                    }
                }
            },
            "HTMLDialogElement": {
                "name": "HTMLDialogElement",
                "extends": "HTMLElement",
                "exposed": "Window",
                "properties": {
                    "property": {
                        "open": {
                            "name": "open",
                            "override-type": "boolean"
                        },
                        "returnValue": {
                            "name": "returnValue",
                            "override-type": "string"
                        }
                    }
                },
                "methods": {
                    "method": {
                        "close": {
                            "name": "close",
                            "override-signatures": [
                                "close(returnValue?: string): void"
                            ]
                        },
                        "show": {
                            "name": "show",
                            "override-signatures": [
                                "show(): void"
                            ]
                        },
                        "showModal": {
                            "name": "showModal",
                            "override-signatures": [
                                "showModal(): void"
                            ]
                        }
                    }
                },
                "constructor": {
                    "override-signatures": [
                        "new(): HTMLDialogElement"
                    ]
                }
            },
            "HTMLMainElement": {
                "name": "HTMLMainElement",
                "extends": "HTMLElement",
                "exposed": "Window",
                "constructor": {
                    "override-signatures": [
                        "new(): HTMLMainElement"
                    ]
                }
            },
            "HTMLDetailsElement": {
                "name": "HTMLDetailsElement",
                "extends": "HTMLElement",
                "exposed": "Window",
                "properties": {
                    "property": {
                        "open": {
                            "name": "open",
                            "override-type": "boolean"
                        }
                    }
                },
                "constructor": {
                    "override-signatures": [
                        "new(): HTMLDetailsElement"
                    ]
                }
            },
            "HTMLSummaryElement": {
                "name": "HTMLSummaryElement",
                "extends": "HTMLElement",
                "exposed": "Window",
                "constructor": {
                    "override-signatures": [
                        "new(): HTMLSummaryElement"
                    ]
                }
            },
            "EXT_blend_minmax": {
                "name": "EXT_blend_minmax",
                "exposed": "Window",
                "properties": {
                    "property": {
                        "MIN_EXT": {
                            "name": "MIN_EXT",
                            "read-only": 1,
                            "override-type": "number"
                        },
                        "MAX_EXT": {
                            "name": "MAX_EXT",
                            "read-only": 1,
                            "override-type": "number"
                        }
                    }
                },
                "no-interface-object": "1"
            },
            "EXT_frag_depth": {
                "name": "EXT_frag_depth",
                "exposed": "Window",
                "properties": {
                    "property": {}
                },
                "no-interface-object": "1"
            },
            "EXT_shader_texture_lod": {
                "name": "EXT_shader_texture_lod",
                "exposed": "Window",
                "properties": {
                    "property": {}
                },
                "no-interface-object": "1"
            },
            "EXT_sRGB": {
                "name": "EXT_sRGB",
                "exposed": "Window",
                "properties": {
                    "property": {
                        "SRGB_EXT": {
                            "name": "SRGB_EXT",
                            "read-only": 1,
                            "override-type": "number"
                        },
                        "SRGB_ALPHA_EXT": {
                            "name": "SRGB_ALPHA_EXT",
                            "read-only": 1,
                            "override-type": "number"
                        },
                        "SRGB8_ALPHA8_EXT": {
                            "name": "SRGB8_ALPHA8_EXT",
                            "read-only": 1,
                            "override-type": "number"
                        },
                        "FRAMEBUFFER_ATTACHMENT_COLOR_ENCODING_EXT": {
                            "name": "FRAMEBUFFER_ATTACHMENT_COLOR_ENCODING_EXT",
                            "read-only": 1,
                            "override-type": "number"
                        }
                    }
                },
                "no-interface-object": "1"
            },
            "DOMTokenList": {
                "name": "DOMTokenList",
                "exposed": "Window",
                "methods": {
                    "method": {
                        "replace": {
                            "name": "replace",
                            "override-signatures": [
                                "replace(oldToken: string, newToken: string): void"
                            ]
                        }
                    }
                }
            },
            "OES_vertex_array_object": {
                "name": "OES_vertex_array_object",
                "exposed": "Window",
                "properties": {
                    "property": {
                        "VERTEX_ARRAY_BINDING_OES": {
                            "name": "VERTEX_ARRAY_BINDING_OES",
                            "read-only": 1,
                            "override-type": "number"
                        }
                    }
                },
                "methods": {
                    "method": {
                        "createVertexArrayOES": {
                            "name": "createVertexArrayOES",
                            "override-signatures": [
                                "createVertexArrayOES(): WebGLVertexArrayObjectOES"
                            ]
                        },
                        "deleteVertexArrayOES": {
                            "name": "deleteVertexArrayOES",
                            "override-signatures": [
                                "deleteVertexArrayOES(arrayObject: WebGLVertexArrayObjectOES): void"
                            ]
                        },
                        "isVertexArrayOES": {
                            "name": "isVertexArrayOES",
                            "override-signatures": [
                                "isVertexArrayOES(value: any): value is WebGLVertexArrayObjectOES"
                            ]
                        },
                        "bindVertexArrayOES": {
                            "name": "bindVertexArrayOES",
                            "override-signatures": [
                                "bindVertexArrayOES(arrayObject: WebGLVertexArrayObjectOES): void"
                            ]
                        }
                    }
                },
                "no-interface-object": "1"
            },
            "WebGLVertexArrayObjectOES": {
                "name": "WebGLVertexArrayObjectOES",
                "exposed": "Window",
                "properties": {
                    "property": {}
                },
                "no-interface-object": "1"
            },
            "WEBGL_color_buffer_float": {
                "name": "WEBGL_color_buffer_float",
                "exposed": "Window",
                "properties": {
                    "property": {
                        "RGBA32F_EXT": {
                            "name": "RGBA32F_EXT",
                            "read-only": 1,
                            "override-type": "number"
                        },
                        "RGB32F_EXT": {
                            "name": "RGB32F_EXT",
                            "read-only": 1,
                            "override-type": "number"
                        },
                        "FRAMEBUFFER_ATTACHMENT_COMPONENT_TYPE_EXT": {
                            "name": "FRAMEBUFFER_ATTACHMENT_COMPONENT_TYPE_EXT",
                            "read-only": 1,
                            "override-type": "number"
                        },
                        "UNSIGNED_NORMALIZED_EXT": {
                            "name": "UNSIGNED_NORMALIZED_EXT",
                            "read-only": 1,
                            "override-type": "number"
                        }
                    }
                },
                "no-interface-object": "1"
            },
            "WEBGL_compressed_texture_astc": {
                "name": "WEBGL_compressed_texture_astc",
                "exposed": "Window",
                "properties": {
                    "property": {
                        "COMPRESSED_RGBA_ASTC_4x4_KHR": {
                            "name": "COMPRESSED_RGBA_ASTC_4x4_KHR",
                            "read-only": 1,
                            "override-type": "number"
                        },
                        "COMPRESSED_RGBA_ASTC_5x4_KHR": {
                            "name": "COMPRESSED_RGBA_ASTC_5x4_KHR",
                            "read-only": 1,
                            "override-type": "number"
                        },
                        "COMPRESSED_RGBA_ASTC_5x5_KHR": {
                            "name": "COMPRESSED_RGBA_ASTC_5x5_KHR",
                            "read-only": 1,
                            "override-type": "number"
                        },
                        "COMPRESSED_RGBA_ASTC_6x5_KHR": {
                            "name": "COMPRESSED_RGBA_ASTC_6x5_KHR",
                            "read-only": 1,
                            "override-type": "number"
                        },
                        "COMPRESSED_RGBA_ASTC_6x6_KHR": {
                            "name": "COMPRESSED_RGBA_ASTC_6x6_KHR",
                            "read-only": 1,
                            "override-type": "number"
                        },
                        "COMPRESSED_RGBA_ASTC_8x5_KHR": {
                            "name": "COMPRESSED_RGBA_ASTC_8x5_KHR",
                            "read-only": 1,
                            "override-type": "number"
                        },
                        "COMPRESSED_RGBA_ASTC_8x6_KHR": {
                            "name": "COMPRESSED_RGBA_ASTC_8x6_KHR",
                            "read-only": 1,
                            "override-type": "number"
                        },
                        "COMPRESSED_RGBA_ASTC_8x8_KHR": {
                            "name": "COMPRESSED_RGBA_ASTC_8x8_KHR",
                            "read-only": 1,
                            "override-type": "number"
                        },
                        "COMPRESSED_RGBA_ASTC_10x5_KHR": {
                            "name": "COMPRESSED_RGBA_ASTC_10x5_KHR",
                            "read-only": 1,
                            "override-type": "number"
                        },
                        "COMPRESSED_RGBA_ASTC_10x6_KHR": {
                            "name": "COMPRESSED_RGBA_ASTC_10x6_KHR",
                            "read-only": 1,
                            "override-type": "number"
                        },
                        "COMPRESSED_RGBA_ASTC_10x8_KHR": {
                            "name": "COMPRESSED_RGBA_ASTC_10x8_KHR",
                            "read-only": 1,
                            "override-type": "number"
                        },
                        "COMPRESSED_RGBA_ASTC_10x10_KHR": {
                            "name": "COMPRESSED_RGBA_ASTC_10x10_KHR",
                            "read-only": 1,
                            "override-type": "number"
                        },
                        "COMPRESSED_RGBA_ASTC_12x10_KHR": {
                            "name": "COMPRESSED_RGBA_ASTC_12x10_KHR",
                            "read-only": 1,
                            "override-type": "number"
                        },
                        "COMPRESSED_RGBA_ASTC_12x12_KHR": {
                            "name": "COMPRESSED_RGBA_ASTC_12x12_KHR",
                            "read-only": 1,
                            "override-type": "number"
                        },
                        "COMPRESSED_SRGB8_ALPHA8_ASTC_4x4_KHR": {
                            "name": "COMPRESSED_SRGB8_ALPHA8_ASTC_4x4_KHR",
                            "read-only": 1,
                            "override-type": "number"
                        },
                        "COMPRESSED_SRGB8_ALPHA8_ASTC_5x4_KHR": {
                            "name": "COMPRESSED_SRGB8_ALPHA8_ASTC_5x4_KHR",
                            "read-only": 1,
                            "override-type": "number"
                        },
                        "COMPRESSED_SRGB8_ALPHA8_ASTC_5x5_KHR": {
                            "name": "COMPRESSED_SRGB8_ALPHA8_ASTC_5x5_KHR",
                            "read-only": 1,
                            "override-type": "number"
                        },
                        "COMPRESSED_SRGB8_ALPHA8_ASTC_6x5_KHR": {
                            "name": "COMPRESSED_SRGB8_ALPHA8_ASTC_6x5_KHR",
                            "read-only": 1,
                            "override-type": "number"
                        },
                        "COMPRESSED_SRGB8_ALPHA8_ASTC_6x6_KHR": {
                            "name": "COMPRESSED_SRGB8_ALPHA8_ASTC_6x6_KHR",
                            "read-only": 1,
                            "override-type": "number"
                        },
                        "COMPRESSED_SRGB8_ALPHA8_ASTC_8x5_KHR": {
                            "name": "COMPRESSED_SRGB8_ALPHA8_ASTC_8x5_KHR",
                            "read-only": 1,
                            "override-type": "number"
                        },
                        "COMPRESSED_SRGB8_ALPHA8_ASTC_8x6_KHR": {
                            "name": "COMPRESSED_SRGB8_ALPHA8_ASTC_8x6_KHR",
                            "read-only": 1,
                            "override-type": "number"
                        },
                        "COMPRESSED_SRGB8_ALPHA8_ASTC_8x8_KHR": {
                            "name": "COMPRESSED_SRGB8_ALPHA8_ASTC_8x8_KHR",
                            "read-only": 1,
                            "override-type": "number"
                        },
                        "COMPRESSED_SRGB8_ALPHA8_ASTC_10x5_KHR": {
                            "name": "COMPRESSED_SRGB8_ALPHA8_ASTC_10x5_KHR",
                            "read-only": 1,
                            "override-type": "number"
                        },
                        "COMPRESSED_SRGB8_ALPHA8_ASTC_10x6_KHR": {
                            "name": "COMPRESSED_SRGB8_ALPHA8_ASTC_10x6_KHR",
                            "read-only": 1,
                            "override-type": "number"
                        },
                        "COMPRESSED_SRGB8_ALPHA8_ASTC_10x8_KHR": {
                            "name": "COMPRESSED_SRGB8_ALPHA8_ASTC_10x8_KHR",
                            "read-only": 1,
                            "override-type": "number"
                        },
                        "COMPRESSED_SRGB8_ALPHA8_ASTC_10x10_KHR": {
                            "name": "COMPRESSED_SRGB8_ALPHA8_ASTC_10x10_KHR",
                            "read-only": 1,
                            "override-type": "number"
                        },
                        "COMPRESSED_SRGB8_ALPHA8_ASTC_12x10_KHR": {
                            "name": "COMPRESSED_SRGB8_ALPHA8_ASTC_12x10_KHR",
                            "read-only": 1,
                            "override-type": "number"
                        },
                        "COMPRESSED_SRGB8_ALPHA8_ASTC_12x12_KHR": {
                            "name": "COMPRESSED_SRGB8_ALPHA8_ASTC_12x12_KHR",
                            "read-only": 1,
                            "override-type": "number"
                        }
                    }
                },
                "methods": {
                    "method": {
                        "getSupportedProfiles": {
                            "name": "getSupportedProfiles",
                            "override-signatures": [
                                "getSupportedProfiles(): string[]"
                            ]
                        }
                    }
                },
                "no-interface-object": "1"
            },
            "WEBGL_compressed_texture_s3tc_srgb": {
                "name": "WEBGL_compressed_texture_s3tc_srgb",
                "exposed": "Window",
                "properties": {
                    "property": {
                        "COMPRESSED_SRGB_S3TC_DXT1_EXT": {
                            "name": "COMPRESSED_SRGB_S3TC_DXT1_EXT",
                            "read-only": 1,
                            "override-type": "number"
                        },
                        "COMPRESSED_SRGB_ALPHA_S3TC_DXT1_EXT": {
                            "name": "COMPRESSED_SRGB_ALPHA_S3TC_DXT1_EXT",
                            "read-only": 1,
                            "override-type": "number"
                        },
                        "COMPRESSED_SRGB_ALPHA_S3TC_DXT3_EXT": {
                            "name": "COMPRESSED_SRGB_ALPHA_S3TC_DXT3_EXT",
                            "read-only": 1,
                            "override-type": "number"
                        },
                        "COMPRESSED_SRGB_ALPHA_S3TC_DXT5_EXT": {
                            "name": "COMPRESSED_SRGB_ALPHA_S3TC_DXT5_EXT",
                            "read-only": 1,
                            "override-type": "number"
                        }
                    }
                },
                "no-interface-object": "1"
            },
            "WEBGL_debug_shaders": {
                "name": "WEBGL_debug_shaders",
                "exposed": "Window",
                "methods": {
                    "method": {
                        "getTranslatedShaderSource": {
                            "name": "getTranslatedShaderSource",
                            "override-signatures": [
                                "getTranslatedShaderSource(shader: WebGLShader): string"
                            ]
                        }
                    }
                },
                "no-interface-object": "1"
            },
            "WEBGL_draw_buffers": {
                "name": "WEBGL_draw_buffers",
                "exposed": "Window",
                "properties": {
                    "property": {
                        "COLOR_ATTACHMENT0_WEBGL": {
                            "name": "COLOR_ATTACHMENT0_WEBGL",
                            "read-only": 1,
                            "override-type": "number"
                        },
                        "COLOR_ATTACHMENT1_WEBGL": {
                            "name": "COLOR_ATTACHMENT1_WEBGL",
                            "read-only": 1,
                            "override-type": "number"
                        },
                        "COLOR_ATTACHMENT2_WEBGL": {
                            "name": "COLOR_ATTACHMENT2_WEBGL",
                            "read-only": 1,
                            "override-type": "number"
                        },
                        "COLOR_ATTACHMENT3_WEBGL": {
                            "name": "COLOR_ATTACHMENT3_WEBGL",
                            "read-only": 1,
                            "override-type": "number"
                        },
                        "COLOR_ATTACHMENT4_WEBGL": {
                            "name": "COLOR_ATTACHMENT4_WEBGL",
                            "read-only": 1,
                            "override-type": "number"
                        },
                        "COLOR_ATTACHMENT5_WEBGL": {
                            "name": "COLOR_ATTACHMENT5_WEBGL",
                            "read-only": 1,
                            "override-type": "number"
                        },
                        "COLOR_ATTACHMENT6_WEBGL": {
                            "name": "COLOR_ATTACHMENT6_WEBGL",
                            "read-only": 1,
                            "override-type": "number"
                        },
                        "COLOR_ATTACHMENT7_WEBGL": {
                            "name": "COLOR_ATTACHMENT7_WEBGL",
                            "read-only": 1,
                            "override-type": "number"
                        },
                        "COLOR_ATTACHMENT8_WEBGL": {
                            "name": "COLOR_ATTACHMENT8_WEBGL",
                            "read-only": 1,
                            "override-type": "number"
                        },
                        "COLOR_ATTACHMENT9_WEBGL": {
                            "name": "COLOR_ATTACHMENT9_WEBGL",
                            "read-only": 1,
                            "override-type": "number"
                        },
                        "COLOR_ATTACHMENT10_WEBGL": {
                            "name": "COLOR_ATTACHMENT10_WEBGL",
                            "read-only": 1,
                            "override-type": "number"
                        },
                        "COLOR_ATTACHMENT11_WEBGL": {
                            "name": "COLOR_ATTACHMENT11_WEBGL",
                            "read-only": 1,
                            "override-type": "number"
                        },
                        "COLOR_ATTACHMENT12_WEBGL": {
                            "name": "COLOR_ATTACHMENT12_WEBGL",
                            "read-only": 1,
                            "override-type": "number"
                        },
                        "COLOR_ATTACHMENT13_WEBGL": {
                            "name": "COLOR_ATTACHMENT13_WEBGL",
                            "read-only": 1,
                            "override-type": "number"
                        },
                        "COLOR_ATTACHMENT14_WEBGL": {
                            "name": "COLOR_ATTACHMENT14_WEBGL",
                            "read-only": 1,
                            "override-type": "number"
                        },
                        "COLOR_ATTACHMENT15_WEBGL": {
                            "name": "COLOR_ATTACHMENT15_WEBGL",
                            "read-only": 1,
                            "override-type": "number"
                        },
                        "DRAW_BUFFER0_WEBGL": {
                            "name": "DRAW_BUFFER0_WEBGL",
                            "read-only": 1,
                            "override-type": "number"
                        },
                        "DRAW_BUFFER1_WEBGL": {
                            "name": "DRAW_BUFFER1_WEBGL",
                            "read-only": 1,
                            "override-type": "number"
                        },
                        "DRAW_BUFFER2_WEBGL": {
                            "name": "DRAW_BUFFER2_WEBGL",
                            "read-only": 1,
                            "override-type": "number"
                        },
                        "DRAW_BUFFER3_WEBGL": {
                            "name": "DRAW_BUFFER3_WEBGL",
                            "read-only": 1,
                            "override-type": "number"
                        },
                        "DRAW_BUFFER4_WEBGL": {
                            "name": "DRAW_BUFFER4_WEBGL",
                            "read-only": 1,
                            "override-type": "number"
                        },
                        "DRAW_BUFFER5_WEBGL": {
                            "name": "DRAW_BUFFER5_WEBGL",
                            "read-only": 1,
                            "override-type": "number"
                        },
                        "DRAW_BUFFER6_WEBGL": {
                            "name": "DRAW_BUFFER6_WEBGL",
                            "read-only": 1,
                            "override-type": "number"
                        },
                        "DRAW_BUFFER7_WEBGL": {
                            "name": "DRAW_BUFFER7_WEBGL",
                            "read-only": 1,
                            "override-type": "number"
                        },
                        "DRAW_BUFFER8_WEBGL": {
                            "name": "DRAW_BUFFER8_WEBGL",
                            "read-only": 1,
                            "override-type": "number"
                        },
                        "DRAW_BUFFER9_WEBGL": {
                            "name": "DRAW_BUFFER9_WEBGL",
                            "read-only": 1,
                            "override-type": "number"
                        },
                        "DRAW_BUFFER10_WEBGL": {
                            "name": "DRAW_BUFFER10_WEBGL",
                            "read-only": 1,
                            "override-type": "number"
                        },
                        "DRAW_BUFFER11_WEBGL": {
                            "name": "DRAW_BUFFER11_WEBGL",
                            "read-only": 1,
                            "override-type": "number"
                        },
                        "DRAW_BUFFER12_WEBGL": {
                            "name": "DRAW_BUFFER12_WEBGL",
                            "read-only": 1,
                            "override-type": "number"
                        },
                        "DRAW_BUFFER13_WEBGL": {
                            "name": "DRAW_BUFFER13_WEBGL",
                            "read-only": 1,
                            "override-type": "number"
                        },
                        "DRAW_BUFFER14_WEBGL": {
                            "name": "DRAW_BUFFER14_WEBGL",
                            "read-only": 1,
                            "override-type": "number"
                        },
                        "DRAW_BUFFER15_WEBGL": {
                            "name": "DRAW_BUFFER15_WEBGL",
                            "read-only": 1,
                            "override-type": "number"
                        },
                        "MAX_COLOR_ATTACHMENTS_WEBGL": {
                            "name": "MAX_COLOR_ATTACHMENTS_WEBGL",
                            "read-only": 1,
                            "override-type": "number"
                        },
                        "MAX_DRAW_BUFFERS_WEBGL": {
                            "name": "MAX_DRAW_BUFFERS_WEBGL",
                            "read-only": 1,
                            "override-type": "number"
                        }
                    }
                },
                "methods": {
                    "method": {
                        "drawBuffersWEBGL": {
                            "name": "drawBuffersWEBGL",
                            "override-signatures": [
                                "drawBuffersWEBGL(buffers: number[]): void"
                            ]
                        }
                    }
                },
                "no-interface-object": "1"
            },
            "WEBGL_lose_context": {
                "name": "WEBGL_lose_context",
                "exposed": "Window",
                "methods": {
                    "method": {
                        "loseContext": {
                            "name": "loseContext",
                            "override-signatures": [
                                "loseContext(): void"
                            ]
                        },
                        "restoreContext": {
                            "name": "restoreContext",
                            "override-signatures": [
                                "restoreContext(): void"
                            ]
                        }
                    }
                },
                "no-interface-object": "1"
            },
            "HTMLObjectElement": {
                "name": "HTMLObjectElement",
                "properties": {
                    "property": {
                        "typemustmatch": {
                            "name": "typemustmatch",
                            "override-type": "boolean"
                        }
                    }
                }
            },
            "EventSource": {
                "name": "EventSource",
                "extends": "EventTarget",
                "properties": {
                    "property": {
                        "url": {
                            "name": "url",
                            "read-only": 1,
                            "override-type": "string"
                        },
                        "withCredentials": {
                            "name": "withCredentials",
                            "read-only": 1,
                            "override-type": "boolean"
                        },
                        "CONNECTING": {
                            "name": "CONNECTING",
                            "read-only": 1,
                            "override-type": "number"
                        },
                        "OPEN": {
                            "name": "OPEN",
                            "read-only": 1,
                            "override-type": "number"
                        },
                        "CLOSED": {
                            "name": "CLOSED",
                            "read-only": 1,
                            "override-type": "number"
                        },
                        "readyState": {
                            "name": "readyState",
                            "read-only": 1,
                            "override-type": "number"
                        },
                        "onopen": {
                            "name": "onopen",
                            "override-type": "(evt: MessageEvent) => any"
                        },
                        "onmessage": {
                            "name": "onmessage",
                            "override-type": "(evt: MessageEvent) => any"
                        },
                        "onerror": {
                            "name": "onerror",
                            "override-type": "(evt: MessageEvent) => any"
                        }
                    }
                },
                "methods": {
                    "method": {
                        "close": {
                            "name": "close",
                            "override-signatures": [
                                "close(): void"
                            ]
                        }
                    }
                },
                "constructor": {
                    "override-signatures": [
                        "new(url: string, eventSourceInitDict?: EventSourceInit): EventSource"
                    ]
                }
            },
            "EventSourceInit": {
                "name": "EventSourceInit",
                "properties": {
                    "property": {
                        "withCredentials": {
                            "name": "withCredentials",
                            "read-only": 1,
                            "override-type": "boolean"
                        }
                    }
                },
                "no-interface-object": "1"
            },
<<<<<<< HEAD
            "HTMLAreaElement": {
                "element": [
                    {
                        "name": "area"
                    }
                ]
            },
            "HTMLFormElement": {
                "element": [
                    {
                        "name": "form"
                    }
                ]
            },
            "HTMLInputElement": {
                "properties": {
                    "property": {
                        "labels": {
                            "override-type": "NodeListOf<HTMLLabelElement> | null"
=======
            "HTMLBaseElement": {
                "element": [
                    {
                        "name": "base"
                    }
                ]
            },
            "HTMLDivElement": {
                "element": [
                    {
                        "name": "div"
                    }
                ]
            },
            "HTMLDListElement": {
                "element": [
                    {
                        "name": "dl"
                    }
                ]
            },
            "HTMLHeadElement": {
                "element": [
                    {
                        "name": "head"
                    }
                ]
            },
            "HTMLHRElement": {
                "element": [
                    {
                        "name": "hr"
                    }
                ]
            },
            "HTMLHtmlElement": {
                "element": [
                    {
                        "name": "html"
                    }
                ]
            },
            "HTMLLinkElement": {
                "properties": {
                    "property": {
                        "disabled":{
                            "name": "disabled",
                            "type": "boolean"
>>>>>>> b7801f40
                        }
                    }
                },
                "element": [
                    {
<<<<<<< HEAD
                        "name": "input"
                    }
                ]
            },
            "HTMLLabelElement": {
                "element": [
                    {
                        "name": "label"
                    }
                ]
            },
            "HTMLMapElement": {
                "element": [
                    {
                        "name": "map"
                    }
                ]
            },
            "HTMLTableCaptionElement": {
                "element": [
                    {
                        "name": "caption"
                    }
                ]  
            },
            "HTMLTableCellElement": {
                "element": [
                    {
                        "name": "td"
                    },
                    {
                        "name": "th"
                    }
                ]  
            },
            "HTMLTableColElement": {
                "element": [
                    {
                        "name": "col"
                    },
                    {
                        "name": "colgroup"
                    }
                ]  
=======
                        "name": "link"
                    }
                ]
            },
            "HTMLLIElement": {
                "element": [
                    {
                        "name": "li"
                    }
                ]
            },
            "HTMLMenuElement": {
                "element": [
                    {
                        "name": "menu"
                    }
                ]
            },
            "HTMLMetaElement": {
                "element": [
                    {
                        "name": "meta"
                    }
                ]
            },
            "HTMLOListElement": {
                "element": [
                    {
                        "name": "ol"
                    }
                ]
            },
            "HTMLParagraphElement": {
                "element": [
                    {
                        "name": "p"
                    }
                ]
            },
            "HTMLPreElement": {
                "element": [
                    {
                        "name": "pre"
                    },
                    {
                        "name": "listing",
                        "deprecated": true
                    },
                    {
                        "name": "xmp",
                        "deprecated": true
                    }
                ]
            },
            "HTMLQuoteElement": {
                "element": [
                    {
                        "name": "blockquote"
                    },
                    {
                        "name": "q"
                    }
                ]
            },
            "HTMLStyleElement": {
                "element": [
                    {
                        "name": "style"
                    }
                ]
>>>>>>> b7801f40
            },
            "HTMLTableDataCellElement": {
                "name": "HTMLTableDataCellElement",
                "extends": "HTMLTableCellElement",
                "exposed": "Window",
                "element": [
                    {
                        "specs": "HTML5",
                        "namespace": "HTML",
                        "name": "td"
                    }
                ]
            },
            "HTMLTableElement": {
                "element": [
                    {
                        "name": "table"
                    }
                ]  
            },
            "HTMLTableHeaderCellElement": {
                "name": "HTMLTableHeaderCellElement",
                "extends": "HTMLTableCellElement",
                "exposed": "Window",
                "properties": {
                    "property": {
                        "scope": {
                            "name": "scope",
                            "override-type": "string"
                        }
                    }
                },
                "element": [
                    {
                        "name": "th"
                    }
                ]
            },
<<<<<<< HEAD
            "HTMLTableRowElement": {
                "element": [
                    {
                        "name": "tr"
                    }
                ]  
            },
            "HTMLTableSectionElement": {
                "element": [
                    {
                        "name": "tbody"
                    },
                    {
                        "name": "tfoot"
                    },
                    {
                        "name": "thead"
                    }
                ]  
=======
            "HTMLTitleElement": {
                "element": [
                    {
                        "name": "title"
                    }
                ]
            },
            "HTMLUListElement": {
                "element": [
                    {
                        "name": "ul"
                    }
                ]
>>>>>>> b7801f40
            },
            "NodeSelector": {
                "name": "NodeSelector",
                "extends": "Object",
                "no-interface-object": "1",
                "methods": {
                    "method": {
                        "querySelectorAll": {
                            "signature": [
                                {
                                    "param-min-required": 1,
                                    "type": "NodeList",
                                    "param": [
                                        {
                                            "name": "selectors",
                                            "type": "DOMString",
                                            "type-original": "DOMString"
                                        }
                                    ],
                                    "type-original": "NodeList"
                                }
                            ],
                            "name": "querySelectorAll"
                        },
                        "querySelector": {
                            "signature": [
                                {
                                    "nullable": 1,
                                    "param-min-required": 1,
                                    "type": "Element",
                                    "param": [
                                        {
                                            "name": "selectors",
                                            "type": "DOMString",
                                            "type-original": "DOMString"
                                        }
                                    ],
                                    "type-original": "Element?"
                                }
                            ],
                            "name": "querySelector"
                        }
                    }
                },
                "exposed": "Window"
            },
            "CSS": {
                "name": "CSS",
                "methods": {
                    "method": {
                        "escape": {
                            "name": "escape",
                            "override-signatures": [
                                "escape(value: string): string"
                            ],
                            "static": 1
                        }
                    }
                }
            }
        }
    },
    "dictionaries": {
        "dictionary": {
            "MessageEventInit": {
                "name": "MessageEventInit",
                "members": {
                    "member": {
                        "lastEventId": {
                            "name": "lastEventId",
                            "override-type": "string",
                            "required": 0
                        },
                        "channel": {
                            "name": "channel",
                            "override-type": "string",
                            "required": 0
                        },
                        "source": {
                            "name": "source",
                            "type": "MessageEventSource"
                        }
                    }
                }
            },
            "WebGLContextAttributes": {
                "name": "WebGLContextAttributes",
                "members": {
                    "member": {
                        "failIfMajorPerformanceCaveat": {
                            "name": "failIfMajorPerformanceCaveat",
                            "override-type": "boolean",
                            "required": 0
                        }
                    }
                }
            },
            "KeyboardEventInit": {
                "name": "KeyboardEventInit",
                "members": {
                    "member": {
                        "code": {
                            "name": "code",
                            "override-type": "string",
                            "required": 0
                        }
                    }
                }
            },
            "EventInit": {
                "name": "EventInit",
                "members": {
                    "member": {
                        "composed": {
                            "name": "composed",
                            "override-type": "boolean",
                            "required": 0
                        }
                    }
                }
            },
            "PromiseRejectionEventInit": {
                "name": "PromiseRejectionEventInit",
                "extends": "EventInit",
                "members": {
                    "member": {
                        "promise": {
                            "name": "promise",
                            "override-type": "Promise<any>",
                            "required": 1
                        },
                        "reason": {
                            "name": "reason",
                            "override-type": "any"
                        }
                    }
                }
            },
            "ScrollOptions": {
                "exposed": "Window",
                "name": "ScrollOptions",
                "members": {
                    "member": {
                        "behavior": {
                            "name": "behavior",
                            "override-type": "ScrollBehavior",
                            "required": 0
                        }
                    }
                }
            },
            "ScrollToOptions": {
                "exposed": "Window",
                "name": "ScrollToOptions",
                "extends": "ScrollOptions",
                "members": {
                    "member": {
                        "left": {
                            "name": "left",
                            "override-type": "number",
                            "required": 0
                        },
                        "top": {
                            "name": "top",
                            "override-type": "number",
                            "required": 0
                        }
                    }
                }
            },
            "ScrollIntoViewOptions": {
                "exposed": "Window",
                "name": "ScrollIntoViewOptions",
                "extends": "ScrollOptions",
                "members": {
                    "member": {
                        "block": {
                            "name": "block",
                            "override-type": "ScrollLogicalPosition",
                            "required": 0
                        },
                        "inline": {
                            "name": "inline",
                            "override-type": "ScrollLogicalPosition",
                            "required": 0
                        }
                    }
                }
            }
        }
    },
    "typedefs": {
        "typedef": [
            {
                "override-type": "\"auto\" | \"instant\" | \"smooth\"",
                "new-type": "ScrollBehavior"
            },
            {
                "override-type": "\"start\" | \"center\" | \"end\" | \"nearest\"",
                "new-type": "ScrollLogicalPosition"
            },
            {
                "override-type": "WheelEvent",
                "new-type": "MouseWheelEvent"
            },
            {
                "override-type": "\"auto\" | \"manual\"",
                "new-type": "ScrollRestoration"
            },
            {
                "override-type": "\"beforebegin\" | \"afterbegin\" | \"beforeend\" | \"afterend\"",
                "new-type": "InsertPosition"
            },
            {
                "override-type": "Headers | string[][] | Record<string, string>",
                "new-type": "HeadersInit"
            },
            {
                "override-type": "number | string | Date | BufferSource | IDBArrayKey",
                "new-type": "IDBValidKey"
            },
            {
                "override-type": "string | Algorithm",
                "new-type": "AlgorithmIdentifier"
            },
            {
                "new-type": "MutationRecordType",
                "override-type": "\"attributes\" | \"characterData\" | \"childList\""
            },
            {
                "new-type": "AAGUID",
                "override-type": "string"
            },
            {
                "new-type": "ByteString",
                "override-type": "string"
            },
            {
                "new-type": "ConstrainBoolean",
                "override-type": "boolean | ConstrainBooleanParameters"
            },
            {
                "new-type": "ConstrainDOMString",
                "override-type": "string | string[] | ConstrainDOMStringParameters"
            },
            {
                "new-type": "ConstrainDouble",
                "override-type": "number | ConstrainDoubleRange"
            },
            {
                "new-type": "ConstrainLong",
                "override-type": "number | ConstrainLongRange"
            },
            {
                "new-type": "CryptoOperationData",
                "override-type": "ArrayBufferView"
            },
            {
                "new-type": "GLbitfield",
                "override-type": "number"
            },
            {
                "new-type": "GLboolean",
                "override-type": "boolean"
            },
            {
                "new-type": "GLbyte",
                "override-type": "number"
            },
            {
                "new-type": "GLclampf",
                "override-type": "number"
            },
            {
                "new-type": "GLenum",
                "override-type": "number"
            },
            {
                "new-type": "GLfloat",
                "override-type": "number"
            },
            {
                "new-type": "GLint",
                "override-type": "number"
            },
            {
                "new-type": "GLintptr",
                "override-type": "number"
            },
            {
                "new-type": "GLshort",
                "override-type": "number"
            },
            {
                "new-type": "GLsizei",
                "override-type": "number"
            },
            {
                "new-type": "GLsizeiptr",
                "override-type": "number"
            },
            {
                "new-type": "GLubyte",
                "override-type": "number"
            },
            {
                "new-type": "GLuint",
                "override-type": "number"
            },
            {
                "new-type": "GLushort",
                "override-type": "number"
            },
            {
                "new-type": "IDBKeyPath",
                "override-type": "string"
            },
            {
                "new-type": "MSInboundPayload",
                "override-type": "MSVideoRecvPayload | MSAudioRecvPayload"
            },
            {
                "new-type": "MSLocalClientEvent",
                "override-type": "MSLocalClientEventBase | MSAudioLocalClientEvent"
            },
            {
                "new-type": "MSOutboundPayload",
                "override-type": "MSVideoSendPayload | MSAudioSendPayload"
            },
            {
                "new-type": "RTCIceGatherCandidate",
                "override-type": "RTCIceCandidateDictionary | RTCIceCandidateComplete"
            },
            {
                "new-type": "RTCTransport",
                "override-type": "RTCDtlsTransport | RTCSrtpSdesTransport"
            },
            {
                "new-type": "USVString",
                "override-type": "string"
            },
            {
                "new-type": "payloadtype",
                "override-type": "number"
            },
            {
                "new-type": "MessageEventSource",
                "type": [
                    {
                        "type": "Window"
                    },
                    {
                        "type": "MessagePort"
                    },
                    {
                        "type": "ServiceWorker"
                    }
                ]
            }
        ]
    }
}<|MERGE_RESOLUTION|>--- conflicted
+++ resolved
@@ -2074,7 +2074,6 @@
                 },
                 "no-interface-object": "1"
             },
-<<<<<<< HEAD
             "HTMLAreaElement": {
                 "element": [
                     {
@@ -2082,10 +2081,52 @@
                     }
                 ]
             },
+            "HTMLBaseElement": {
+                "element": [
+                    {
+                        "name": "base"
+                    }
+                ]
+            },
+            "HTMLDivElement": {
+                "element": [
+                    {
+                        "name": "div"
+                    }
+                ]
+            },
+            "HTMLDListElement": {
+                "element": [
+                    {
+                        "name": "dl"
+                    }
+                ]
+            },
             "HTMLFormElement": {
                 "element": [
                     {
                         "name": "form"
+                    }
+                ]
+            },
+            "HTMLHeadElement": {
+                "element": [
+                    {
+                        "name": "head"
+                    }
+                ]
+            },
+            "HTMLHRElement": {
+                "element": [
+                    {
+                        "name": "hr"
+                    }
+                ]
+            },
+            "HTMLHtmlElement": {
+                "element": [
+                    {
+                        "name": "html"
                     }
                 ]
             },
@@ -2094,46 +2135,13 @@
                     "property": {
                         "labels": {
                             "override-type": "NodeListOf<HTMLLabelElement> | null"
-=======
-            "HTMLBaseElement": {
-                "element": [
-                    {
-                        "name": "base"
-                    }
-                ]
-            },
-            "HTMLDivElement": {
-                "element": [
-                    {
-                        "name": "div"
-                    }
-                ]
-            },
-            "HTMLDListElement": {
-                "element": [
-                    {
-                        "name": "dl"
-                    }
-                ]
-            },
-            "HTMLHeadElement": {
-                "element": [
-                    {
-                        "name": "head"
-                    }
-                ]
-            },
-            "HTMLHRElement": {
-                "element": [
-                    {
-                        "name": "hr"
-                    }
-                ]
-            },
-            "HTMLHtmlElement": {
-                "element": [
-                    {
-                        "name": "html"
+                        }
+                    }
+                },
+                "element": [
+                    {
+                        
+                        "name": "input"
                     }
                 ]
             },
@@ -2143,14 +2151,12 @@
                         "disabled":{
                             "name": "disabled",
                             "type": "boolean"
->>>>>>> b7801f40
-                        }
-                    }
-                },
-                "element": [
-                    {
-<<<<<<< HEAD
-                        "name": "input"
+                        }
+                    }
+                },
+                "element": [
+                    {
+                        "name": "link"
                     }
                 ]
             },
@@ -2161,48 +2167,17 @@
                     }
                 ]
             },
+            "HTMLLIElement": {
+                "element": [
+                    {
+                        "name": "li"
+                    }
+                ]
+            },
             "HTMLMapElement": {
                 "element": [
                     {
                         "name": "map"
-                    }
-                ]
-            },
-            "HTMLTableCaptionElement": {
-                "element": [
-                    {
-                        "name": "caption"
-                    }
-                ]  
-            },
-            "HTMLTableCellElement": {
-                "element": [
-                    {
-                        "name": "td"
-                    },
-                    {
-                        "name": "th"
-                    }
-                ]  
-            },
-            "HTMLTableColElement": {
-                "element": [
-                    {
-                        "name": "col"
-                    },
-                    {
-                        "name": "colgroup"
-                    }
-                ]  
-=======
-                        "name": "link"
-                    }
-                ]
-            },
-            "HTMLLIElement": {
-                "element": [
-                    {
-                        "name": "li"
                     }
                 ]
             },
@@ -2265,7 +2240,33 @@
                         "name": "style"
                     }
                 ]
->>>>>>> b7801f40
+            },
+            "HTMLTableCaptionElement": {
+                "element": [
+                    {
+                        "name": "caption"
+                    }
+                ]  
+            },
+            "HTMLTableCellElement": {
+                "element": [
+                    {
+                        "name": "td"
+                    },
+                    {
+                        "name": "th"
+                    }
+                ]  
+            },
+            "HTMLTableColElement": {
+                "element": [
+                    {
+                        "name": "col"
+                    },
+                    {
+                        "name": "colgroup"
+                    }
+                ]
             },
             "HTMLTableDataCellElement": {
                 "name": "HTMLTableDataCellElement",
@@ -2304,7 +2305,6 @@
                     }
                 ]
             },
-<<<<<<< HEAD
             "HTMLTableRowElement": {
                 "element": [
                     {
@@ -2323,8 +2323,8 @@
                     {
                         "name": "thead"
                     }
-                ]  
-=======
+                ]
+            },
             "HTMLTitleElement": {
                 "element": [
                     {
@@ -2338,7 +2338,6 @@
                         "name": "ul"
                     }
                 ]
->>>>>>> b7801f40
             },
             "NodeSelector": {
                 "name": "NodeSelector",
