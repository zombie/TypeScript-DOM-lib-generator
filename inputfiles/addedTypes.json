{
    "mixins": {
        "mixin": {
            "HTMLHyperlinkElementUtils": {
                "name": "HTMLHyperlinkElementUtils",
                "properties": {
                    "property": {
                        "origin": {
                            "name": "origin",
                            "override-type": "string"
                        }
                    }
                }
            },
            "ParentNode": {
                "name": "ParentNode",
                "exposed": "Window",
                "properties": {
                    "property": {
                        "firstElementChild": {
                            "name": "firstElementChild",
                            "read-only": 1,
                            "override-type": "Element | null"
                        },
                        "lastElementChild": {
                            "name": "lastElementChild",
                            "read-only": 1,
                            "override-type": "Element | null"
                        },
                        "childElementCount": {
                            "name": "childElementCount",
                            "read-only": 1,
                            "override-type": "number"
                        }
                    }
                },
                "no-interface-object": "1"
            }
        }
    },
    "callback-interfaces": {
        "interface": {}
    },
    "enums": {
        "enum": {
            "ClientTypes": {
                "name": "ClientTypes",
                "value": [
                    "window",
                    "worker",
                    "sharedworker",
                    "all"
                ]
            },
            "WorkerType": {
                "name": "WorkerType",
                "value": [
                    "classic",
                    "module"
                ]
            }
        }
    },
    "interfaces": {
        "interface": {
            "RTCError": {
                "specs": "webrtc",
                "constructor": {
                    "specs": "webrtc",
                    "signature": [
                        {
                            "param-min-required": 0,
                            "type-original": "RTCError",
                            "type": "RTCError",
                            "param": [
                                {
                                    "type-original": "DOMString",
                                    "optional": 1,
                                    "name": "errorDetail",
                                    "type": "DOMString"
                                },
                                {
                                    "type-original": "DOMString",
                                    "optional": 1,
                                    "name": "message",
                                    "type": "DOMString"
                                }
                            ]
                        }
                    ],
                    "name": "RTCError"
                },
                "properties": {
                    "property": {
                        "errorDetail": {
                            "type-original": "DOMString",
                            "nullable": 0,
                            "default": "\"\"",
                            "specs": "webrtc",
                            "name": "errorDetail",
                            "type": "DOMString"
                        },
                        "sdpLineNumber": {
                            "type-original": "unsigned short",
                            "nullable": 0,
                            "default": "0",
                            "specs": "webrtc",
                            "name": "sdpLineNumber",
                            "type": "unsigned short"
                        },
                        "httpRequestStatusCode": {
                            "type-original": "unsigned short",
                            "nullable": 0,
                            "default": "0",
                            "specs": "webrtc",
                            "name": "httpRequestStatusCode",
                            "type": "unsigned short"
                        },
                        "sctpCauseCode": {
                            "type-original": "unsigned short",
                            "nullable": 0,
                            "default": "0",
                            "specs": "webrtc",
                            "name": "sctpCauseCode",
                            "type": "unsigned short"
                        },
                        "receivedAlert": {
                            "type-original": "unsigned long",
                            "nullable": 1,
                            "default": "null",
                            "specs": "webrtc",
                            "name": "receivedAlert",
                            "type": "unsigned long"
                        },
                        "sentAlert": {
                            "type-original": "unsigned long",
                            "nullable": 1,
                            "default": "null",
                            "specs": "webrtc",
                            "name": "sentAlert",
                            "type": "unsigned long"
                        },
                        "message": {
                            "type-original": "DOMString",
                            "nullable": 0,
                            "default": "\"\"",
                            "specs": "webrtc",
                            "name": "message",
                            "type": "DOMString"
                        },
                        "name": {
                            "type-original": "DOMString",
                            "nullable": 0,
                            "default": "RTCError",
                            "specs": "webrtc",
                            "name": "name",
                            "type": "DOMString"
                        }
                    }
                },
                "anonymous-methods": {
                    "method": []
                },
                "name": "RTCError",
                "constants": {
                    "constant": {}
                },
                "methods": {
                    "method": {}
                },
                "exposed": "Window",
                "extends": "Error"
            },
            "HTMLImageElement": {
                "name": "HTMLImageElement",
                "properties": {
                    "property": {
                        "decoding": {
                            "name": "decoding",
                            "override-type": "\"async\" | \"sync\" | \"auto\""
                        }
                    }
                },
                "element": [
                    {
                        "name": "img"
                    }
                ]
            },
            "BroadcastChannelEventMap": {
                "name": "BroadcastChannelEventMap",
                "properties": {
                    "property": {
                        "message": {
                            "name": "message",
                            "override-type": "MessageEvent"
                        },
                        "messageerror": {
                            "name": "messageerror",
                            "override-type": "MessageEvent"
                        }
                    }
                },
                "no-interface-object": "1"
            },
            "CSSStyleDeclaration": {
                "name": "CSSStyleDeclaration",
                "properties": {
                    "property": {
                        "resize": {
                            "name": "resize",
                            "override-type": "string | null"
                        },
                        "userSelect": {
                            "name": "userSelect",
                            "override-type": "string | null"
                        }
                    }
                }
            },
            "Canvas2DContextAttributes": {
                "name": "Canvas2DContextAttributes",
                "exposed": "Window",
                "properties": {
                    "property": {
                        "alpha": {
                            "name": "alpha",
                            "override-type": "boolean",
                            "required": 0
                        },
                        "willReadFrequently": {
                            "name": "willReadFrequently",
                            "override-type": "boolean",
                            "required": 0
                        },
                        "storage": {
                            "name": "storage",
                            "override-type": "boolean",
                            "required": 0
                        }
                    }
                },
                "override-index-signatures": [
                    "[attribute: string]: boolean | string | undefined"
                ],
                "no-interface-object": "1"
            },
            "ImageBitmapOptions": {
                "flavor": "All",
                "name": "ImageBitmapOptions",
                "properties": {
                    "property": {
                        "imageOrientation": {
                            "name": "imageOrientation",
                            "override-type": "\"none\" | \"flipY\"",
                            "required": 0
                        },
                        "premultiplyAlpha": {
                            "name": "premultiplyAlpha",
                            "override-type": "\"none\" | \"premultiply\" | \"default\"",
                            "required": 0
                        },
                        "colorSpaceConversion": {
                            "name": "colorSpaceConversion",
                            "override-type": "\"none\" | \"default\"",
                            "required": 0
                        },
                        "resizeWidth": {
                            "name": "resizeWidth",
                            "override-type": "number",
                            "required": 0
                        },
                        "resizeHeight": {
                            "name": "resizeHeight",
                            "override-type": "number",
                            "required": 0
                        },
                        "resizeQuality": {
                            "name": "resizeQuality",
                            "override-type": "\"pixelated\" | \"low\" | \"medium\" | \"high\"",
                            "required": 0
                        }
                    }
                },
                "no-interface-object": "1"
            },
            "ImageBitmap": {
                "name": "ImageBitmap",
                "flavor": "All",
                "properties": {
                    "property": {
                        "width": {
                            "name": "width",
                            "read-only": 1,
                            "override-type": "number"
                        },
                        "height": {
                            "name": "height",
                            "read-only": 1,
                            "override-type": "number"
                        }
                    }
                },
                "methods": {
                    "method": {
                        "close": {
                            "name": "close",
                            "override-signatures": [
                                "close(): void"
                            ]
                        }
                    }
                },
                "no-interface-object": "1"
            },
            "Window": {
                "name": "Window",
                "methods": {
                    "method": {
                        "createImageBitmap": {
                            "name": "createImageBitmap",
                            "override-signatures": [
                                "createImageBitmap(image: HTMLImageElement | SVGImageElement | HTMLVideoElement | HTMLCanvasElement | ImageBitmap | ImageData | Blob, options?: ImageBitmapOptions): Promise<ImageBitmap>",
                                "createImageBitmap(image: HTMLImageElement | SVGImageElement | HTMLVideoElement | HTMLCanvasElement | ImageBitmap | ImageData | Blob, sx: number, sy: number, sw: number, sh: number, options?: ImageBitmapOptions): Promise<ImageBitmap>"
                            ]
                        },
                        "scroll": {
                            "name": "scroll",
                            "additional-signatures": [
                                "scroll(options?: ScrollToOptions): void"
                            ]
                        },
                        "scrollTo": {
                            "name": "scrollTo",
                            "additional-signatures": [
                                "scrollTo(options?: ScrollToOptions): void"
                            ]
                        },
                        "scrollBy": {
                            "name": "scrollBy",
                            "additional-signatures": [
                                "scrollBy(options?: ScrollToOptions): void"
                            ]
                        }
                    }
                },
                "properties": {
                    "property": {
                        "URL": {
                            "exposeGlobally": false,
                            "name": "URL",
                            "override-type": "typeof URL"
                        },
                        "URLSearchParams": {
                            "exposeGlobally": false,
                            "name": "URLSearchParams",
                            "override-type": "typeof URLSearchParams"
                        },
                        "Blob": {
                            "exposeGlobally": false,
                            "name": "Blob",
                            "override-type": "typeof Blob"
                        },
                        "customElements": {
                            "name": "customElements",
                            "override-type": "CustomElementRegistry"
                        }
                    }
                }
            },
            "WorkerGlobalScope": {
                "name": "WorkerGlobalScope",
                "methods": {
                    "method": {
                        "createImageBitmap": {
                            "name": "createImageBitmap",
                            "override-signatures": [
                                "createImageBitmap(image: ImageBitmap | ImageData | Blob, options?: ImageBitmapOptions): Promise<ImageBitmap>",
                                "createImageBitmap(image: ImageBitmap | ImageData | Blob, sx: number, sy: number, sw: number, sh: number, options?: ImageBitmapOptions): Promise<ImageBitmap>"
                            ]
                        }
                    }
                }
            },
            "URLSearchParams": {
                "name": "URLSearchParams",
                "constructor": {
                    "override-signatures": [
                        "new(init?: string[][] | Record<string, string> | string | URLSearchParams): URLSearchParams"
                    ]
                }
            },
            "URL": {
                "name": "URL",
                "methods": {
                    "method": {
                        "createObjectURL": {
                            "name": "createObjectURL",
                            "override-signatures": [
                                "createObjectURL(object: any): string"
                            ]
                        }
                    }
                }
            },
            "NodeListOf<TNode extends Node>": {
                "name": "NodeListOf<TNode extends Node>",
                "exposed": "Window",
                "extends": "NodeList",
                "properties": {
                    "property": {
                        "length": {
                            "name": "length",
                            "override-type": "number"
                        }
                    }
                },
                "methods": {
                    "method": {
                        "item": {
                            "name": "item",
                            "override-signatures": [
                                "item(index: number): TNode"
                            ]
                        }
                    }
                },
                "no-interface-object": "1",
                "override-index-signatures": [
                    "[index: number]: TNode"
                ],
                "iterator": {
                    "kind": "iterable",
                    "type": [{
                        "override-type": "TNode"
                    }]
                }
            },
            "HTMLCollectionOf<T extends Element>": {
                "name": "HTMLCollectionOf<T extends Element>",
                "exposed": "Window",
                "extends": "HTMLCollection",
                "methods": {
                    "method": {
                        "item": {
                            "getter": 1,
                            "signature": [
                                {
                                    "nullable": 1,
                                    "override-type": "T",
                                    "param": [
                                        {
                                            "name": "index",
                                            "type": "unsigned long"
                                        }
                                    ]
                                }
                            ],
                            "specs": "html5",
                            "name": "item"
                        },
                        "namedItem": {
                            "name": "namedItem",
                            "override-signatures": [
                                "namedItem(name: string): T | null"
                            ]
                        }
                    }
                },
                "no-interface-object": "1"
            },
            "EventListenerObject": {
                "name": "EventListenerObject",
                "methods": {
                    "method": {
                        "handleEvent": {
                            "name": "handleEvent",
                            "override-signatures": [
                                "handleEvent(evt: Event): void"
                            ]
                        }
                    }
                },
                "no-interface-object": "1"
            },
            "Element": {
                "events": {
                    "event": [
                        {
                            "dispatch": "sync",
                            "specs": "dom4",
                            "name": "touchstart",
                            "type": "TouchEvent",
                            "cancelable": 1,
                            "bubbles": 1
                        },
                        {
                            "dispatch": "sync",
                            "specs": "dom4",
                            "name": "touchmove",
                            "type": "TouchEvent",
                            "cancelable": 1,
                            "bubbles": 1
                        },
                        {
                            "dispatch": "sync",
                            "specs": "dom4",
                            "name": "touchcancel",
                            "type": "TouchEvent",
                            "cancelable": 1,
                            "bubbles": 1
                        },
                        {
                            "dispatch": "sync",
                            "specs": "dom4",
                            "name": "touchend",
                            "type": "TouchEvent",
                            "cancelable": 1,
                            "bubbles": 1
                        }
                    ]
                },
                "name": "Element",
                "methods": {
                    "method": {
                        "getElementsByClassName": {
                            "name": "getElementsByClassName",
                            "override-signatures": [
                                "getElementsByClassName(classNames: string): NodeListOf<Element>"
                            ]
                        },
                        "closest": {
                            "name": "closest",
                            "override-signatures": [
                                "closest<K extends keyof HTMLElementTagNameMap>(selector: K): HTMLElementTagNameMap[K] | null",
                                "closest<K extends keyof SVGElementTagNameMap>(selector: K): SVGElementTagNameMap[K] | null",
                                "closest(selector: string): Element | null"
                            ]
                        },
                        "scrollIntoView": {
                            "name": "scrollIntoView",
                            "override-signatures": [
                                "scrollIntoView(arg?: boolean | ScrollIntoViewOptions): void"
                            ]
                        },
                        "scroll": {
                            "name": "scroll",
                            "override-signatures": [
                                "scroll(options?: ScrollToOptions): void",
                                "scroll(x: number, y: number): void"
                            ]
                        },
                        "scrollTo": {
                            "name": "scrollTo",
                            "override-signatures": [
                                "scrollTo(options?: ScrollToOptions): void",
                                "scrollTo(x: number, y: number): void"
                            ]
                        },
                        "scrollBy": {
                            "name": "scrollBy",
                            "override-signatures": [
                                "scrollBy(options?: ScrollToOptions): void",
                                "scrollBy(x: number, y: number): void"
                            ]
                        },
                        "insertAdjacentElement": {
                            "name": "insertAdjacentElement",
                            "override-signatures": [
                                "insertAdjacentElement(position: InsertPosition, insertedElement: Element): Element | null"
                            ]
                        },
                        "insertAdjacentHTML": {
                            "name": "insertAdjacentHTML",
                            "override-signatures": [
                                "insertAdjacentHTML(where: InsertPosition, html: string): void"
                            ]
                        },
                        "insertAdjacentText": {
                            "name": "insertAdjacentText",
                            "override-signatures": [
                                "insertAdjacentText(where: InsertPosition, text: string): void"
                            ]
                        },
                        "attachShadow": {
                            "name": "attachShadow",
                            "override-signatures": [
                                "attachShadow(shadowRootInitDict: ShadowRootInit): ShadowRoot"
                            ]
                        }
                    }
                },
                "properties": {
                    "property": {
                        "assignedSlot": {
                            "name": "assignedSlot",
                            "read-only": 1,
                            "override-type": "HTMLSlotElement | null"
                        },
                        "slot": {
                            "name": "slot",
                            "override-type": "string"
                        },
                        "shadowRoot": {
                            "name": "shadowRoot",
                            "read-only": 1,
                            "override-type": "ShadowRoot | null"
                        }
                    }
                }
            },
            "Document": {
                "methods": {
                    "method": {
                        "createElementNS": {
                            "name": "createElementNS",
                            "additional-signatures": [
                                "createElementNS(namespaceURI: \"http://www.w3.org/1999/xhtml\", qualifiedName: string): HTMLElement",
                                "createElementNS(namespaceURI: \"http://www.w3.org/2000/svg\", qualifiedName: \"a\"): SVGAElement",
                                "createElementNS(namespaceURI: \"http://www.w3.org/2000/svg\", qualifiedName: \"circle\"): SVGCircleElement",
                                "createElementNS(namespaceURI: \"http://www.w3.org/2000/svg\", qualifiedName: \"clipPath\"): SVGClipPathElement",
                                "createElementNS(namespaceURI: \"http://www.w3.org/2000/svg\", qualifiedName: \"componentTransferFunction\"): SVGComponentTransferFunctionElement",
                                "createElementNS(namespaceURI: \"http://www.w3.org/2000/svg\", qualifiedName: \"defs\"): SVGDefsElement",
                                "createElementNS(namespaceURI: \"http://www.w3.org/2000/svg\", qualifiedName: \"desc\"): SVGDescElement",
                                "createElementNS(namespaceURI: \"http://www.w3.org/2000/svg\", qualifiedName: \"ellipse\"): SVGEllipseElement",
                                "createElementNS(namespaceURI: \"http://www.w3.org/2000/svg\", qualifiedName: \"feBlend\"): SVGFEBlendElement",
                                "createElementNS(namespaceURI: \"http://www.w3.org/2000/svg\", qualifiedName: \"feColorMatrix\"): SVGFEColorMatrixElement",
                                "createElementNS(namespaceURI: \"http://www.w3.org/2000/svg\", qualifiedName: \"feComponentTransfer\"): SVGFEComponentTransferElement",
                                "createElementNS(namespaceURI: \"http://www.w3.org/2000/svg\", qualifiedName: \"feComposite\"): SVGFECompositeElement",
                                "createElementNS(namespaceURI: \"http://www.w3.org/2000/svg\", qualifiedName: \"feConvolveMatrix\"): SVGFEConvolveMatrixElement",
                                "createElementNS(namespaceURI: \"http://www.w3.org/2000/svg\", qualifiedName: \"feDiffuseLighting\"): SVGFEDiffuseLightingElement",
                                "createElementNS(namespaceURI: \"http://www.w3.org/2000/svg\", qualifiedName: \"feDisplacementMap\"): SVGFEDisplacementMapElement",
                                "createElementNS(namespaceURI: \"http://www.w3.org/2000/svg\", qualifiedName: \"feDistantLight\"): SVGFEDistantLightElement",
                                "createElementNS(namespaceURI: \"http://www.w3.org/2000/svg\", qualifiedName: \"feFlood\"): SVGFEFloodElement",
                                "createElementNS(namespaceURI: \"http://www.w3.org/2000/svg\", qualifiedName: \"feFuncA\"): SVGFEFuncAElement",
                                "createElementNS(namespaceURI: \"http://www.w3.org/2000/svg\", qualifiedName: \"feFuncB\"): SVGFEFuncBElement",
                                "createElementNS(namespaceURI: \"http://www.w3.org/2000/svg\", qualifiedName: \"feFuncG\"): SVGFEFuncGElement",
                                "createElementNS(namespaceURI: \"http://www.w3.org/2000/svg\", qualifiedName: \"feFuncR\"): SVGFEFuncRElement",
                                "createElementNS(namespaceURI: \"http://www.w3.org/2000/svg\", qualifiedName: \"feGaussianBlur\"): SVGFEGaussianBlurElement",
                                "createElementNS(namespaceURI: \"http://www.w3.org/2000/svg\", qualifiedName: \"feImage\"): SVGFEImageElement",
                                "createElementNS(namespaceURI: \"http://www.w3.org/2000/svg\", qualifiedName: \"feMerge\"): SVGFEMergeElement",
                                "createElementNS(namespaceURI: \"http://www.w3.org/2000/svg\", qualifiedName: \"feMergeNode\"): SVGFEMergeNodeElement",
                                "createElementNS(namespaceURI: \"http://www.w3.org/2000/svg\", qualifiedName: \"feMorphology\"): SVGFEMorphologyElement",
                                "createElementNS(namespaceURI: \"http://www.w3.org/2000/svg\", qualifiedName: \"feOffset\"): SVGFEOffsetElement",
                                "createElementNS(namespaceURI: \"http://www.w3.org/2000/svg\", qualifiedName: \"fePointLight\"): SVGFEPointLightElement",
                                "createElementNS(namespaceURI: \"http://www.w3.org/2000/svg\", qualifiedName: \"feSpecularLighting\"): SVGFESpecularLightingElement",
                                "createElementNS(namespaceURI: \"http://www.w3.org/2000/svg\", qualifiedName: \"feSpotLight\"): SVGFESpotLightElement",
                                "createElementNS(namespaceURI: \"http://www.w3.org/2000/svg\", qualifiedName: \"feTile\"): SVGFETileElement",
                                "createElementNS(namespaceURI: \"http://www.w3.org/2000/svg\", qualifiedName: \"feTurbulence\"): SVGFETurbulenceElement",
                                "createElementNS(namespaceURI: \"http://www.w3.org/2000/svg\", qualifiedName: \"filter\"): SVGFilterElement",
                                "createElementNS(namespaceURI: \"http://www.w3.org/2000/svg\", qualifiedName: \"foreignObject\"): SVGForeignObjectElement",
                                "createElementNS(namespaceURI: \"http://www.w3.org/2000/svg\", qualifiedName: \"g\"): SVGGElement",
                                "createElementNS(namespaceURI: \"http://www.w3.org/2000/svg\", qualifiedName: \"image\"): SVGImageElement",
                                "createElementNS(namespaceURI: \"http://www.w3.org/2000/svg\", qualifiedName: \"gradient\"): SVGGradientElement",
                                "createElementNS(namespaceURI: \"http://www.w3.org/2000/svg\", qualifiedName: \"line\"): SVGLineElement",
                                "createElementNS(namespaceURI: \"http://www.w3.org/2000/svg\", qualifiedName: \"linearGradient\"): SVGLinearGradientElement",
                                "createElementNS(namespaceURI: \"http://www.w3.org/2000/svg\", qualifiedName: \"marker\"): SVGMarkerElement",
                                "createElementNS(namespaceURI: \"http://www.w3.org/2000/svg\", qualifiedName: \"mask\"): SVGMaskElement",
                                "createElementNS(namespaceURI: \"http://www.w3.org/2000/svg\", qualifiedName: \"path\"): SVGPathElement",
                                "createElementNS(namespaceURI: \"http://www.w3.org/2000/svg\", qualifiedName: \"metadata\"): SVGMetadataElement",
                                "createElementNS(namespaceURI: \"http://www.w3.org/2000/svg\", qualifiedName: \"pattern\"): SVGPatternElement",
                                "createElementNS(namespaceURI: \"http://www.w3.org/2000/svg\", qualifiedName: \"polygon\"): SVGPolygonElement",
                                "createElementNS(namespaceURI: \"http://www.w3.org/2000/svg\", qualifiedName: \"polyline\"): SVGPolylineElement",
                                "createElementNS(namespaceURI: \"http://www.w3.org/2000/svg\", qualifiedName: \"radialGradient\"): SVGRadialGradientElement",
                                "createElementNS(namespaceURI: \"http://www.w3.org/2000/svg\", qualifiedName: \"rect\"): SVGRectElement",
                                "createElementNS(namespaceURI: \"http://www.w3.org/2000/svg\", qualifiedName: \"svg\"): SVGSVGElement",
                                "createElementNS(namespaceURI: \"http://www.w3.org/2000/svg\", qualifiedName: \"script\"): SVGScriptElement",
                                "createElementNS(namespaceURI: \"http://www.w3.org/2000/svg\", qualifiedName: \"stop\"): SVGStopElement",
                                "createElementNS(namespaceURI: \"http://www.w3.org/2000/svg\", qualifiedName: \"style\"): SVGStyleElement",
                                "createElementNS(namespaceURI: \"http://www.w3.org/2000/svg\", qualifiedName: \"switch\"): SVGSwitchElement",
                                "createElementNS(namespaceURI: \"http://www.w3.org/2000/svg\", qualifiedName: \"symbol\"): SVGSymbolElement",
                                "createElementNS(namespaceURI: \"http://www.w3.org/2000/svg\", qualifiedName: \"tspan\"): SVGTSpanElement",
                                "createElementNS(namespaceURI: \"http://www.w3.org/2000/svg\", qualifiedName: \"textContent\"): SVGTextContentElement",
                                "createElementNS(namespaceURI: \"http://www.w3.org/2000/svg\", qualifiedName: \"text\"): SVGTextElement",
                                "createElementNS(namespaceURI: \"http://www.w3.org/2000/svg\", qualifiedName: \"textPath\"): SVGTextPathElement",
                                "createElementNS(namespaceURI: \"http://www.w3.org/2000/svg\", qualifiedName: \"textPositioning\"): SVGTextPositioningElement",
                                "createElementNS(namespaceURI: \"http://www.w3.org/2000/svg\", qualifiedName: \"title\"): SVGTitleElement",
                                "createElementNS(namespaceURI: \"http://www.w3.org/2000/svg\", qualifiedName: \"use\"): SVGUseElement",
                                "createElementNS(namespaceURI: \"http://www.w3.org/2000/svg\", qualifiedName: \"view\"): SVGViewElement",
                                "createElementNS(namespaceURI: \"http://www.w3.org/2000/svg\", qualifiedName: string): SVGElement"
                            ]
                        }
                    }
                },
                "properties": {
                    "property": {
                        "onvisibilitychange": {
                            "name": "onvisibilitychange",
                            "override-type": "(this: Document, ev: Event) => any"
                        }
                    }
                }
            },
            "Navigator": {
                "name": "Navigator",
                "methods": {
                    "method": {
                        "vibrate": {
                            "name": "vibrate",
                            "override-signatures": [
                                "vibrate(pattern: number | number[]): boolean"
                            ]
                        }
                    }
                },
                "properties": {
                    "property": {
                        "pointerEnabled": {
                            "name": "pointerEnabled",
                            "read-only": 1,
                            "override-type": "boolean"
                        },
                        "doNotTrack": {
                            "name": "doNotTrack",
                            "read-only": 1,
                            "override-type": "string | null"
                        }
                    }
                }
            },
            "HTMLLinkElement": {
                "name": "HTMLLinkElement",
                "properties": {
                    "property": {
                        "import": {
                            "name": "import",
                            "override-type": "Document",
                            "required": 0
                        }
                    }
                }
            },
            "HTMLCanvasElement": {
                "name": "HTMLCanvasElement",
                "methods": {
                    "method": {
                        "toBlob": {
                            "name": "toBlob",
                            "override-signatures": [
                                "toBlob(callback: (result: Blob | null) => void, type?: string, ...arguments: any[]): void"
                            ]
                        }
                    }
                }
            },
            "ClipboardEventInit": {
                "exposed": "Window",
                "name": "ClipboardEventInit",
                "extends": "EventInit",
                "properties": {
                    "property": {
                        "data": {
                            "name": "data",
                            "override-type": "string",
                            "required": 0
                        },
                        "dataType": {
                            "name": "dataType",
                            "override-type": "string",
                            "required": 0
                        }
                    }
                },
                "no-interface-object": "1"
            },
            "IDBArrayKey": {
                "name": "IDBArrayKey",
                "extends": "Array<IDBValidKey>",
                "no-interface-object": "1"
            },
            "HTMLInputElement": {
                "name": "HTMLInputElement",
                "properties": {
                    "property": {
                        "minLength": {
                            "name": "minLength",
                            "override-type": "number"
                        }
                    }
                }
            },
            "HTMLIFrameElement": {
                "name": "HTMLIFrameElement",
                "properties": {
                    "property": {
                        "srcdoc": {
                            "name": "srcdoc",
                            "override-type": "string"
                        }
                    }
                }
            },
            "HTMLTextAreaElement": {
                "name": "HTMLTextAreaElement",
                "properties": {
                    "property": {
                        "minLength": {
                            "name": "minLength",
                            "override-type": "number"
                        }
                    }
                }
            },
            "IDBDatabase": {
                "name": "IDBDatabase",
                "events": {
                    "event": [
                        {
                            "name": "abort",
                            "type": "Event"
                        },
                        {
                            "name": "close",
                            "type": "Event"
                        },
                        {
                            "name": "error",
                            "type": "Event"
                        },
                        {
                            "name": "versionchange",
                            "type": "IDBVersionChangeEvent"
                        }
                    ]
                }
            },
            "IDBOpenDBRequest": {
                "name": "IDBOpenDBRequest",
                "events": {
                    "event": [
                        {
                            "name": "block",
                            "type": "Event"
                        },
                        {
                            "name": "upgradeneeded",
                            "type": "IDBVersionChangeEvent"
                        }
                    ]
                }
            },
            "IDBRequest": {
                "name": "IDBRequest",
                "events": {
                    "event": [
                        {
                            "name": "error",
                            "type": "Event"
                        },
                        {
                            "name": "success",
                            "type": "Event"
                        }
                    ]
                }
            },
            "IDBTransaction": {
                "name": "IDBRequest",
                "events": {
                    "event": [
                        {
                            "name": "abort",
                            "type": "Event"
                        },
                        {
                            "name": "complete",
                            "type": "Event"
                        },
                        {
                            "name": "error",
                            "type": "Event"
                        }
                    ]
                }
            },
            "CanvasRenderingContext2D": {
                "name": "CanvasRenderingContext2D",
                "properties": {
                    "property": {
                        "mozImageSmoothingEnabled": {
                            "name": "mozImageSmoothingEnabled",
                            "override-type": "boolean"
                        },
                        "webkitImageSmoothingEnabled": {
                            "name": "webkitImageSmoothingEnabled",
                            "override-type": "boolean"
                        },
                        "oImageSmoothingEnabled": {
                            "name": "oImageSmoothingEnabled",
                            "override-type": "boolean"
                        }
                    }
                }
            },
            "AesCmacParams": {
                "name": "AesCmacParams",
                "extends": "Algorithm",
                "properties": {
                    "property": {
                        "length": {
                            "name": "length",
                            "override-type": "number"
                        }
                    }
                },
                "no-interface-object": "1"
            },
            "AesCfbParams": {
                "name": "AesCfbParams",
                "extends": "Algorithm",
                "properties": {
                    "property": {
                        "iv": {
                            "name": "iv",
                            "override-type": "Int8Array | Int16Array | Int32Array | Uint8Array | Uint16Array | Uint32Array | Uint8ClampedArray | Float32Array | Float64Array | DataView | ArrayBuffer"
                        }
                    }
                },
                "no-interface-object": "1"
            },
            "DhKeyGenParams": {
                "name": "DhKeyGenParams",
                "extends": "Algorithm",
                "properties": {
                    "property": {
                        "prime": {
                            "name": "prime",
                            "override-type": "Uint8Array"
                        },
                        "generator": {
                            "name": "generator",
                            "override-type": "Uint8Array"
                        }
                    }
                },
                "no-interface-object": "1"
            },
            "DhKeyAlgorithm": {
                "name": "DhKeyAlgorithm",
                "extends": "KeyAlgorithm",
                "properties": {
                    "property": {
                        "prime": {
                            "name": "prime",
                            "override-type": "Uint8Array"
                        },
                        "generator": {
                            "name": "generator",
                            "override-type": "Uint8Array"
                        }
                    }
                },
                "no-interface-object": "1"
            },
            "DhKeyDeriveParams": {
                "name": "DhKeyDeriveParams",
                "extends": "Algorithm",
                "properties": {
                    "property": {
                        "prime": {
                            "name": "public",
                            "override-type": "CryptoKey"
                        }
                    }
                },
                "no-interface-object": "1"
            },
            "DhImportKeyParams": {
                "name": "DhImportKeyParams",
                "extends": "Algorithm",
                "properties": {
                    "property": {
                        "prime": {
                            "name": "prime",
                            "override-type": "Uint8Array"
                        },
                        "generator": {
                            "name": "generator",
                            "override-type": "Uint8Array"
                        }
                    }
                },
                "no-interface-object": "1"
            },
            "ConcatParams": {
                "name": "ConcatParams",
                "extends": "Algorithm",
                "properties": {
                    "property": {
                        "hash": {
                            "name": "hash",
                            "override-type": "string | Algorithm",
                            "required": 0
                        },
                        "algorithmId": {
                            "name": "algorithmId",
                            "override-type": "Uint8Array"
                        },
                        "partyUInfo": {
                            "name": "partyUInfo",
                            "override-type": "Uint8Array"
                        },
                        "partyVInfo": {
                            "name": "partyVInfo",
                            "override-type": "Uint8Array"
                        },
                        "publicInfo": {
                            "name": "publicInfo",
                            "override-type": "Uint8Array",
                            "required": 0
                        },
                        "privateInfo": {
                            "name": "privateInfo",
                            "override-type": "Uint8Array",
                            "required": 0
                        }
                    }
                },
                "no-interface-object": "1"
            },
            "HkdfCtrParams": {
                "name": "HkdfCtrParams",
                "extends": "Algorithm",
                "properties": {
                    "property": {
                        "hash": {
                            "name": "hash",
                            "override-type": "string | Algorithm"
                        },
                        "label": {
                            "name": "label",
                            "override-type": "Int8Array | Int16Array | Int32Array | Uint8Array | Uint16Array | Uint32Array | Uint8ClampedArray | Float32Array | Float64Array | DataView | ArrayBuffer"
                        },
                        "context": {
                            "name": "context",
                            "override-type": "Int8Array | Int16Array | Int32Array | Uint8Array | Uint16Array | Uint32Array | Uint8ClampedArray | Float32Array | Float64Array | DataView | ArrayBuffer"
                        }
                    }
                },
                "no-interface-object": "1"
            },
            "DataTransfer": {
                "name": "DataTransfer",
                "methods": {
                    "method": {
                        "setDragImage": {
                            "name": "setDragImage",
                            "override-signatures": [
                                "setDragImage(image: Element, x: number, y: number): void"
                            ]
                        }
                    }
                }
            },
            "Performance": {
                "name": "Performance",
                "properties": {
                    "events": {
                        "event": [
                            {
                                "name": "resourcetimingbufferfull",
                                "type": "Event"
                            }
                        ]
                    }
                }
            },
            "KeyboardEvent": {
                "name": "KeyboardEvent",
                "properties": {
                    "property": {
                        "code": {
                            "name": "code",
                            "read-only": 1,
                            "override-type": "string"
                        }
                    }
                }
            },
            "DocumentFragment": {
                "name": "DocumentFragment",
                "methods": {
                    "method": {
                        "getElementById": {
                            "name": "getElementById",
                            "exposed": "Window",
                            "override-signatures": [
                                "getElementById(elementId: string): HTMLElement | null"
                            ]
                        }
                    }
                }
            },
            "History": {
                "name": "History",
                "properties": {
                    "property": {
                        "scrollRestoration": {
                            "name": "scrollRestoration",
                            "override-type": "ScrollRestoration"
                        }
                    }
                }
            },
            "CanvasPattern": {
                "name": "CanvasPattern",
                "methods": {
                    "method": {
                        "setTransform": {
                            "name": "setTransform",
                            "override-signatures": [
                                "setTransform(matrix: SVGMatrix): void"
                            ]
                        }
                    }
                }
            },
            "DocumentOrShadowRoot": {
                "name": "DocumentOrShadowRoot",
                "exposed": "Window",
                "methods": {
                    "method": {
                        "getSelection": {
                            "name": "getSelection",
                            "override-signatures": [
                                "getSelection(): Selection | null"
                            ]
                        },
                        "elementFromPoint": {
                            "name": "elementFromPoint",
                            "override-signatures": [
                                "elementFromPoint(x: number, y: number): Element | null"
                            ]
                        },
                        "elementsFromPoint": {
                            "name": "elementsFromPoint",
                            "override-signatures": [
                                "elementsFromPoint(x: number, y: number): Element[]"
                            ]
                        }
                    }
                },
                "properties": {
                    "property": {
                        "activeElement": {
                            "name": "activeElement",
                            "read-only": 1,
                            "override-type": "Element | null"
                        },
                        "styleSheets": {
                            "name": "styleSheets",
                            "read-only": 1,
                            "override-type": "StyleSheetList"
                        }
                    }
                },
                "no-interface-object": "1"
            },
            "ShadowRoot": {
                "name": "ShadowRoot",
                "extends": "DocumentOrShadowRoot, DocumentFragment",
                "exposed": "Window",
                "properties": {
                    "property": {
                        "host": {
                            "name": "host",
                            "read-only": 1,
                            "override-type": "Element"
                        },
                        "innerHTML": {
                            "name": "innerHTML",
                            "override-type": "string"
                        }
                    }
                },
                "no-interface-object": "1"
            },
            "ShadowRootInit": {
                "name": "ShadowRootInit",
                "exposed": "Window",
                "properties": {
                    "property": {
                        "mode": {
                            "name": "mode",
                            "override-type": "\"open\" | \"closed\""
                        },
                        "delegatesFocus": {
                            "name": "delegatesFocus",
                            "override-type": "boolean",
                            "required": 0
                        }
                    }
                },
                "no-interface-object": "1"
            },
            "Text": {
                "name": "Text",
                "properties": {
                    "property": {
                        "assignedSlot": {
                            "name": "assignedSlot",
                            "read-only": 1,
                            "override-type": "HTMLSlotElement | null"
                        }
                    }
                }
            },
            "HTMLSlotElement": {
                "name": "HTMLSlotElement",
                "extends": "HTMLElement",
                "exposed": "Window",
                "properties": {
                    "property": {
                        "name": {
                            "name": "name",
                            "override-type": "string"
                        }
                    }
                },
                "methods": {
                    "method": {
                        "assignedNodes": {
                            "name": "assignedNodes",
                            "override-signatures": [
                                "assignedNodes(options?: AssignedNodesOptions): Node[]"
                            ]
                        }
                    }
                },
                "no-interface-object": "1",
                "element": [
                    {
                        "name": "slot"
                    }
                ]
            },
            "AssignedNodesOptions": {
                "name": "AssignedNodesOptions",
                "exposed": "Window",
                "properties": {
                    "property": {
                        "flatten": {
                            "name": "flatten",
                            "override-type": "boolean",
                            "required": 0
                        }
                    }
                },
                "no-interface-object": "1"
            },
            "Event": {
                "name": "Event",
                "properties": {
                    "property": {
                        "composed": {
                            "name": "composed",
                            "read-only": 1,
                            "override-type": "boolean"
                        }
                    }
                },
                "methods": {
                    "method": {
                        "deepPath": {
                            "name": "deepPath",
                            "override-signatures": [
                                "deepPath(): EventTarget[]"
                            ]
                        }
                    }
                }
            },
            "ElementDefinitionOptions": {
                "name": "ElementDefinitionOptions",
                "exposed": "Window",
                "properties": {
                    "property": {
                        "extends": {
                            "name": "extends",
                            "override-type": "string"
                        }
                    }
                },
                "no-interface-object": "1"
            },
            "ElementCreationOptions": {
                "name": "ElementCreationOptions",
                "exposed": "Window",
                "properties": {
                    "property": {
                        "is": {
                            "name": "is",
                            "override-type": "string",
                            "required": 0
                        }
                    }
                },
                "no-interface-object": "1"
            },
            "CustomElementRegistry": {
                "name": "CustomElementRegistry",
                "exposed": "Window",
                "methods": {
                    "method": {
                        "define": {
                            "name": "define",
                            "override-signatures": [
                                "define(name: string, constructor: Function, options?: ElementDefinitionOptions): void"
                            ]
                        },
                        "get": {
                            "name": "get",
                            "override-signatures": [
                                "get(name: string): any"
                            ]
                        },
                        "whenDefined": {
                            "name": "whenDefined",
                            "override-signatures": [
                                "whenDefined(name: string): PromiseLike<void>"
                            ]
                        }
                    }
                },
                "no-interface-object": "1"
            },
            "PromiseRejectionEvent": {
                "name": "PromiseRejectionEvent",
                "extends": "Event",
                "exposed": "Window Worker",
                "constructor": {
                    "override-signatures": [
                        "new(type: string, eventInitDict: PromiseRejectionEventInit): PromiseRejectionEvent"
                    ]
                },
                "properties": {
                    "property": {
                        "promise": {
                            "name": "promise",
                            "read-only": 1,
                            "override-type": "PromiseLike<any>"
                        },
                        "reason": {
                            "name": "reason",
                            "read-only": 1,
                            "override-type": "any"
                        }
                    }
                }
            },
            "ValidityState": {
                "name": "ValidityState",
                "properties": {
                    "property": {
                        "tooShort": {
                            "name": "tooShort",
                            "exposed": "Window",
                            "read-only": 1,
                            "override-type": "boolean"
                        }
                    }
                }
            },
            "HTMLDialogElement": {
                "name": "HTMLDialogElement",
                "extends": "HTMLElement",
                "exposed": "Window",
                "properties": {
                    "property": {
                        "open": {
                            "name": "open",
                            "override-type": "boolean"
                        },
                        "returnValue": {
                            "name": "returnValue",
                            "override-type": "string"
                        }
                    }
                },
                "methods": {
                    "method": {
                        "close": {
                            "name": "close",
                            "override-signatures": [
                                "close(returnValue?: string): void"
                            ]
                        },
                        "show": {
                            "name": "show",
                            "override-signatures": [
                                "show(): void"
                            ]
                        },
                        "showModal": {
                            "name": "showModal",
                            "override-signatures": [
                                "showModal(): void"
                            ]
                        }
                    }
                },
                "constructor": {
                    "override-signatures": [
                        "new(): HTMLDialogElement"
                    ]
                }
            },
            "HTMLMainElement": {
                "name": "HTMLMainElement",
                "extends": "HTMLElement",
                "exposed": "Window",
                "constructor": {
                    "override-signatures": [
                        "new(): HTMLMainElement"
                    ]
                }
            },
            "HTMLDetailsElement": {
                "name": "HTMLDetailsElement",
                "extends": "HTMLElement",
                "exposed": "Window",
                "properties": {
                    "property": {
                        "open": {
                            "name": "open",
                            "override-type": "boolean"
                        }
                    }
                },
                "constructor": {
                    "override-signatures": [
                        "new(): HTMLDetailsElement"
                    ]
                }
            },
            "HTMLSummaryElement": {
                "name": "HTMLSummaryElement",
                "extends": "HTMLElement",
                "exposed": "Window",
                "constructor": {
                    "override-signatures": [
                        "new(): HTMLSummaryElement"
                    ]
                }
            },
            "EXT_blend_minmax": {
                "name": "EXT_blend_minmax",
                "exposed": "Window",
                "properties": {
                    "property": {
                        "MIN_EXT": {
                            "name": "MIN_EXT",
                            "read-only": 1,
                            "override-type": "number"
                        },
                        "MAX_EXT": {
                            "name": "MAX_EXT",
                            "read-only": 1,
                            "override-type": "number"
                        }
                    }
                },
                "no-interface-object": "1"
            },
            "EXT_frag_depth": {
                "name": "EXT_frag_depth",
                "exposed": "Window",
                "properties": {
                    "property": {}
                },
                "no-interface-object": "1"
            },
            "EXT_shader_texture_lod": {
                "name": "EXT_shader_texture_lod",
                "exposed": "Window",
                "properties": {
                    "property": {}
                },
                "no-interface-object": "1"
            },
            "EXT_sRGB": {
                "name": "EXT_sRGB",
                "exposed": "Window",
                "properties": {
                    "property": {
                        "SRGB_EXT": {
                            "name": "SRGB_EXT",
                            "read-only": 1,
                            "override-type": "number"
                        },
                        "SRGB_ALPHA_EXT": {
                            "name": "SRGB_ALPHA_EXT",
                            "read-only": 1,
                            "override-type": "number"
                        },
                        "SRGB8_ALPHA8_EXT": {
                            "name": "SRGB8_ALPHA8_EXT",
                            "read-only": 1,
                            "override-type": "number"
                        },
                        "FRAMEBUFFER_ATTACHMENT_COLOR_ENCODING_EXT": {
                            "name": "FRAMEBUFFER_ATTACHMENT_COLOR_ENCODING_EXT",
                            "read-only": 1,
                            "override-type": "number"
                        }
                    }
                },
                "no-interface-object": "1"
            },
            "DOMTokenList": {
                "name": "DOMTokenList",
                "exposed": "Window",
                "methods": {
                    "method": {
                        "replace": {
                            "name": "replace",
                            "override-signatures": [
                                "replace(oldToken: string, newToken: string): void"
                            ]
                        }
                    }
                }
            },
            "HTMLFormElement": {
                "name": "HTMLFormElement",
                "methods": {
                    "method": {
                        "reportValidity": {
                            "name": "reportValidity",
                            "exposed": "Window",
                            "override-signatures": [
                                "reportValidity(): boolean"
                            ]
                        }
                    }
                }
            },
            "OES_vertex_array_object": {
                "name": "OES_vertex_array_object",
                "exposed": "Window",
                "properties": {
                    "property": {
                        "VERTEX_ARRAY_BINDING_OES": {
                            "name": "VERTEX_ARRAY_BINDING_OES",
                            "read-only": 1,
                            "override-type": "number"
                        }
                    }
                },
                "methods": {
                    "method": {
                        "createVertexArrayOES": {
                            "name": "createVertexArrayOES",
                            "override-signatures": [
                                "createVertexArrayOES(): WebGLVertexArrayObjectOES"
                            ]
                        },
                        "deleteVertexArrayOES": {
                            "name": "deleteVertexArrayOES",
                            "override-signatures": [
                                "deleteVertexArrayOES(arrayObject: WebGLVertexArrayObjectOES): void"
                            ]
                        },
                        "isVertexArrayOES": {
                            "name": "isVertexArrayOES",
                            "override-signatures": [
                                "isVertexArrayOES(value: any): value is WebGLVertexArrayObjectOES"
                            ]
                        },
                        "bindVertexArrayOES": {
                            "name": "bindVertexArrayOES",
                            "override-signatures": [
                                "bindVertexArrayOES(arrayObject: WebGLVertexArrayObjectOES): void"
                            ]
                        }
                    }
                },
                "no-interface-object": "1"
            },
            "WebGLVertexArrayObjectOES": {
                "name": "WebGLVertexArrayObjectOES",
                "exposed": "Window",
                "properties": {
                    "property": {}
                },
                "no-interface-object": "1"
            },
            "WEBGL_color_buffer_float": {
                "name": "WEBGL_color_buffer_float",
                "exposed": "Window",
                "properties": {
                    "property": {
                        "RGBA32F_EXT": {
                            "name": "RGBA32F_EXT",
                            "read-only": 1,
                            "override-type": "number"
                        },
                        "RGB32F_EXT": {
                            "name": "RGB32F_EXT",
                            "read-only": 1,
                            "override-type": "number"
                        },
                        "FRAMEBUFFER_ATTACHMENT_COMPONENT_TYPE_EXT": {
                            "name": "FRAMEBUFFER_ATTACHMENT_COMPONENT_TYPE_EXT",
                            "read-only": 1,
                            "override-type": "number"
                        },
                        "UNSIGNED_NORMALIZED_EXT": {
                            "name": "UNSIGNED_NORMALIZED_EXT",
                            "read-only": 1,
                            "override-type": "number"
                        }
                    }
                },
                "no-interface-object": "1"
            },
            "WEBGL_compressed_texture_astc": {
                "name": "WEBGL_compressed_texture_astc",
                "exposed": "Window",
                "properties": {
                    "property": {
                        "COMPRESSED_RGBA_ASTC_4x4_KHR": {
                            "name": "COMPRESSED_RGBA_ASTC_4x4_KHR",
                            "read-only": 1,
                            "override-type": "number"
                        },
                        "COMPRESSED_RGBA_ASTC_5x4_KHR": {
                            "name": "COMPRESSED_RGBA_ASTC_5x4_KHR",
                            "read-only": 1,
                            "override-type": "number"
                        },
                        "COMPRESSED_RGBA_ASTC_5x5_KHR": {
                            "name": "COMPRESSED_RGBA_ASTC_5x5_KHR",
                            "read-only": 1,
                            "override-type": "number"
                        },
                        "COMPRESSED_RGBA_ASTC_6x5_KHR": {
                            "name": "COMPRESSED_RGBA_ASTC_6x5_KHR",
                            "read-only": 1,
                            "override-type": "number"
                        },
                        "COMPRESSED_RGBA_ASTC_6x6_KHR": {
                            "name": "COMPRESSED_RGBA_ASTC_6x6_KHR",
                            "read-only": 1,
                            "override-type": "number"
                        },
                        "COMPRESSED_RGBA_ASTC_8x5_KHR": {
                            "name": "COMPRESSED_RGBA_ASTC_8x5_KHR",
                            "read-only": 1,
                            "override-type": "number"
                        },
                        "COMPRESSED_RGBA_ASTC_8x6_KHR": {
                            "name": "COMPRESSED_RGBA_ASTC_8x6_KHR",
                            "read-only": 1,
                            "override-type": "number"
                        },
                        "COMPRESSED_RGBA_ASTC_8x8_KHR": {
                            "name": "COMPRESSED_RGBA_ASTC_8x8_KHR",
                            "read-only": 1,
                            "override-type": "number"
                        },
                        "COMPRESSED_RGBA_ASTC_10x5_KHR": {
                            "name": "COMPRESSED_RGBA_ASTC_10x5_KHR",
                            "read-only": 1,
                            "override-type": "number"
                        },
                        "COMPRESSED_RGBA_ASTC_10x6_KHR": {
                            "name": "COMPRESSED_RGBA_ASTC_10x6_KHR",
                            "read-only": 1,
                            "override-type": "number"
                        },
                        "COMPRESSED_RGBA_ASTC_10x8_KHR": {
                            "name": "COMPRESSED_RGBA_ASTC_10x8_KHR",
                            "read-only": 1,
                            "override-type": "number"
                        },
                        "COMPRESSED_RGBA_ASTC_10x10_KHR": {
                            "name": "COMPRESSED_RGBA_ASTC_10x10_KHR",
                            "read-only": 1,
                            "override-type": "number"
                        },
                        "COMPRESSED_RGBA_ASTC_12x10_KHR": {
                            "name": "COMPRESSED_RGBA_ASTC_12x10_KHR",
                            "read-only": 1,
                            "override-type": "number"
                        },
                        "COMPRESSED_RGBA_ASTC_12x12_KHR": {
                            "name": "COMPRESSED_RGBA_ASTC_12x12_KHR",
                            "read-only": 1,
                            "override-type": "number"
                        },
                        "COMPRESSED_SRGB8_ALPHA8_ASTC_4x4_KHR": {
                            "name": "COMPRESSED_SRGB8_ALPHA8_ASTC_4x4_KHR",
                            "read-only": 1,
                            "override-type": "number"
                        },
                        "COMPRESSED_SRGB8_ALPHA8_ASTC_5x4_KHR": {
                            "name": "COMPRESSED_SRGB8_ALPHA8_ASTC_5x4_KHR",
                            "read-only": 1,
                            "override-type": "number"
                        },
                        "COMPRESSED_SRGB8_ALPHA8_ASTC_5x5_KHR": {
                            "name": "COMPRESSED_SRGB8_ALPHA8_ASTC_5x5_KHR",
                            "read-only": 1,
                            "override-type": "number"
                        },
                        "COMPRESSED_SRGB8_ALPHA8_ASTC_6x5_KHR": {
                            "name": "COMPRESSED_SRGB8_ALPHA8_ASTC_6x5_KHR",
                            "read-only": 1,
                            "override-type": "number"
                        },
                        "COMPRESSED_SRGB8_ALPHA8_ASTC_6x6_KHR": {
                            "name": "COMPRESSED_SRGB8_ALPHA8_ASTC_6x6_KHR",
                            "read-only": 1,
                            "override-type": "number"
                        },
                        "COMPRESSED_SRGB8_ALPHA8_ASTC_8x5_KHR": {
                            "name": "COMPRESSED_SRGB8_ALPHA8_ASTC_8x5_KHR",
                            "read-only": 1,
                            "override-type": "number"
                        },
                        "COMPRESSED_SRGB8_ALPHA8_ASTC_8x6_KHR": {
                            "name": "COMPRESSED_SRGB8_ALPHA8_ASTC_8x6_KHR",
                            "read-only": 1,
                            "override-type": "number"
                        },
                        "COMPRESSED_SRGB8_ALPHA8_ASTC_8x8_KHR": {
                            "name": "COMPRESSED_SRGB8_ALPHA8_ASTC_8x8_KHR",
                            "read-only": 1,
                            "override-type": "number"
                        },
                        "COMPRESSED_SRGB8_ALPHA8_ASTC_10x5_KHR": {
                            "name": "COMPRESSED_SRGB8_ALPHA8_ASTC_10x5_KHR",
                            "read-only": 1,
                            "override-type": "number"
                        },
                        "COMPRESSED_SRGB8_ALPHA8_ASTC_10x6_KHR": {
                            "name": "COMPRESSED_SRGB8_ALPHA8_ASTC_10x6_KHR",
                            "read-only": 1,
                            "override-type": "number"
                        },
                        "COMPRESSED_SRGB8_ALPHA8_ASTC_10x8_KHR": {
                            "name": "COMPRESSED_SRGB8_ALPHA8_ASTC_10x8_KHR",
                            "read-only": 1,
                            "override-type": "number"
                        },
                        "COMPRESSED_SRGB8_ALPHA8_ASTC_10x10_KHR": {
                            "name": "COMPRESSED_SRGB8_ALPHA8_ASTC_10x10_KHR",
                            "read-only": 1,
                            "override-type": "number"
                        },
                        "COMPRESSED_SRGB8_ALPHA8_ASTC_12x10_KHR": {
                            "name": "COMPRESSED_SRGB8_ALPHA8_ASTC_12x10_KHR",
                            "read-only": 1,
                            "override-type": "number"
                        },
                        "COMPRESSED_SRGB8_ALPHA8_ASTC_12x12_KHR": {
                            "name": "COMPRESSED_SRGB8_ALPHA8_ASTC_12x12_KHR",
                            "read-only": 1,
                            "override-type": "number"
                        }
                    }
                },
                "methods": {
                    "method": {
                        "getSupportedProfiles": {
                            "name": "getSupportedProfiles",
                            "override-signatures": [
                                "getSupportedProfiles(): string[]"
                            ]
                        }
                    }
                },
                "no-interface-object": "1"
            },
            "WEBGL_compressed_texture_s3tc_srgb": {
                "name": "WEBGL_compressed_texture_s3tc_srgb",
                "exposed": "Window",
                "properties": {
                    "property": {
                        "COMPRESSED_SRGB_S3TC_DXT1_EXT": {
                            "name": "COMPRESSED_SRGB_S3TC_DXT1_EXT",
                            "read-only": 1,
                            "override-type": "number"
                        },
                        "COMPRESSED_SRGB_ALPHA_S3TC_DXT1_EXT": {
                            "name": "COMPRESSED_SRGB_ALPHA_S3TC_DXT1_EXT",
                            "read-only": 1,
                            "override-type": "number"
                        },
                        "COMPRESSED_SRGB_ALPHA_S3TC_DXT3_EXT": {
                            "name": "COMPRESSED_SRGB_ALPHA_S3TC_DXT3_EXT",
                            "read-only": 1,
                            "override-type": "number"
                        },
                        "COMPRESSED_SRGB_ALPHA_S3TC_DXT5_EXT": {
                            "name": "COMPRESSED_SRGB_ALPHA_S3TC_DXT5_EXT",
                            "read-only": 1,
                            "override-type": "number"
                        }
                    }
                },
                "no-interface-object": "1"
            },
            "WEBGL_debug_shaders": {
                "name": "WEBGL_debug_shaders",
                "exposed": "Window",
                "methods": {
                    "method": {
                        "getTranslatedShaderSource": {
                            "name": "getTranslatedShaderSource",
                            "override-signatures": [
                                "getTranslatedShaderSource(shader: WebGLShader): string"
                            ]
                        }
                    }
                },
                "no-interface-object": "1"
            },
            "WEBGL_draw_buffers": {
                "name": "WEBGL_draw_buffers",
                "exposed": "Window",
                "properties": {
                    "property": {
                        "COLOR_ATTACHMENT0_WEBGL": {
                            "name": "COLOR_ATTACHMENT0_WEBGL",
                            "read-only": 1,
                            "override-type": "number"
                        },
                        "COLOR_ATTACHMENT1_WEBGL": {
                            "name": "COLOR_ATTACHMENT1_WEBGL",
                            "read-only": 1,
                            "override-type": "number"
                        },
                        "COLOR_ATTACHMENT2_WEBGL": {
                            "name": "COLOR_ATTACHMENT2_WEBGL",
                            "read-only": 1,
                            "override-type": "number"
                        },
                        "COLOR_ATTACHMENT3_WEBGL": {
                            "name": "COLOR_ATTACHMENT3_WEBGL",
                            "read-only": 1,
                            "override-type": "number"
                        },
                        "COLOR_ATTACHMENT4_WEBGL": {
                            "name": "COLOR_ATTACHMENT4_WEBGL",
                            "read-only": 1,
                            "override-type": "number"
                        },
                        "COLOR_ATTACHMENT5_WEBGL": {
                            "name": "COLOR_ATTACHMENT5_WEBGL",
                            "read-only": 1,
                            "override-type": "number"
                        },
                        "COLOR_ATTACHMENT6_WEBGL": {
                            "name": "COLOR_ATTACHMENT6_WEBGL",
                            "read-only": 1,
                            "override-type": "number"
                        },
                        "COLOR_ATTACHMENT7_WEBGL": {
                            "name": "COLOR_ATTACHMENT7_WEBGL",
                            "read-only": 1,
                            "override-type": "number"
                        },
                        "COLOR_ATTACHMENT8_WEBGL": {
                            "name": "COLOR_ATTACHMENT8_WEBGL",
                            "read-only": 1,
                            "override-type": "number"
                        },
                        "COLOR_ATTACHMENT9_WEBGL": {
                            "name": "COLOR_ATTACHMENT9_WEBGL",
                            "read-only": 1,
                            "override-type": "number"
                        },
                        "COLOR_ATTACHMENT10_WEBGL": {
                            "name": "COLOR_ATTACHMENT10_WEBGL",
                            "read-only": 1,
                            "override-type": "number"
                        },
                        "COLOR_ATTACHMENT11_WEBGL": {
                            "name": "COLOR_ATTACHMENT11_WEBGL",
                            "read-only": 1,
                            "override-type": "number"
                        },
                        "COLOR_ATTACHMENT12_WEBGL": {
                            "name": "COLOR_ATTACHMENT12_WEBGL",
                            "read-only": 1,
                            "override-type": "number"
                        },
                        "COLOR_ATTACHMENT13_WEBGL": {
                            "name": "COLOR_ATTACHMENT13_WEBGL",
                            "read-only": 1,
                            "override-type": "number"
                        },
                        "COLOR_ATTACHMENT14_WEBGL": {
                            "name": "COLOR_ATTACHMENT14_WEBGL",
                            "read-only": 1,
                            "override-type": "number"
                        },
                        "COLOR_ATTACHMENT15_WEBGL": {
                            "name": "COLOR_ATTACHMENT15_WEBGL",
                            "read-only": 1,
                            "override-type": "number"
                        },
                        "DRAW_BUFFER0_WEBGL": {
                            "name": "DRAW_BUFFER0_WEBGL",
                            "read-only": 1,
                            "override-type": "number"
                        },
                        "DRAW_BUFFER1_WEBGL": {
                            "name": "DRAW_BUFFER1_WEBGL",
                            "read-only": 1,
                            "override-type": "number"
                        },
                        "DRAW_BUFFER2_WEBGL": {
                            "name": "DRAW_BUFFER2_WEBGL",
                            "read-only": 1,
                            "override-type": "number"
                        },
                        "DRAW_BUFFER3_WEBGL": {
                            "name": "DRAW_BUFFER3_WEBGL",
                            "read-only": 1,
                            "override-type": "number"
                        },
                        "DRAW_BUFFER4_WEBGL": {
                            "name": "DRAW_BUFFER4_WEBGL",
                            "read-only": 1,
                            "override-type": "number"
                        },
                        "DRAW_BUFFER5_WEBGL": {
                            "name": "DRAW_BUFFER5_WEBGL",
                            "read-only": 1,
                            "override-type": "number"
                        },
                        "DRAW_BUFFER6_WEBGL": {
                            "name": "DRAW_BUFFER6_WEBGL",
                            "read-only": 1,
                            "override-type": "number"
                        },
                        "DRAW_BUFFER7_WEBGL": {
                            "name": "DRAW_BUFFER7_WEBGL",
                            "read-only": 1,
                            "override-type": "number"
                        },
                        "DRAW_BUFFER8_WEBGL": {
                            "name": "DRAW_BUFFER8_WEBGL",
                            "read-only": 1,
                            "override-type": "number"
                        },
                        "DRAW_BUFFER9_WEBGL": {
                            "name": "DRAW_BUFFER9_WEBGL",
                            "read-only": 1,
                            "override-type": "number"
                        },
                        "DRAW_BUFFER10_WEBGL": {
                            "name": "DRAW_BUFFER10_WEBGL",
                            "read-only": 1,
                            "override-type": "number"
                        },
                        "DRAW_BUFFER11_WEBGL": {
                            "name": "DRAW_BUFFER11_WEBGL",
                            "read-only": 1,
                            "override-type": "number"
                        },
                        "DRAW_BUFFER12_WEBGL": {
                            "name": "DRAW_BUFFER12_WEBGL",
                            "read-only": 1,
                            "override-type": "number"
                        },
                        "DRAW_BUFFER13_WEBGL": {
                            "name": "DRAW_BUFFER13_WEBGL",
                            "read-only": 1,
                            "override-type": "number"
                        },
                        "DRAW_BUFFER14_WEBGL": {
                            "name": "DRAW_BUFFER14_WEBGL",
                            "read-only": 1,
                            "override-type": "number"
                        },
                        "DRAW_BUFFER15_WEBGL": {
                            "name": "DRAW_BUFFER15_WEBGL",
                            "read-only": 1,
                            "override-type": "number"
                        },
                        "MAX_COLOR_ATTACHMENTS_WEBGL": {
                            "name": "MAX_COLOR_ATTACHMENTS_WEBGL",
                            "read-only": 1,
                            "override-type": "number"
                        },
                        "MAX_DRAW_BUFFERS_WEBGL": {
                            "name": "MAX_DRAW_BUFFERS_WEBGL",
                            "read-only": 1,
                            "override-type": "number"
                        }
                    }
                },
                "methods": {
                    "method": {
                        "drawBuffersWEBGL": {
                            "name": "drawBuffersWEBGL",
                            "override-signatures": [
                                "drawBuffersWEBGL(buffers: number[]): void"
                            ]
                        }
                    }
                },
                "no-interface-object": "1"
            },
            "WEBGL_lose_context": {
                "name": "WEBGL_lose_context",
                "exposed": "Window",
                "methods": {
                    "method": {
                        "loseContext": {
                            "name": "loseContext",
                            "override-signatures": [
                                "loseContext(): void"
                            ]
                        },
                        "restoreContext": {
                            "name": "restoreContext",
                            "override-signatures": [
                                "restoreContext(): void"
                            ]
                        }
                    }
                },
                "no-interface-object": "1"
            },
            "HTMLLabelElement": {
                "name": "HTMLLabelElement",
                "properties": {
                    "property": {
                        "control": {
                            "name": "control",
                            "read-only": 1,
                            "override-type": "HTMLInputElement | null"
                        }
                    }
                }
            },
            "HTMLObjectElement": {
                "name": "HTMLObjectElement",
                "properties": {
                    "property": {
                        "typemustmatch": {
                            "name": "typemustmatch",
                            "override-type": "boolean"
                        }
                    }
                }
            },
            "EventSource": {
                "name": "EventSource",
                "extends": "EventTarget",
                "properties": {
                    "property": {
                        "url": {
                            "name": "url",
                            "read-only": 1,
                            "override-type": "string"
                        },
                        "withCredentials": {
                            "name": "withCredentials",
                            "read-only": 1,
                            "override-type": "boolean"
                        },
                        "CONNECTING": {
                            "name": "CONNECTING",
                            "read-only": 1,
                            "override-type": "number"
                        },
                        "OPEN": {
                            "name": "OPEN",
                            "read-only": 1,
                            "override-type": "number"
                        },
                        "CLOSED": {
                            "name": "CLOSED",
                            "read-only": 1,
                            "override-type": "number"
                        },
                        "readyState": {
                            "name": "readyState",
                            "read-only": 1,
                            "override-type": "number"
                        },
                        "onopen": {
                            "name": "onopen",
                            "override-type": "(evt: MessageEvent) => any"
                        },
                        "onmessage": {
                            "name": "onmessage",
                            "override-type": "(evt: MessageEvent) => any"
                        },
                        "onerror": {
                            "name": "onerror",
                            "override-type": "(evt: MessageEvent) => any"
                        }
                    }
                },
                "methods": {
                    "method": {
                        "close": {
                            "name": "close",
                            "override-signatures": [
                                "close(): void"
                            ]
                        }
                    }
                },
                "constructor": {
                    "override-signatures": [
                        "new(url: string, eventSourceInitDict?: EventSourceInit): EventSource"
                    ]
                }
            },
            "EventSourceInit": {
                "name": "EventSourceInit",
                "properties": {
                    "property": {
                        "withCredentials": {
                            "name": "withCredentials",
                            "read-only": 1,
                            "override-type": "boolean"
                        }
                    }
                },
                "no-interface-object": "1"
            },
<<<<<<< HEAD
            "HTMLAnchorElement": {
                "element": [
                    {
                        "name": "a"
                    }
                ]
            },
            "HTMLBRElement": {
                "element": [
                    {
                        "name": "br"
                    }
                ]
            },
            "HTMLDataElement": {
                "element": [
                    {
                        "name": "data"
                    }
                ]
            },
            "HTMLModElement": {
                "element": [
                    {
                        "name": "del"
                    },
                    {
                        "name": "ins"
                    }
                ]
            },
            "HTMLPictureElement": {
                "element": [
                    {
                        "name": "picture"
                    }
                ]
            },
            "HTMLSourceElement": {
                "element": [
                    {
                        "name": "source"
                    }
                ]
            },
            "HTMLSpanElement": {
                "element": [
                    {
                        "name": "span"
                    }
                ]
            },
            "HTMLTimeElement": {
                "element": [
                    {
                        "name": "time"
=======
            "HTMLDivElement": {
                "element": [
                    {
                        "name": "div"
                    }
                ]
            },
            "HTMLDListElement": {
                "element": [
                    {
                        "name": "dl"
                    }
                ]
            },
            "HTMLHRElement": {
                "element": [
                    {
                        "name": "hr"
                    }
                ]
            },
            "HTMLLIElement": {
                "element": [
                    {
                        "name": "li"
                    }
                ]
            },
            "HTMLMenuElement": {
                "element": [
                    {
                        "name": "menu"
                    }
                ]
            },
            "HTMLOListElement": {
                "element": [
                    {
                        "name": "ol"
                    }
                ]
            },
            "HTMLParagraphElement": {
                "element": [
                    {
                        "name": "p"
                    }
                ]
            },
            "HTMLPreElement": {
                "element": [
                    {
                        "name": "pre"
                    },
                    {
                        "name": "listing",
                        "deprecated": true
                    },
                    {
                        "name": "xmp",
                        "deprecated": true
                    }
                ]
            },
            "HTMLQuoteElement": {
                "element": [
                    {
                        "name": "blockquote"
                    },
                    {
                        "name": "q"
>>>>>>> a2fe1726
                    }
                ]
            },
            "HTMLTableDataCellElement": {
                "name": "HTMLTableDataCellElement",
                "extends": "HTMLTableCellElement",
                "exposed": "Window",
                "element": [
                    {
                        "specs": "HTML5",
                        "namespace": "HTML",
                        "name": "td"
                    }
                ]
            },
            "HTMLTableHeaderCellElement": {
                "name": "HTMLTableHeaderCellElement",
                "extends": "HTMLTableCellElement",
                "exposed": "Window",
                "properties": {
                    "property": {
                        "scope": {
                            "name": "scope",
                            "override-type": "string"
                        }
                    }
                },
                "element": [
                    {
                        "name": "th"
                    }
                ]
            },
            "HTMLUListElement": {
                "element": [
                    {
                        "name": "ul"
                    }
                ]
            },
            "NodeSelector": {
                "name": "NodeSelector",
                "extends": "Object",
                "no-interface-object": "1",
                "methods": {
                    "method": {
                        "querySelectorAll": {
                            "signature": [
                                {
                                    "param-min-required": 1,
                                    "type": "NodeList",
                                    "param": [
                                        {
                                            "name": "selectors",
                                            "type": "DOMString",
                                            "type-original": "DOMString"
                                        }
                                    ],
                                    "type-original": "NodeList"
                                }
                            ],
                            "name": "querySelectorAll"
                        },
                        "querySelector": {
                            "signature": [
                                {
                                    "nullable": 1,
                                    "param-min-required": 1,
                                    "type": "Element",
                                    "param": [
                                        {
                                            "name": "selectors",
                                            "type": "DOMString",
                                            "type-original": "DOMString"
                                        }
                                    ],
                                    "type-original": "Element?"
                                }
                            ],
                            "name": "querySelector"
                        }
                    }
                },
                "exposed": "Window"
            },
            "CSS": {
                "name": "CSS",
                "methods": {
                    "method": {
                        "escape": {
                            "name": "escape",
                            "override-signatures": [
                                "escape(value: string): string"
                            ],
                            "static": 1
                        }
                    }
                }
            }
        }
    },
    "dictionaries": {
        "dictionary": {
            "MessageEventInit": {
                "name": "MessageEventInit",
                "members": {
                    "member": {
                        "lastEventId": {
                            "name": "lastEventId",
                            "override-type": "string",
                            "required": 0
                        },
                        "channel": {
                            "name": "channel",
                            "override-type": "string",
                            "required": 0
                        },
                        "source": {
                            "name": "source",
                            "type": "MessageEventSource"
                        }
                    }
                }
            },
            "WebGLContextAttributes": {
                "name": "WebGLContextAttributes",
                "members": {
                    "member": {
                        "failIfMajorPerformanceCaveat": {
                            "name": "failIfMajorPerformanceCaveat",
                            "override-type": "boolean",
                            "required": 0
                        }
                    }
                }
            },
            "KeyboardEventInit": {
                "name": "KeyboardEventInit",
                "members": {
                    "member": {
                        "code": {
                            "name": "code",
                            "override-type": "string",
                            "required": 0
                        }
                    }
                }
            },
            "EventInit": {
                "name": "EventInit",
                "members": {
                    "member": {
                        "composed": {
                            "name": "composed",
                            "override-type": "boolean",
                            "required": 0
                        }
                    }
                }
            },
            "PromiseRejectionEventInit": {
                "name": "PromiseRejectionEventInit",
                "extends": "EventInit",
                "members": {
                    "member": {
                        "promise": {
                            "name": "promise",
                            "override-type": "Promise<any>",
                            "required": 1
                        },
                        "reason": {
                            "name": "reason",
                            "override-type": "any"
                        }
                    }
                }
            },
            "ScrollOptions": {
                "exposed": "Window",
                "name": "ScrollOptions",
                "members": {
                    "member": {
                        "behavior": {
                            "name": "behavior",
                            "override-type": "ScrollBehavior",
                            "required": 0
                        }
                    }
                }
            },
            "ScrollToOptions": {
                "exposed": "Window",
                "name": "ScrollToOptions",
                "extends": "ScrollOptions",
                "members": {
                    "member": {
                        "left": {
                            "name": "left",
                            "override-type": "number",
                            "required": 0
                        },
                        "top": {
                            "name": "top",
                            "override-type": "number",
                            "required": 0
                        }
                    }
                }
            },
            "ScrollIntoViewOptions": {
                "exposed": "Window",
                "name": "ScrollIntoViewOptions",
                "extends": "ScrollOptions",
                "members": {
                    "member": {
                        "block": {
                            "name": "block",
                            "override-type": "ScrollLogicalPosition",
                            "required": 0
                        },
                        "inline": {
                            "name": "inline",
                            "override-type": "ScrollLogicalPosition",
                            "required": 0
                        }
                    }
                }
            }
        }
    },
    "typedefs": {
        "typedef": [
            {
                "override-type": "\"auto\" | \"instant\" | \"smooth\"",
                "new-type": "ScrollBehavior"
            },
            {
                "override-type": "\"start\" | \"center\" | \"end\" | \"nearest\"",
                "new-type": "ScrollLogicalPosition"
            },
            {
                "override-type": "WheelEvent",
                "new-type": "MouseWheelEvent"
            },
            {
                "override-type": "\"auto\" | \"manual\"",
                "new-type": "ScrollRestoration"
            },
            {
                "override-type": "\"beforebegin\" | \"afterbegin\" | \"beforeend\" | \"afterend\"",
                "new-type": "InsertPosition"
            },
            {
                "override-type": "Headers | string[][] | Record<string, string>",
                "new-type": "HeadersInit"
            },
            {
                "override-type": "number | string | Date | BufferSource | IDBArrayKey",
                "new-type": "IDBValidKey"
            },
            {
                "override-type": "string | Algorithm",
                "new-type": "AlgorithmIdentifier"
            },
            {
                "new-type": "MutationRecordType",
                "override-type": "\"attributes\" | \"characterData\" | \"childList\""
            },
            {
                "new-type": "AAGUID",
                "override-type": "string"
            },
            {
                "new-type": "ByteString",
                "override-type": "string"
            },
            {
                "new-type": "ConstrainBoolean",
                "override-type": "boolean | ConstrainBooleanParameters"
            },
            {
                "new-type": "ConstrainDOMString",
                "override-type": "string | string[] | ConstrainDOMStringParameters"
            },
            {
                "new-type": "ConstrainDouble",
                "override-type": "number | ConstrainDoubleRange"
            },
            {
                "new-type": "ConstrainLong",
                "override-type": "number | ConstrainLongRange"
            },
            {
                "new-type": "CryptoOperationData",
                "override-type": "ArrayBufferView"
            },
            {
                "new-type": "GLbitfield",
                "override-type": "number"
            },
            {
                "new-type": "GLboolean",
                "override-type": "boolean"
            },
            {
                "new-type": "GLbyte",
                "override-type": "number"
            },
            {
                "new-type": "GLclampf",
                "override-type": "number"
            },
            {
                "new-type": "GLenum",
                "override-type": "number"
            },
            {
                "new-type": "GLfloat",
                "override-type": "number"
            },
            {
                "new-type": "GLint",
                "override-type": "number"
            },
            {
                "new-type": "GLintptr",
                "override-type": "number"
            },
            {
                "new-type": "GLshort",
                "override-type": "number"
            },
            {
                "new-type": "GLsizei",
                "override-type": "number"
            },
            {
                "new-type": "GLsizeiptr",
                "override-type": "number"
            },
            {
                "new-type": "GLubyte",
                "override-type": "number"
            },
            {
                "new-type": "GLuint",
                "override-type": "number"
            },
            {
                "new-type": "GLushort",
                "override-type": "number"
            },
            {
                "new-type": "IDBKeyPath",
                "override-type": "string"
            },
            {
                "new-type": "MSInboundPayload",
                "override-type": "MSVideoRecvPayload | MSAudioRecvPayload"
            },
            {
                "new-type": "MSLocalClientEvent",
                "override-type": "MSLocalClientEventBase | MSAudioLocalClientEvent"
            },
            {
                "new-type": "MSOutboundPayload",
                "override-type": "MSVideoSendPayload | MSAudioSendPayload"
            },
            {
                "new-type": "RTCIceGatherCandidate",
                "override-type": "RTCIceCandidateDictionary | RTCIceCandidateComplete"
            },
            {
                "new-type": "RTCTransport",
                "override-type": "RTCDtlsTransport | RTCSrtpSdesTransport"
            },
            {
                "new-type": "USVString",
                "override-type": "string"
            },
            {
                "new-type": "payloadtype",
                "override-type": "number"
            },
            {
                "new-type": "MessageEventSource",
                "type": [
                    {
                        "type": "Window"
                    },
                    {
                        "type": "MessagePort"
                    },
                    {
                        "type": "ServiceWorker"
                    }
                ]
            }
        ]
    }
}<|MERGE_RESOLUTION|>--- conflicted
+++ resolved
@@ -2128,7 +2128,6 @@
                 },
                 "no-interface-object": "1"
             },
-<<<<<<< HEAD
             "HTMLAnchorElement": {
                 "element": [
                     {
@@ -2150,6 +2149,41 @@
                     }
                 ]
             },
+            "HTMLDivElement": {
+                "element": [
+                    {
+                        "name": "div"
+                    }
+                ]
+            },
+            "HTMLDListElement": {
+                "element": [
+                    {
+                        "name": "dl"
+                    }
+                ]
+            },
+            "HTMLHRElement": {
+                "element": [
+                    {
+                        "name": "hr"
+                    }
+                ]
+            },
+            "HTMLLIElement": {
+                "element": [
+                    {
+                        "name": "li"
+                    }
+                ]
+            },
+            "HTMLMenuElement": {
+                "element": [
+                    {
+                        "name": "menu"
+                    }
+                ]
+            },
             "HTMLModElement": {
                 "element": [
                     {
@@ -2160,78 +2194,24 @@
                     }
                 ]
             },
+            "HTMLOListElement": {
+                "element": [
+                    {
+                        "name": "ol"
+                    }
+                ]
+            },
+            "HTMLParagraphElement": {
+                "element": [
+                    {
+                        "name": "p"
+                    }
+                ]
+            },
             "HTMLPictureElement": {
                 "element": [
                     {
                         "name": "picture"
-                    }
-                ]
-            },
-            "HTMLSourceElement": {
-                "element": [
-                    {
-                        "name": "source"
-                    }
-                ]
-            },
-            "HTMLSpanElement": {
-                "element": [
-                    {
-                        "name": "span"
-                    }
-                ]
-            },
-            "HTMLTimeElement": {
-                "element": [
-                    {
-                        "name": "time"
-=======
-            "HTMLDivElement": {
-                "element": [
-                    {
-                        "name": "div"
-                    }
-                ]
-            },
-            "HTMLDListElement": {
-                "element": [
-                    {
-                        "name": "dl"
-                    }
-                ]
-            },
-            "HTMLHRElement": {
-                "element": [
-                    {
-                        "name": "hr"
-                    }
-                ]
-            },
-            "HTMLLIElement": {
-                "element": [
-                    {
-                        "name": "li"
-                    }
-                ]
-            },
-            "HTMLMenuElement": {
-                "element": [
-                    {
-                        "name": "menu"
-                    }
-                ]
-            },
-            "HTMLOListElement": {
-                "element": [
-                    {
-                        "name": "ol"
-                    }
-                ]
-            },
-            "HTMLParagraphElement": {
-                "element": [
-                    {
-                        "name": "p"
                     }
                 ]
             },
@@ -2257,7 +2237,20 @@
                     },
                     {
                         "name": "q"
->>>>>>> a2fe1726
+                    }
+                ]
+            },
+            "HTMLSourceElement": {
+                "element": [
+                    {
+                        "name": "source"
+                    }
+                ]
+            },
+            "HTMLSpanElement": {
+                "element": [
+                    {
+                        "name": "span"
                     }
                 ]
             },
@@ -2288,6 +2281,13 @@
                 "element": [
                     {
                         "name": "th"
+                    }
+                ]
+            },
+            "HTMLTimeElement": {
+                "element": [
+                    {
+                        "name": "time"
                     }
                 ]
             },
