{
    "mixins": {
        "mixin": {
            "DocumentAndElementEventHandlers": {
                "events": {
                    "event": [
                        {
                            "name": "copy",
                            "type": "ClipboardEvent"
                        },
                        {
                            "name": "cut",
                            "type": "ClipboardEvent"
                        },
                        {
                            "name": "paste",
                            "type": "ClipboardEvent"
                        }
                    ]
                }
            },
            "GlobalEventHandlers": {
                "events": {
                    "event": [
                        {
                            "name": "cancel",
                            "type": "Event"
                        },
                        {
                            "name": "drag",
                            "type": "DragEvent"
                        },
                        {
                            "name": "dragend",
                            "type": "DragEvent"
                        },
                        {
                            "name": "dragenter",
                            "type": "DragEvent"
                        },
                        {
                            "name": "dragleave",
                            "type": "DragEvent"
                        },
                        {
                            "name": "dragover",
                            "type": "DragEvent"
                        },
                        {
                            "name": "dragstart",
                            "type": "DragEvent"
                        },
                        {
                            "name": "drop",
                            "type": "DragEvent"
                        },
                        {
                            "name": "keydown",
                            "type": "KeyboardEvent"
                        },
                        {
                            "name": "keypress",
                            "type": "KeyboardEvent"
                        },
                        {
                            "name": "keyup",
                            "type": "KeyboardEvent"
                        },
                        {
                            "name": "mousedown",
                            "type": "MouseEvent"
                        },
                        {
                            "name": "mouseenter",
                            "type": "MouseEvent"
                        },
                        {
                            "name": "mouseleave",
                            "type": "MouseEvent"
                        },
                        {
                            "name": "mousemove",
                            "type": "MouseEvent"
                        },
                        {
                            "name": "mouseout",
                            "type": "MouseEvent"
                        },
                        {
                            "name": "mouseover",
                            "type": "MouseEvent"
                        },
                        {
                            "name": "mouseup",
                            "type": "MouseEvent"
                        },
                        {
                            "name": "scroll",
                            "type": "UIEvent"
                        },
                        {
                            "name": "select",
                            "type": "UIEvent"
                        },
                        {
                            "name": "wheel",
                            "type": "WheelEvent"
                        },
                        {
                            "name": "securitypolicyviolation",
                            "type": "SecurityPolicyViolationEvent"
                        },
                        {
                            "name": "dblclick",
                            "type": "MouseEvent"
                        },
                        {
                            "name": "contextmenu",
                            "type": "MouseEvent"
                        }
                    ]
                }
            },
            "WindowEventHandlers": {
                "events": {
                    "event": [
                        {
                            "name": "unhandledrejection",
                            "type": "PromiseRejectionEvent"
                        }
                    ]
                }
            },
            "HTMLHyperlinkElementUtils": {
                "name": "HTMLHyperlinkElementUtils",
                "properties": {
                    "property": {
                        "origin": {
                            "name": "origin",
                            "override-type": "string"
                        }
                    }
                }
            },
            "ParentNode": {
                "name": "ParentNode",
                "exposed": "Window",
                "properties": {
                    "property": {
                        "firstElementChild": {
                            "name": "firstElementChild",
                            "read-only": 1,
                            "override-type": "Element | null"
                        },
                        "lastElementChild": {
                            "name": "lastElementChild",
                            "read-only": 1,
                            "override-type": "Element | null"
                        },
                        "childElementCount": {
                            "name": "childElementCount",
                            "read-only": 1,
                            "override-type": "number"
                        }
                    }
                },
                "no-interface-object": "1"
            }
        }
    },
    "callback-interfaces": {
        "interface": {}
    },
    "enums": {
        "enum": {
            "ClientTypes": {
                "name": "ClientTypes",
                "value": [
                    "window",
                    "worker",
                    "sharedworker",
                    "all"
                ]
            },
            "WorkerType": {
                "name": "WorkerType",
                "value": [
                    "classic",
                    "module"
                ]
            }
        }
    },
    "interfaces": {
        "interface": {
            "AbortSignal": {
                "events": {
                    "event": [
                        {
                            "name": "abort",
                            "type": "ProgressEvent"
                        }
                    ]
                }
            },
            "ApplicationCache": {
                "events": {
                    "event": [
                        {
                            "name": "checking",
                            "type": "Event"
                        },
                        {
                            "name": "noupdate",
                            "type": "Event"
                        },
                        {
                            "name": "downloading",
                            "type": "Event"
                        },
                        {
                            "name": "progress",
                            "type": "ProgressEvent"
                        },
                        {
                            "name": "cached",
                            "type": "Event"
                        },
                        {
                            "name": "updateready",
                            "type": "Event"
                        },
                        {
                            "name": "obsolete",
                            "type": "Event"
                        },
                        {
                            "name": "error",
                            "type": "Event"
                        }
                    ]
                }
            },
            "RTCError": {
                "specs": "webrtc",
                "constructor": {
                    "specs": "webrtc",
                    "signature": [
                        {
                            "param-min-required": 0,
                            "type-original": "RTCError",
                            "type": "RTCError",
                            "param": [
                                {
                                    "type-original": "DOMString",
                                    "optional": 1,
                                    "name": "errorDetail",
                                    "type": "DOMString"
                                },
                                {
                                    "type-original": "DOMString",
                                    "optional": 1,
                                    "name": "message",
                                    "type": "DOMString"
                                }
                            ]
                        }
                    ],
                    "name": "RTCError"
                },
                "properties": {
                    "property": {
                        "errorDetail": {
                            "type-original": "DOMString",
                            "nullable": 0,
                            "default": "\"\"",
                            "specs": "webrtc",
                            "name": "errorDetail",
                            "type": "DOMString"
                        },
                        "sdpLineNumber": {
                            "type-original": "unsigned short",
                            "nullable": 0,
                            "default": "0",
                            "specs": "webrtc",
                            "name": "sdpLineNumber",
                            "type": "unsigned short"
                        },
                        "httpRequestStatusCode": {
                            "type-original": "unsigned short",
                            "nullable": 0,
                            "default": "0",
                            "specs": "webrtc",
                            "name": "httpRequestStatusCode",
                            "type": "unsigned short"
                        },
                        "sctpCauseCode": {
                            "type-original": "unsigned short",
                            "nullable": 0,
                            "default": "0",
                            "specs": "webrtc",
                            "name": "sctpCauseCode",
                            "type": "unsigned short"
                        },
                        "receivedAlert": {
                            "type-original": "unsigned long",
                            "nullable": 1,
                            "default": "null",
                            "specs": "webrtc",
                            "name": "receivedAlert",
                            "type": "unsigned long"
                        },
                        "sentAlert": {
                            "type-original": "unsigned long",
                            "nullable": 1,
                            "default": "null",
                            "specs": "webrtc",
                            "name": "sentAlert",
                            "type": "unsigned long"
                        },
                        "message": {
                            "type-original": "DOMString",
                            "nullable": 0,
                            "default": "\"\"",
                            "specs": "webrtc",
                            "name": "message",
                            "type": "DOMString"
                        },
                        "name": {
                            "type-original": "DOMString",
                            "nullable": 0,
                            "default": "RTCError",
                            "specs": "webrtc",
                            "name": "name",
                            "type": "DOMString"
                        }
                    }
                },
                "anonymous-methods": {
                    "method": []
                },
                "name": "RTCError",
                "constants": {
                    "constant": {}
                },
                "methods": {
                    "method": {}
                },
                "exposed": "Window",
                "extends": "Error"
            },
            "HTMLImageElement": {
                "name": "HTMLImageElement",
                "properties": {
                    "property": {
                        "decoding": {
                            "name": "decoding",
                            "override-type": "\"async\" | \"sync\" | \"auto\""
                        }
                    }
                },
                "element": [
                    {
                        "name": "img"
                    }
                ]
            },
            "BroadcastChannelEventMap": {
                "name": "BroadcastChannelEventMap",
                "properties": {
                    "property": {
                        "message": {
                            "name": "message",
                            "override-type": "MessageEvent"
                        },
                        "messageerror": {
                            "name": "messageerror",
                            "override-type": "MessageEvent"
                        }
                    }
                },
                "no-interface-object": "1"
            },
            "CSSStyleDeclaration": {
                "name": "CSSStyleDeclaration",
                "properties": {
                    "property": {
                        "resize": {
                            "name": "resize",
                            "override-type": "string | null"
                        },
                        "touchAction": {
                            "deprecated": 0
                        },
                        "userSelect": {
                            "name": "userSelect",
                            "override-type": "string | null"
                        }
                    }
                }
            },
            "ImageBitmapOptions": {
                "flavor": "All",
                "name": "ImageBitmapOptions",
                "properties": {
                    "property": {
                        "imageOrientation": {
                            "name": "imageOrientation",
                            "override-type": "\"none\" | \"flipY\"",
                            "required": 0
                        },
                        "premultiplyAlpha": {
                            "name": "premultiplyAlpha",
                            "override-type": "\"none\" | \"premultiply\" | \"default\"",
                            "required": 0
                        },
                        "colorSpaceConversion": {
                            "name": "colorSpaceConversion",
                            "override-type": "\"none\" | \"default\"",
                            "required": 0
                        },
                        "resizeWidth": {
                            "name": "resizeWidth",
                            "override-type": "number",
                            "required": 0
                        },
                        "resizeHeight": {
                            "name": "resizeHeight",
                            "override-type": "number",
                            "required": 0
                        },
                        "resizeQuality": {
                            "name": "resizeQuality",
                            "override-type": "\"pixelated\" | \"low\" | \"medium\" | \"high\"",
                            "required": 0
                        }
                    }
                },
                "no-interface-object": "1"
            },
            "Window": {
                "name": "Window",
                "properties": {
                    "property": {
                        "URL": {
                            "exposeGlobally": false,
                            "name": "URL",
                            "override-type": "typeof URL"
                        },
                        "URLSearchParams": {
                            "exposeGlobally": false,
                            "name": "URLSearchParams",
                            "override-type": "typeof URLSearchParams"
                        },
                        "Blob": {
                            "exposeGlobally": false,
                            "name": "Blob",
                            "override-type": "typeof Blob"
                        },
                        "customElements": {
                            "name": "customElements",
                            "override-type": "CustomElementRegistry"
                        }
                    }
                },
                "implements": [
                    "WindowEventHandlers"
                ]
            },
            "URLSearchParams": {
                "name": "URLSearchParams",
                "constructor": {
                    "override-signatures": [
                        "new(init?: string[][] | Record<string, string> | string | URLSearchParams): URLSearchParams"
                    ]
                }
            },
            "URL": {
                "name": "URL",
                "methods": {
                    "method": {
                        "createObjectURL": {
                            "name": "createObjectURL",
                            "override-signatures": [
                                "createObjectURL(object: any): string"
                            ]
                        }
                    }
                }
            },
            "NodeListOf<TNode extends Node>": {
                "name": "NodeListOf<TNode extends Node>",
                "exposed": "Window",
                "extends": "NodeList",
                "properties": {
                    "property": {
                        "length": {
                            "name": "length",
                            "override-type": "number"
                        }
                    }
                },
                "methods": {
                    "method": {
                        "item": {
                            "name": "item",
                            "override-signatures": [
                                "item(index: number): TNode"
                            ]
                        }
                    }
                },
                "no-interface-object": "1",
                "override-index-signatures": [
                    "[index: number]: TNode"
                ],
                "iterator": {
                    "kind": "iterable",
                    "type": [
                        {
                            "override-type": "TNode"
                        }
                    ]
                }
            },
            "HTMLCollectionOf<T extends Element>": {
                "name": "HTMLCollectionOf<T extends Element>",
                "exposed": "Window",
                "extends": "HTMLCollection",
                "methods": {
                    "method": {
                        "item": {
                            "getter": 1,
                            "signature": [
                                {
                                    "nullable": 1,
                                    "override-type": "T",
                                    "param": [
                                        {
                                            "name": "index",
                                            "type": "unsigned long"
                                        }
                                    ]
                                }
                            ],
                            "specs": "html5",
                            "name": "item"
                        },
                        "namedItem": {
                            "name": "namedItem",
                            "override-signatures": [
                                "namedItem(name: string): T | null"
                            ]
                        }
                    }
                },
                "no-interface-object": "1"
            },
            "EventListenerObject": {
                "name": "EventListenerObject",
                "methods": {
                    "method": {
                        "handleEvent": {
                            "name": "handleEvent",
                            "override-signatures": [
                                "handleEvent(evt: Event): void"
                            ]
                        }
                    }
                },
                "no-interface-object": "1"
            },
            "Element": {
                "events": {
                    "event": [
                        {
                            "dispatch": "sync",
                            "specs": "dom4",
                            "name": "touchstart",
                            "type": "TouchEvent",
                            "cancelable": 1,
                            "bubbles": 1
                        },
                        {
                            "dispatch": "sync",
                            "specs": "dom4",
                            "name": "touchmove",
                            "type": "TouchEvent",
                            "cancelable": 1,
                            "bubbles": 1
                        },
                        {
                            "dispatch": "sync",
                            "specs": "dom4",
                            "name": "touchcancel",
                            "type": "TouchEvent",
                            "cancelable": 1,
                            "bubbles": 1
                        },
                        {
                            "dispatch": "sync",
                            "specs": "dom4",
                            "name": "touchend",
                            "type": "TouchEvent",
                            "cancelable": 1,
                            "bubbles": 1
                        }
                    ]
                },
                "name": "Element",
                "methods": {
                    "method": {
                        "getElementsByClassName": {
                            "name": "getElementsByClassName",
                            "override-signatures": [
                                "getElementsByClassName(classNames: string): HTMLCollectionOf<Element>"
                            ]
                        },
                        "closest": {
                            "name": "closest",
                            "override-signatures": [
                                "closest<K extends keyof HTMLElementTagNameMap>(selector: K): HTMLElementTagNameMap[K] | null",
                                "closest<K extends keyof SVGElementTagNameMap>(selector: K): SVGElementTagNameMap[K] | null",
                                "closest(selector: string): Element | null"
                            ]
                        },
                        "insertAdjacentElement": {
                            "name": "insertAdjacentElement",
                            "override-signatures": [
                                "insertAdjacentElement(position: InsertPosition, insertedElement: Element): Element | null"
                            ]
                        },
                        "insertAdjacentHTML": {
                            "name": "insertAdjacentHTML",
                            "override-signatures": [
                                "insertAdjacentHTML(where: InsertPosition, html: string): void"
                            ]
                        },
                        "insertAdjacentText": {
                            "name": "insertAdjacentText",
                            "override-signatures": [
                                "insertAdjacentText(where: InsertPosition, text: string): void"
                            ]
                        },
                        "attachShadow": {
                            "name": "attachShadow",
                            "override-signatures": [
                                "attachShadow(shadowRootInitDict: ShadowRootInit): ShadowRoot"
                            ]
                        }
                    }
                },
                "properties": {
                    "property": {
                        "assignedSlot": {
                            "name": "assignedSlot",
                            "read-only": 1,
                            "override-type": "HTMLSlotElement | null"
                        },
                        "slot": {
                            "name": "slot",
                            "override-type": "string"
                        },
                        "shadowRoot": {
                            "name": "shadowRoot",
                            "read-only": 1,
                            "override-type": "ShadowRoot | null"
                        }
                    }
                }
            },
            "Document": {
                "methods": {
                    "method": {
                        "createElementNS": {
                            "name": "createElementNS",
                            "additional-signatures": [
                                "createElementNS(namespaceURI: \"http://www.w3.org/1999/xhtml\", qualifiedName: string): HTMLElement",
                                "createElementNS(namespaceURI: \"http://www.w3.org/2000/svg\", qualifiedName: \"a\"): SVGAElement",
                                "createElementNS(namespaceURI: \"http://www.w3.org/2000/svg\", qualifiedName: \"circle\"): SVGCircleElement",
                                "createElementNS(namespaceURI: \"http://www.w3.org/2000/svg\", qualifiedName: \"clipPath\"): SVGClipPathElement",
                                "createElementNS(namespaceURI: \"http://www.w3.org/2000/svg\", qualifiedName: \"componentTransferFunction\"): SVGComponentTransferFunctionElement",
                                "createElementNS(namespaceURI: \"http://www.w3.org/2000/svg\", qualifiedName: \"cursor\"): SVGCursorElement",
                                "createElementNS(namespaceURI: \"http://www.w3.org/2000/svg\", qualifiedName: \"defs\"): SVGDefsElement",
                                "createElementNS(namespaceURI: \"http://www.w3.org/2000/svg\", qualifiedName: \"desc\"): SVGDescElement",
                                "createElementNS(namespaceURI: \"http://www.w3.org/2000/svg\", qualifiedName: \"ellipse\"): SVGEllipseElement",
                                "createElementNS(namespaceURI: \"http://www.w3.org/2000/svg\", qualifiedName: \"feBlend\"): SVGFEBlendElement",
                                "createElementNS(namespaceURI: \"http://www.w3.org/2000/svg\", qualifiedName: \"feColorMatrix\"): SVGFEColorMatrixElement",
                                "createElementNS(namespaceURI: \"http://www.w3.org/2000/svg\", qualifiedName: \"feComponentTransfer\"): SVGFEComponentTransferElement",
                                "createElementNS(namespaceURI: \"http://www.w3.org/2000/svg\", qualifiedName: \"feComposite\"): SVGFECompositeElement",
                                "createElementNS(namespaceURI: \"http://www.w3.org/2000/svg\", qualifiedName: \"feConvolveMatrix\"): SVGFEConvolveMatrixElement",
                                "createElementNS(namespaceURI: \"http://www.w3.org/2000/svg\", qualifiedName: \"feDiffuseLighting\"): SVGFEDiffuseLightingElement",
                                "createElementNS(namespaceURI: \"http://www.w3.org/2000/svg\", qualifiedName: \"feDisplacementMap\"): SVGFEDisplacementMapElement",
                                "createElementNS(namespaceURI: \"http://www.w3.org/2000/svg\", qualifiedName: \"feDistantLight\"): SVGFEDistantLightElement",
                                "createElementNS(namespaceURI: \"http://www.w3.org/2000/svg\", qualifiedName: \"feFlood\"): SVGFEFloodElement",
                                "createElementNS(namespaceURI: \"http://www.w3.org/2000/svg\", qualifiedName: \"feFuncA\"): SVGFEFuncAElement",
                                "createElementNS(namespaceURI: \"http://www.w3.org/2000/svg\", qualifiedName: \"feFuncB\"): SVGFEFuncBElement",
                                "createElementNS(namespaceURI: \"http://www.w3.org/2000/svg\", qualifiedName: \"feFuncG\"): SVGFEFuncGElement",
                                "createElementNS(namespaceURI: \"http://www.w3.org/2000/svg\", qualifiedName: \"feFuncR\"): SVGFEFuncRElement",
                                "createElementNS(namespaceURI: \"http://www.w3.org/2000/svg\", qualifiedName: \"feGaussianBlur\"): SVGFEGaussianBlurElement",
                                "createElementNS(namespaceURI: \"http://www.w3.org/2000/svg\", qualifiedName: \"feImage\"): SVGFEImageElement",
                                "createElementNS(namespaceURI: \"http://www.w3.org/2000/svg\", qualifiedName: \"feMerge\"): SVGFEMergeElement",
                                "createElementNS(namespaceURI: \"http://www.w3.org/2000/svg\", qualifiedName: \"feMergeNode\"): SVGFEMergeNodeElement",
                                "createElementNS(namespaceURI: \"http://www.w3.org/2000/svg\", qualifiedName: \"feMorphology\"): SVGFEMorphologyElement",
                                "createElementNS(namespaceURI: \"http://www.w3.org/2000/svg\", qualifiedName: \"feOffset\"): SVGFEOffsetElement",
                                "createElementNS(namespaceURI: \"http://www.w3.org/2000/svg\", qualifiedName: \"fePointLight\"): SVGFEPointLightElement",
                                "createElementNS(namespaceURI: \"http://www.w3.org/2000/svg\", qualifiedName: \"feSpecularLighting\"): SVGFESpecularLightingElement",
                                "createElementNS(namespaceURI: \"http://www.w3.org/2000/svg\", qualifiedName: \"feSpotLight\"): SVGFESpotLightElement",
                                "createElementNS(namespaceURI: \"http://www.w3.org/2000/svg\", qualifiedName: \"feTile\"): SVGFETileElement",
                                "createElementNS(namespaceURI: \"http://www.w3.org/2000/svg\", qualifiedName: \"feTurbulence\"): SVGFETurbulenceElement",
                                "createElementNS(namespaceURI: \"http://www.w3.org/2000/svg\", qualifiedName: \"filter\"): SVGFilterElement",
                                "createElementNS(namespaceURI: \"http://www.w3.org/2000/svg\", qualifiedName: \"foreignObject\"): SVGForeignObjectElement",
                                "createElementNS(namespaceURI: \"http://www.w3.org/2000/svg\", qualifiedName: \"g\"): SVGGElement",
                                "createElementNS(namespaceURI: \"http://www.w3.org/2000/svg\", qualifiedName: \"image\"): SVGImageElement",
                                "createElementNS(namespaceURI: \"http://www.w3.org/2000/svg\", qualifiedName: \"gradient\"): SVGGradientElement",
                                "createElementNS(namespaceURI: \"http://www.w3.org/2000/svg\", qualifiedName: \"line\"): SVGLineElement",
                                "createElementNS(namespaceURI: \"http://www.w3.org/2000/svg\", qualifiedName: \"linearGradient\"): SVGLinearGradientElement",
                                "createElementNS(namespaceURI: \"http://www.w3.org/2000/svg\", qualifiedName: \"marker\"): SVGMarkerElement",
                                "createElementNS(namespaceURI: \"http://www.w3.org/2000/svg\", qualifiedName: \"mask\"): SVGMaskElement",
                                "createElementNS(namespaceURI: \"http://www.w3.org/2000/svg\", qualifiedName: \"path\"): SVGPathElement",
                                "createElementNS(namespaceURI: \"http://www.w3.org/2000/svg\", qualifiedName: \"metadata\"): SVGMetadataElement",
                                "createElementNS(namespaceURI: \"http://www.w3.org/2000/svg\", qualifiedName: \"pattern\"): SVGPatternElement",
                                "createElementNS(namespaceURI: \"http://www.w3.org/2000/svg\", qualifiedName: \"polygon\"): SVGPolygonElement",
                                "createElementNS(namespaceURI: \"http://www.w3.org/2000/svg\", qualifiedName: \"polyline\"): SVGPolylineElement",
                                "createElementNS(namespaceURI: \"http://www.w3.org/2000/svg\", qualifiedName: \"radialGradient\"): SVGRadialGradientElement",
                                "createElementNS(namespaceURI: \"http://www.w3.org/2000/svg\", qualifiedName: \"rect\"): SVGRectElement",
                                "createElementNS(namespaceURI: \"http://www.w3.org/2000/svg\", qualifiedName: \"svg\"): SVGSVGElement",
                                "createElementNS(namespaceURI: \"http://www.w3.org/2000/svg\", qualifiedName: \"script\"): SVGScriptElement",
                                "createElementNS(namespaceURI: \"http://www.w3.org/2000/svg\", qualifiedName: \"stop\"): SVGStopElement",
                                "createElementNS(namespaceURI: \"http://www.w3.org/2000/svg\", qualifiedName: \"style\"): SVGStyleElement",
                                "createElementNS(namespaceURI: \"http://www.w3.org/2000/svg\", qualifiedName: \"switch\"): SVGSwitchElement",
                                "createElementNS(namespaceURI: \"http://www.w3.org/2000/svg\", qualifiedName: \"symbol\"): SVGSymbolElement",
                                "createElementNS(namespaceURI: \"http://www.w3.org/2000/svg\", qualifiedName: \"tspan\"): SVGTSpanElement",
                                "createElementNS(namespaceURI: \"http://www.w3.org/2000/svg\", qualifiedName: \"textContent\"): SVGTextContentElement",
                                "createElementNS(namespaceURI: \"http://www.w3.org/2000/svg\", qualifiedName: \"text\"): SVGTextElement",
                                "createElementNS(namespaceURI: \"http://www.w3.org/2000/svg\", qualifiedName: \"textPath\"): SVGTextPathElement",
                                "createElementNS(namespaceURI: \"http://www.w3.org/2000/svg\", qualifiedName: \"textPositioning\"): SVGTextPositioningElement",
                                "createElementNS(namespaceURI: \"http://www.w3.org/2000/svg\", qualifiedName: \"title\"): SVGTitleElement",
                                "createElementNS(namespaceURI: \"http://www.w3.org/2000/svg\", qualifiedName: \"use\"): SVGUseElement",
                                "createElementNS(namespaceURI: \"http://www.w3.org/2000/svg\", qualifiedName: \"view\"): SVGViewElement",
                                "createElementNS(namespaceURI: \"http://www.w3.org/2000/svg\", qualifiedName: string): SVGElement",
                                "createElementNS(namespaceURI: string | null, qualifiedName: string, options?: ElementCreationOptions): Element"
                            ]
                        }
                    }
                },
                "events": {
                    "event": [
                        {
                            "name": "visibilitychange",
                            "type": "Event"
                        }
                    ]
                }
            },
            "Navigator": {
                "name": "Navigator",
                "methods": {
                    "method": {
                        "vibrate": {
                            "name": "vibrate",
                            "override-signatures": [
                                "vibrate(pattern: number | number[]): boolean"
                            ]
                        }
                    }
                },
                "properties": {
                    "property": {
                        "pointerEnabled": {
                            "name": "pointerEnabled",
                            "read-only": 1,
                            "override-type": "boolean"
                        },
                        "doNotTrack": {
                            "name": "doNotTrack",
                            "read-only": 1,
                            "override-type": "string | null"
                        }
                    }
                }
            },
            "ClipboardEventInit": {
                "exposed": "Window",
                "name": "ClipboardEventInit",
                "extends": "EventInit",
                "properties": {
                    "property": {
                        "data": {
                            "name": "data",
                            "override-type": "string",
                            "required": 0
                        },
                        "dataType": {
                            "name": "dataType",
                            "override-type": "string",
                            "required": 0
                        }
                    }
                },
                "no-interface-object": "1"
            },
            "IDBArrayKey": {
                "name": "IDBArrayKey",
                "extends": "Array<IDBValidKey>",
                "no-interface-object": "1"
            },
            "HTMLIFrameElement": {
                "name": "HTMLIFrameElement",
                "properties": {
                    "property": {
                        "srcdoc": {
                            "name": "srcdoc",
                            "override-type": "string"
                        },
                        "referrerPolicy": {
                            "name": "referrerPolicy",
                            "read-only": 1,
                            "override-type": "ReferrerPolicy"
                        }
                    }
                }
            },
            "HTMLTextAreaElement": {
                "name": "HTMLTextAreaElement",
                "properties": {
                    "property": {
                        "minLength": {
                            "name": "minLength",
                            "override-type": "number"
                        }
                    }
                }
            },
            "IDBDatabase": {
                "name": "IDBDatabase",
                "events": {
                    "event": [
                        {
                            "name": "abort",
                            "type": "Event"
                        },
                        {
                            "name": "close",
                            "type": "Event"
                        },
                        {
                            "name": "error",
                            "type": "Event"
                        },
                        {
                            "name": "versionchange",
                            "type": "IDBVersionChangeEvent"
                        }
                    ]
                }
            },
            "IDBOpenDBRequest": {
                "name": "IDBOpenDBRequest",
                "extends": "IDBRequest<IDBDatabase>",
                "events": {
                    "event": [
                        {
                            "name": "block",
                            "type": "Event"
                        },
                        {
                            "name": "upgradeneeded",
                            "type": "IDBVersionChangeEvent"
                        }
                    ]
                }
            },
            "IDBRequest": {
                "name": "IDBRequest",
                "events": {
                    "event": [
                        {
                            "name": "error",
                            "type": "Event"
                        },
                        {
                            "name": "success",
                            "type": "Event"
                        }
                    ]
                }
            },
            "IDBTransaction": {
                "name": "IDBRequest",
                "events": {
                    "event": [
                        {
                            "name": "abort",
                            "type": "Event"
                        },
                        {
                            "name": "complete",
                            "type": "Event"
                        },
                        {
                            "name": "error",
                            "type": "Event"
                        }
                    ]
                }
            },
            "AesCmacParams": {
                "name": "AesCmacParams",
                "extends": "Algorithm",
                "properties": {
                    "property": {
                        "length": {
                            "name": "length",
                            "override-type": "number"
                        }
                    }
                },
                "no-interface-object": "1"
            },
            "AesCfbParams": {
                "name": "AesCfbParams",
                "extends": "Algorithm",
                "properties": {
                    "property": {
                        "iv": {
                            "name": "iv",
                            "override-type": "Int8Array | Int16Array | Int32Array | Uint8Array | Uint16Array | Uint32Array | Uint8ClampedArray | Float32Array | Float64Array | DataView | ArrayBuffer"
                        }
                    }
                },
                "no-interface-object": "1"
            },
            "DhKeyGenParams": {
                "name": "DhKeyGenParams",
                "extends": "Algorithm",
                "properties": {
                    "property": {
                        "prime": {
                            "name": "prime",
                            "override-type": "Uint8Array"
                        },
                        "generator": {
                            "name": "generator",
                            "override-type": "Uint8Array"
                        }
                    }
                },
                "no-interface-object": "1"
            },
            "DhKeyAlgorithm": {
                "name": "DhKeyAlgorithm",
                "extends": "KeyAlgorithm",
                "properties": {
                    "property": {
                        "prime": {
                            "name": "prime",
                            "override-type": "Uint8Array"
                        },
                        "generator": {
                            "name": "generator",
                            "override-type": "Uint8Array"
                        }
                    }
                },
                "no-interface-object": "1"
            },
            "DhKeyDeriveParams": {
                "name": "DhKeyDeriveParams",
                "extends": "Algorithm",
                "properties": {
                    "property": {
                        "prime": {
                            "name": "public",
                            "override-type": "CryptoKey"
                        }
                    }
                },
                "no-interface-object": "1"
            },
            "DhImportKeyParams": {
                "name": "DhImportKeyParams",
                "extends": "Algorithm",
                "properties": {
                    "property": {
                        "prime": {
                            "name": "prime",
                            "override-type": "Uint8Array"
                        },
                        "generator": {
                            "name": "generator",
                            "override-type": "Uint8Array"
                        }
                    }
                },
                "no-interface-object": "1"
            },
            "ConcatParams": {
                "name": "ConcatParams",
                "extends": "Algorithm",
                "properties": {
                    "property": {
                        "hash": {
                            "name": "hash",
                            "override-type": "string | Algorithm",
                            "required": 0
                        },
                        "algorithmId": {
                            "name": "algorithmId",
                            "override-type": "Uint8Array"
                        },
                        "partyUInfo": {
                            "name": "partyUInfo",
                            "override-type": "Uint8Array"
                        },
                        "partyVInfo": {
                            "name": "partyVInfo",
                            "override-type": "Uint8Array"
                        },
                        "publicInfo": {
                            "name": "publicInfo",
                            "override-type": "Uint8Array",
                            "required": 0
                        },
                        "privateInfo": {
                            "name": "privateInfo",
                            "override-type": "Uint8Array",
                            "required": 0
                        }
                    }
                },
                "no-interface-object": "1"
            },
            "HkdfCtrParams": {
                "name": "HkdfCtrParams",
                "extends": "Algorithm",
                "properties": {
                    "property": {
                        "hash": {
                            "name": "hash",
                            "override-type": "string | Algorithm"
                        },
                        "label": {
                            "name": "label",
                            "override-type": "Int8Array | Int16Array | Int32Array | Uint8Array | Uint16Array | Uint32Array | Uint8ClampedArray | Float32Array | Float64Array | DataView | ArrayBuffer"
                        },
                        "context": {
                            "name": "context",
                            "override-type": "Int8Array | Int16Array | Int32Array | Uint8Array | Uint16Array | Uint32Array | Uint8ClampedArray | Float32Array | Float64Array | DataView | ArrayBuffer"
                        }
                    }
                },
                "no-interface-object": "1"
            },
            "DataTransfer": {
                "name": "DataTransfer",
                "methods": {
                    "method": {
                        "setDragImage": {
                            "name": "setDragImage",
                            "override-signatures": [
                                "setDragImage(image: Element, x: number, y: number): void"
                            ]
                        }
                    }
                }
            },
            "Performance": {
                "name": "Performance",
                "properties": {
                    "events": {
                        "event": [
                            {
                                "name": "resourcetimingbufferfull",
                                "type": "Event"
                            }
                        ]
                    }
                }
            },
            "KeyboardEvent": {
                "name": "KeyboardEvent",
                "properties": {
                    "property": {
                        "code": {
                            "name": "code",
                            "read-only": 1,
                            "override-type": "string"
                        }
                    }
                }
            },
            "DocumentFragment": {
                "name": "DocumentFragment",
                "methods": {
                    "method": {
                        "getElementById": {
                            "name": "getElementById",
                            "exposed": "Window",
                            "override-signatures": [
                                "getElementById(elementId: string): HTMLElement | null"
                            ]
                        }
                    }
                }
            },
            "DocumentOrShadowRoot": {
                "name": "DocumentOrShadowRoot",
                "exposed": "Window",
                "methods": {
                    "method": {
                        "getSelection": {
                            "name": "getSelection",
                            "override-signatures": [
                                "getSelection(): Selection | null"
                            ]
                        },
                        "elementFromPoint": {
                            "name": "elementFromPoint",
                            "override-signatures": [
                                "elementFromPoint(x: number, y: number): Element | null"
                            ]
                        },
                        "elementsFromPoint": {
                            "name": "elementsFromPoint",
                            "override-signatures": [
                                "elementsFromPoint(x: number, y: number): Element[]"
                            ]
                        },
                        "caretRangeFromPoint": {
                            "name": "caretRangeFromPoint",
                            "deprecated": 1,
                            "override-signatures": [
                                "caretRangeFromPoint(x: number, y: number): Range"
                            ]
                        },
                        "caretPositionFromPoint": {
                            "name": "caretPositionFromPoint",
                            "override-signatures": [
                                "caretPositionFromPoint(x: number, y: number): CaretPosition | null"
                            ]
                        }
                    }
                },
                "properties": {
                    "property": {
                        "activeElement": {
                            "name": "activeElement",
                            "read-only": 1,
                            "override-type": "Element | null"
                        },
                        "styleSheets": {
                            "name": "styleSheets",
                            "read-only": 1,
                            "override-type": "StyleSheetList"
                        }
                    }
                },
                "no-interface-object": "1"
            },
            "ShadowRoot": {
                "name": "ShadowRoot",
                "extends": "DocumentOrShadowRoot, DocumentFragment",
                "exposed": "Window",
                "properties": {
                    "property": {
                        "host": {
                            "name": "host",
                            "read-only": 1,
                            "override-type": "Element"
                        },
                        "innerHTML": {
                            "name": "innerHTML",
                            "override-type": "string"
                        }
                    }
                },
                "no-interface-object": "1"
            },
            "ShadowRootInit": {
                "name": "ShadowRootInit",
                "exposed": "Window",
                "properties": {
                    "property": {
                        "mode": {
                            "name": "mode",
                            "override-type": "\"open\" | \"closed\""
                        },
                        "delegatesFocus": {
                            "name": "delegatesFocus",
                            "override-type": "boolean",
                            "required": 0
                        }
                    }
                },
                "no-interface-object": "1"
            },
            "SpeechRecognition": {
                "events": {
                    "event": [
                        {
                            "name": "result",
                            "type": "SpeechRecognitionEvent"
                        },
                        {
                            "name": "nomatch",
                            "type": "SpeechRecognitionEvent"
                        },
                        {
                            "name": "error",
                            "type": "SpeechRecognitionError"
                        },
                        {
                            "name": "end",
                            "type": "Event"
                        }
                    ]
                }
            },
            "SpeechSynthesisUtterance": {
                "events": {
                    "event": [
                        {
                            "name": "start",
                            "type": "SpeechSynthesisEvent"
                        },
                        {
                            "name": "end",
                            "type": "SpeechSynthesisEvent"
                        },
                        {
                            "name": "error",
                            "type": "SpeechSynthesisErrorEvent"
                        },
                        {
                            "name": "pause",
                            "type": "SpeechSynthesisEvent"
                        },
                        {
                            "name": "resume",
                            "type": "SpeechSynthesisEvent"
                        },
                        {
                            "name": "mark",
                            "type": "SpeechSynthesisEvent"
                        },
                        {
                            "name": "boundary",
                            "type": "SpeechSynthesisEvent"
                        }
                    ]
                }
            },
            "SVGElement": {
                "implements": [
                    "ElementCSSInlineStyle",
                    "GlobalEventHandlers",
                    "DocumentAndElementEventHandlers"
                ]
            },
            "Text": {
                "name": "Text",
                "properties": {
                    "property": {
                        "assignedSlot": {
                            "name": "assignedSlot",
                            "read-only": 1,
                            "override-type": "HTMLSlotElement | null"
                        }
                    }
                }
            },
            "ElementCreationOptions": {
                "name": "ElementCreationOptions",
                "exposed": "Window",
                "properties": {
                    "property": {
                        "is": {
                            "name": "is",
                            "override-type": "string",
                            "required": 0
                        }
                    }
                },
                "no-interface-object": "1"
            },
            "HTMLMainElement": {
                "name": "HTMLMainElement",
                "extends": "HTMLElement",
                "exposed": "Window",
                "constructor": {
                    "override-signatures": [
                        "new(): HTMLMainElement"
                    ]
                }
            },
            "DOMTokenList": {
                "name": "DOMTokenList",
                "exposed": "Window",
                "methods": {
                    "method": {
                        "replace": {
                            "name": "replace",
                            "override-signatures": [
                                "replace(oldToken: string, newToken: string): void"
                            ]
                        }
                    }
                }
            },
            "HTMLObjectElement": {
                "name": "HTMLObjectElement",
                "properties": {
                    "property": {
                        "typemustmatch": {
                            "name": "typemustmatch",
                            "override-type": "boolean"
                        }
                    }
                },
                "methods": {
                    "method": {
                        "reportValidity": {
                            "name": "reportValidity",
                            "override-signatures": [
                                "reportValidity(): boolean"
                            ]
                        }
                    }
                }
            },
            "EventSource": {
                "name": "EventSource",
                "extends": "EventTarget",
                "properties": {
                    "property": {
                        "url": {
                            "name": "url",
                            "read-only": 1,
                            "override-type": "string"
                        },
                        "withCredentials": {
                            "name": "withCredentials",
                            "read-only": 1,
                            "override-type": "boolean"
                        },
                        "CONNECTING": {
                            "name": "CONNECTING",
                            "read-only": 1,
                            "override-type": "number"
                        },
                        "OPEN": {
                            "name": "OPEN",
                            "read-only": 1,
                            "override-type": "number"
                        },
                        "CLOSED": {
                            "name": "CLOSED",
                            "read-only": 1,
                            "override-type": "number"
                        },
                        "readyState": {
                            "name": "readyState",
                            "read-only": 1,
                            "override-type": "number"
                        },
                        "onopen": {
                            "name": "onopen",
                            "override-type": "(evt: MessageEvent) => any"
                        },
                        "onmessage": {
                            "name": "onmessage",
                            "override-type": "(evt: MessageEvent) => any"
                        },
                        "onerror": {
                            "name": "onerror",
                            "override-type": "(evt: MessageEvent) => any"
                        }
                    }
                },
                "methods": {
                    "method": {
                        "close": {
                            "name": "close",
                            "override-signatures": [
                                "close(): void"
                            ]
                        }
                    }
                },
                "constructor": {
                    "override-signatures": [
                        "new(url: string, eventSourceInitDict?: EventSourceInit): EventSource"
                    ]
                }
            },
            "EventSourceInit": {
                "name": "EventSourceInit",
                "properties": {
                    "property": {
                        "withCredentials": {
                            "name": "withCredentials",
                            "read-only": 1,
                            "override-type": "boolean"
                        }
                    }
                },
                "no-interface-object": "1"
            },
            "HTMLAnchorElement": {
                "element": [
                    {
                        "name": "a"
                    }
                ]
            },
            "HTMLAreaElement": {
                "element": [
                    {
                        "name": "area"
                    }
                ]
            },
            "HTMLBaseElement": {
                "element": [
                    {
                        "name": "base"
                    }
                ]
            },
            "HTMLBRElement": {
                "element": [
                    {
                        "name": "br"
                    }
                ]
            },
            "HTMLCanvasElement": {
                "element": [
                    {
                        "name": "canvas"
                    }
                ]
            },
            "HTMLDataElement": {
                "element": [
                    {
                        "name": "data"
                    }
                ]
            },
            "HTMLDetailsElement": {
                "element": [
                    {
                        "name": "details"
                    }
                ]
            },
            "HTMLDivElement": {
                "element": [
                    {
                        "name": "div"
                    }
                ]
            },
            "HTMLDListElement": {
                "element": [
                    {
                        "name": "dl"
                    }
                ]
            },
            "HTMLElement": {
                "element": [
                    {
                        "name": "abbr"
                    },
                    {
                        "name": "address"
                    },
                    {
                        "name": "article"
                    },
                    {
                        "name": "aside"
                    },
                    {
                        "name": "b"
                    },
                    {
                        "name": "bdo"
                    },
                    {
                        "name": "cite"
                    },
                    {
                        "name": "code"
                    },
                    {
                        "name": "dd"
                    },
                    {
                        "name": "dfn"
                    },
                    {
                        "name": "dt"
                    },
                    {
                        "name": "em"
                    },
                    {
                        "name": "figcaption"
                    },
                    {
                        "name": "figure"
                    },
                    {
                        "name": "footer"
                    },
                    {
                        "name": "header"
                    },
                    {
                        "name": "hgroup"
                    },
                    {
                        "name": "i"
                    },
                    {
                        "name": "kbd"
                    },
                    {
                        "name": "mark"
                    },
                    {
                        "name": "nav"
                    },
                    {
                        "name": "noscript"
                    },
                    {
                        "name": "rt"
                    },
                    {
                        "name": "ruby"
                    },
                    {
                        "name": "s"
                    },
                    {
                        "name": "samp"
                    },
                    {
                        "name": "section"
                    },
                    {
                        "name": "small"
                    },
                    {
                        "name": "strong"
                    },
                    {
                        "name": "sub"
                    },
                    {
                        "name": "sup"
                    },
                    {
                        "name": "u"
                    },
                    {
                        "name": "var"
                    },
                    {
                        "name": "wbr"
                    }
                ],
                "implements": [
                    "ElementCSSInlineStyle"
                ]
            },
            "HTMLFormElement": {
                "element": [
                    {
                        "name": "form"
                    }
                ]
            },
            "HTMLHeadElement": {
                "element": [
                    {
                        "name": "head"
                    }
                ]
            },
            "HTMLHRElement": {
                "element": [
                    {
                        "name": "hr"
                    }
                ]
            },
            "HTMLHtmlElement": {
                "element": [
                    {
                        "name": "html"
                    }
                ]
            },
            "HTMLInputElement": {
                "properties": {
                    "property": {
                        "labels": {
                            "override-type": "NodeListOf<HTMLLabelElement> | null"
                        }
                    }
                },
                "element": [
                    {
                        "name": "input"
                    }
                ]
            },
            "HTMLLinkElement": {
                "properties": {
                    "property": {
                        "disabled": {
                            "name": "disabled",
                            "type": "boolean"
                        }
                    }
                },
                "element": [
                    {
                        "name": "link"
                    }
                ]
            },
            "HTMLLabelElement": {
                "element": [
                    {
                        "name": "label"
                    }
                ]
            },
            "HTMLLIElement": {
                "element": [
                    {
                        "name": "li"
                    }
                ]
            },
            "HTMLMapElement": {
                "element": [
                    {
                        "name": "map"
                    }
                ]
            },
            "HTMLMenuElement": {
                "element": [
                    {
                        "name": "menu"
                    }
                ]
            },
            "HTMLMetaElement": {
                "element": [
                    {
                        "name": "meta"
                    }
                ]
            },
            "HTMLModElement": {
                "element": [
                    {
                        "name": "del"
                    },
                    {
                        "name": "ins"
                    }
                ]
            },
            "HTMLOListElement": {
                "element": [
                    {
                        "name": "ol"
                    }
                ]
            },
            "HTMLParagraphElement": {
                "element": [
                    {
                        "name": "p"
                    }
                ]
            },
            "HTMLPictureElement": {
                "element": [
                    {
                        "name": "picture"
                    }
                ]
            },
            "HTMLPreElement": {
                "element": [
                    {
                        "name": "pre"
                    },
                    {
                        "name": "listing",
                        "deprecated": true
                    },
                    {
                        "name": "xmp",
                        "deprecated": true
                    }
                ]
            },
            "HTMLQuoteElement": {
                "element": [
                    {
                        "name": "blockquote"
                    },
                    {
                        "name": "q"
                    }
                ]
            },
            "HTMLScriptElement": {
                "element": [
                    {
                        "name": "script"
                    }
                ]
            },
            "HTMLSlotElement": {
                "element": [
                    {
                        "name": "slot"
                    }
                ]
            },
            "HTMLSourceElement": {
                "element": [
                    {
                        "name": "source"
                    }
                ]
            },
            "HTMLSpanElement": {
                "element": [
                    {
                        "name": "span"
                    }
                ]
            },
            "HTMLStyleElement": {
                "element": [
                    {
                        "name": "style"
                    }
                ]
            },
            "HTMLTableCaptionElement": {
                "element": [
                    {
                        "name": "caption"
                    }
                ]
            },
            "HTMLTableCellElement": {
                "element": [
                    {
                        "name": "td"
                    },
                    {
                        "name": "th"
                    }
                ]
            },
            "HTMLTableColElement": {
                "element": [
                    {
                        "name": "col"
                    },
                    {
                        "name": "colgroup"
                    }
                ]
            },
            "HTMLTableDataCellElement": {
                "name": "HTMLTableDataCellElement",
                "extends": "HTMLTableCellElement",
                "exposed": "Window",
                "element": [
                    {
                        "specs": "HTML5",
                        "namespace": "HTML",
                        "name": "td"
                    }
                ]
            },
            "HTMLTableElement": {
                "element": [
                    {
                        "name": "table"
                    }
                ]
            },
            "HTMLTableHeaderCellElement": {
                "name": "HTMLTableHeaderCellElement",
                "extends": "HTMLTableCellElement",
                "exposed": "Window",
                "properties": {
                    "property": {
                        "scope": {
                            "name": "scope",
                            "override-type": "string"
                        }
                    }
                },
                "element": [
                    {
                        "name": "th"
                    }
                ]
            },
            "HTMLTableRowElement": {
                "element": [
                    {
                        "name": "tr"
                    }
                ]
            },
            "HTMLTableSectionElement": {
                "element": [
                    {
                        "name": "tbody"
                    },
                    {
                        "name": "tfoot"
                    },
                    {
                        "name": "thead"
                    }
                ]
            },
            "HTMLTimeElement": {
                "element": [
                    {
                        "name": "time"
                    }
                ]
            },
            "HTMLTitleElement": {
                "element": [
                    {
                        "name": "title"
                    }
                ]
            },
            "HTMLTemplateElement": {
                "element": [
                    {
                        "name": "template"
                    }
                ]
            },
            "HTMLUListElement": {
                "element": [
                    {
                        "name": "ul"
                    }
                ]
            },
            "HTMLDialogElement": {
                "element": [
                    {
                        "name": "dialog"
                    }
                ]
            },
            "NodeSelector": {
                "name": "NodeSelector",
                "extends": "Object",
                "no-interface-object": "1",
                "methods": {
                    "method": {
                        "querySelectorAll": {
                            "signature": [
                                {
                                    "param-min-required": 1,
                                    "type": "NodeList",
                                    "param": [
                                        {
                                            "name": "selectors",
                                            "type": "DOMString",
                                            "type-original": "DOMString"
                                        }
                                    ],
                                    "type-original": "NodeList"
                                }
                            ],
                            "name": "querySelectorAll"
                        },
                        "querySelector": {
                            "signature": [
                                {
                                    "nullable": 1,
                                    "param-min-required": 1,
                                    "type": "Element",
                                    "param": [
                                        {
                                            "name": "selectors",
                                            "type": "DOMString",
                                            "type-original": "DOMString"
                                        }
                                    ],
                                    "type-original": "Element?"
                                }
                            ],
                            "name": "querySelector"
                        }
                    }
                },
                "exposed": "Window"
            },
            "CSS": {
                "name": "CSS",
                "methods": {
                    "method": {
                        "escape": {
                            "name": "escape",
                            "override-signatures": [
                                "escape(value: string): string"
                            ],
                            "static": 1
                        }
                    }
                }
            },
<<<<<<< HEAD
            "EXT_blend_minmax": {
                "override-exposed": "Window Worker"
            },
            "EXT_texture_filter_anisotropic": {
                "override-exposed": "Window Worker"
            },
            "EXT_frag_depth": {
                "override-exposed": "Window Worker"
            },
            "EXT_shader_texture_lod": {
                "override-exposed": "Window Worker"
            },
            "EXT_sRGB": {
                "override-exposed": "Window Worker"
            },
            "OES_vertex_array_object": {
                "override-exposed": "Window Worker"
            },
            "WEBGL_color_buffer_float": {
                "override-exposed": "Window Worker"
            },
            "WEBGL_compressed_texture_astc": {
                "override-exposed": "Window Worker"
            },
            "WEBGL_compressed_texture_s3tc_srgb": {
                "override-exposed": "Window Worker"
            },
            "WEBGL_debug_shaders": {
                "override-exposed": "Window Worker"
            },
            "WEBGL_draw_buffers": {
                "override-exposed": "Window Worker"
            },
            "WEBGL_lose_context": {
                "override-exposed": "Window Worker"
            },
            "WEBGL_depth_texture": {
                "override-exposed": "Window Worker"
            },
            "WEBGL_debug_renderer_info": {
                "override-exposed": "Window Worker"
            },
            "WEBGL_compressed_texture_s3tc": {
                "override-exposed": "Window Worker"
            },
            "OES_texture_half_float_linear": {
                "override-exposed": "Window Worker"
            },
            "OES_texture_half_float": {
                "override-exposed": "Window Worker"
            },
            "OES_texture_float_linear": {
                "override-exposed": "Window Worker"
            },
            "OES_texture_float": {
                "override-exposed": "Window Worker"
            },
            "OES_standard_derivatives": {
                "override-exposed": "Window Worker"
            },
            "OES_element_index_uint": {
                "override-exposed": "Window Worker"
            },
            "ANGLE_instanced_arrays": {
                "override-exposed": "Window Worker"
            },
            "WebGLVertexArrayObjectOES": {
                "override-exposed": "Window Worker"
=======
            "SVGCursorElement": {
                "name": "SVGCursorElement",
                "extends": "SVGElement",
                "exposed": "Window",
                "properties": {
                    "property": {
                        "x": {
                            "name": "x",
                            "read-only": 1,
                            "override-type": "SVGAnimatedLength"
                        },
                        "y": {
                            "name": "y",
                            "read-only": 1,
                            "override-type": "SVGAnimatedLength"
                        }
                    }
                }
            },
            "SVGAnimationElement": {
                "name": "SVGAnimationElement",
                "extends": "SVGElement",
                "exposed": "Window",
                "properties": {
                    "property": {
                        "targetElement": {
                            "name": "targetElement",
                            "read-only": 1,
                            "override-type": "SVGElement"
                        }
                    }
                },
                "methods": {
                    "method":  {
                        "getStartTime": {
                            "name": "getStartTime",
                            "override-signatures": [
                                "getStartTime(): number"
                            ]
                        },
                        "getCurrentTime": {
                            "name": "getCurrentTime",
                            "override-signatures": [
                                "getCurrentTime(): number"
                            ]
                        },
                        "getSimpleDuration": {
                            "name": "getSimpleDuration",
                            "override-signatures": [
                                "getSimpleDuration(): number"
                            ]
                        }
                    }
                }
            },
            "SVGAnimateElement": {
                "name": "SVGAnimateElement",
                "extends": "SVGAnimationElement",
                "exposed": "Window"
            },
            "SVGAnimateTransformElement": {
                "name": "SVGAnimateTransformElement",
                "extends": "SVGAnimationElement",
                "exposed": "Window"
            },
            "SVGAnimateMotionElement": {
                "name": "SVGAnimateMotionElement",
                "extends": "SVGAnimationElement",
                "exposed": "Window"
>>>>>>> 405ce2d1
            }
        }
    },
    "dictionaries": {
        "dictionary": {
            "WebGLContextAttributes": {
                "name": "WebGLContextAttributes",
                "members": {
                    "member": {
                        "failIfMajorPerformanceCaveat": {
                            "name": "failIfMajorPerformanceCaveat",
                            "override-type": "boolean",
                            "required": 0
                        }
                    }
                }
            },
            "KeyboardEventInit": {
                "name": "KeyboardEventInit",
                "members": {
                    "member": {
                        "code": {
                            "name": "code",
                            "override-type": "string",
                            "required": 0
                        }
                    }
                }
            },
            "EventInit": {
                "name": "EventInit",
                "members": {
                    "member": {
                        "composed": {
                            "name": "composed",
                            "override-type": "boolean",
                            "required": 0
                        }
                    }
                }
            }
        }
    },
    "typedefs": {
        "typedef": [
            {
                "override-type": "\"beforebegin\" | \"afterbegin\" | \"beforeend\" | \"afterend\"",
                "new-type": "InsertPosition"
            },
            {
                "override-type": "Headers | string[][] | Record<string, string>",
                "new-type": "HeadersInit"
            },
            {
                "override-type": "number | string | Date | BufferSource | IDBArrayKey",
                "new-type": "IDBValidKey"
            },
            {
                "override-type": "string | Algorithm",
                "new-type": "AlgorithmIdentifier"
            },
            {
                "new-type": "MutationRecordType",
                "override-type": "\"attributes\" | \"characterData\" | \"childList\""
            },
            {
                "new-type": "ConstrainBoolean",
                "override-type": "boolean | ConstrainBooleanParameters"
            },
            {
                "new-type": "ConstrainDOMString",
                "override-type": "string | string[] | ConstrainDOMStringParameters"
            },
            {
                "new-type": "ConstrainDouble",
                "override-type": "number | ConstrainDoubleRange"
            },
            {
                "new-type": "ConstrainLong",
                "override-type": "number | ConstrainLongRange"
            },
            {
                "new-type": "IDBKeyPath",
                "override-type": "string"
            },
            {
                "new-type": "Transferable",
                "override-type": "ArrayBuffer | MessagePort | ImageBitmap"
            },
            {
                "new-type": "RTCIceGatherCandidate",
                "override-type": "RTCIceCandidateDictionary | RTCIceCandidateComplete"
            },
            {
                "new-type": "RTCTransport",
                "override-type": "RTCDtlsTransport | RTCSrtpSdesTransport"
            },
            {
                "new-type": "MouseWheelEvent",
                "type": "WheelEvent",
                "deprecated": 1
            },
            {
                "new-type": "WindowProxy",
                "type": "Window"
            }
        ]
    }
}<|MERGE_RESOLUTION|>--- conflicted
+++ resolved
@@ -1940,7 +1940,6 @@
                     }
                 }
             },
-<<<<<<< HEAD
             "EXT_blend_minmax": {
                 "override-exposed": "Window Worker"
             },
@@ -2009,7 +2008,7 @@
             },
             "WebGLVertexArrayObjectOES": {
                 "override-exposed": "Window Worker"
-=======
+            },
             "SVGCursorElement": {
                 "name": "SVGCursorElement",
                 "extends": "SVGElement",
@@ -2079,7 +2078,6 @@
                 "name": "SVGAnimateMotionElement",
                 "extends": "SVGAnimationElement",
                 "exposed": "Window"
->>>>>>> 405ce2d1
             }
         }
     },
