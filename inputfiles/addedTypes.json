[
    {
        "kind": "interface",
        "name": "StorageEventInit",
        "flavor":  "Web",
        "extends": "EventInit",
        "properties": [
            {
                "name": "key?",
                "type": "string"
            },
            {
                "name": "oldValue?",
                "type": "string"
            },
            {
                "name": "newValue?",
                "type": "string"
            },
            {
                "name": "url",
                "type": "string"
            },
            {
                "name": "storageArea?",
                "type": "Storage"
            }
        ]
    },
    {
        "kind": "interface",
        "name": "IDBObjectStoreParameters",
        "properties": [
            {
                "name": "keyPath?",
                "type": "string | string[]"
            },
            {
                "name": "autoIncrement?",
                "type": "boolean"
            }
        ]
    },
    {
        "kind": "interface",
        "name": "IDBIndexParameters",
        "properties": [
            {
                "name": "unique?",
                "type": "boolean"
            },
            {
                "name": "multiEntry?",
                "type": "boolean"
            }
        ]
    },
    {
        "kind": "property",
        "interface": "IDBIndex",
        "name": "multiEntry",
        "type": "boolean"
    },
    {
        "kind": "property",
        "interface": "Window",
        "name": "URL",
        "type": "URL"
    },
    {
        "kind": "property",
        "interface": "Element",
        "name": "id",
        "type": "string"
    },
    {
        "kind": "property",
        "interface": "Element",
        "name": "className",
        "type": "string"
    },
    {
        "kind": "property",
        "interface": "Element",
        "name": "innerHTML",
        "type": "string"
    },
    {
        "kind": "property",
        "interface": "SVGElement",
        "name": "className",
        "type": "any"
    },
    {
        "kind": "interface",
        "name": "NodeListOf<TNode extends Node>",
        "flavor": "Web",
        "extends": "NodeList",
        "properties": [
            {
                "name": "length",
                "type": "number"
            }
        ],
        "methods": [
            {
                "name": "item",
                "signatures": ["item(index: number): TNode"]
            }
        ],
        "indexer": [
            {
                "signatures": ["[index: number]: TNode"]
            }
        ]
    },
    {
        "kind": "interface",
        "name": "BlobPropertyBag",
        "properties": [
            {
                "name": "type?",
                "type": "string"
            },
            {
                "name": "endings?",
                "type": "string"
            }
        ]
    },
    {
        "kind": "interface",
        "name": "FilePropertyBag",
        "properties": [
            {
                "name": "type?",
                "type": "string"
            },
            {
                "name": "lastModified?",
                "type": "number"
            }
        ]
    },
    {
        "kind": "interface",
        "name": "EventListenerObject",
        "methods": [
            {
                "name": "handleEvent",
                "signatures": ["handleEvent(evt: Event): void"]
            }
        ]
    },
    {
        "kind": "interface",
        "name": "MessageEventInit",
        "extends": "EventInit",
        "properties": [
            {
                "name": "data?",
                "type": "any"
            },
            {
                "name": "origin?",
                "type": "string"
            },
            {
                "name": "lastEventId?",
                "type": "string"
            },
            {
                "name": "channel?",
                "type": "string"
            },
            {
                "name": "source?",
                "type": "any"
            },
            {
                "name": "ports?",
                "type": "MessagePort[]"
            }
        ]
    },
    {
        "kind": "interface",
        "name": "ProgressEventInit",
        "extends": "EventInit",
        "properties": [
            {
                "name": "lengthComputable?",
                "type": "boolean"
            },
            {
                "name": "loaded?",
                "type": "number"
            },
            {
                "name": "total?",
                "type": "number"
            }
        ]
    },
    {
        "kind": "method",
        "interface": "Element",
        "signatures": ["getElementsByClassName(classNames: string): NodeListOf<Element>"]
    },
    {
        "kind": "method",
        "interface": "Element",
        "signatures": ["matches(selector: string): boolean"]
    },
    {
        "kind": "indexer",
        "interface": "HTMLCollection",
        "signatures": ["[index: number]: Element"]
    },
    {
        "kind": "signatureoverload",
        "name": "createElementNS",
        "interface": "Document",
        "signatures": [
            "createElementNS(namespaceURI: \"http://www.w3.org/2000/svg\", qualifiedName: \"a\"): SVGAElement",
            "createElementNS(namespaceURI: \"http://www.w3.org/2000/svg\", qualifiedName: \"circle\"): SVGCircleElement",
            "createElementNS(namespaceURI: \"http://www.w3.org/2000/svg\", qualifiedName: \"clipPath\"): SVGClipPathElement",
            "createElementNS(namespaceURI: \"http://www.w3.org/2000/svg\", qualifiedName: \"componentTransferFunction\"): SVGComponentTransferFunctionElement",
            "createElementNS(namespaceURI: \"http://www.w3.org/2000/svg\", qualifiedName: \"defs\"): SVGDefsElement",
            "createElementNS(namespaceURI: \"http://www.w3.org/2000/svg\", qualifiedName: \"desc\"): SVGDescElement",
            "createElementNS(namespaceURI: \"http://www.w3.org/2000/svg\", qualifiedName: \"ellipse\"): SVGEllipseElement",
            "createElementNS(namespaceURI: \"http://www.w3.org/2000/svg\", qualifiedName: \"feBlend\"): SVGFEBlendElement",
            "createElementNS(namespaceURI: \"http://www.w3.org/2000/svg\", qualifiedName: \"feColorMatrix\"): SVGFEColorMatrixElement",
            "createElementNS(namespaceURI: \"http://www.w3.org/2000/svg\", qualifiedName: \"feComponentTransfer\"): SVGFEComponentTransferElement",
            "createElementNS(namespaceURI: \"http://www.w3.org/2000/svg\", qualifiedName: \"feComposite\"): SVGFECompositeElement",
            "createElementNS(namespaceURI: \"http://www.w3.org/2000/svg\", qualifiedName: \"feConvolveMatrix\"): SVGFEConvolveMatrixElement",
            "createElementNS(namespaceURI: \"http://www.w3.org/2000/svg\", qualifiedName: \"feDiffuseLighting\"): SVGFEDiffuseLightingElement",
            "createElementNS(namespaceURI: \"http://www.w3.org/2000/svg\", qualifiedName: \"feDisplacementMap\"): SVGFEDisplacementMapElement",
            "createElementNS(namespaceURI: \"http://www.w3.org/2000/svg\", qualifiedName: \"feDistantLight\"): SVGFEDistantLightElement",
            "createElementNS(namespaceURI: \"http://www.w3.org/2000/svg\", qualifiedName: \"feFlood\"): SVGFEFloodElement",
            "createElementNS(namespaceURI: \"http://www.w3.org/2000/svg\", qualifiedName: \"feFuncA\"): SVGFEFuncAElement",
            "createElementNS(namespaceURI: \"http://www.w3.org/2000/svg\", qualifiedName: \"feFuncB\"): SVGFEFuncBElement",
            "createElementNS(namespaceURI: \"http://www.w3.org/2000/svg\", qualifiedName: \"feFuncG\"): SVGFEFuncGElement",
            "createElementNS(namespaceURI: \"http://www.w3.org/2000/svg\", qualifiedName: \"feFuncR\"): SVGFEFuncRElement",
            "createElementNS(namespaceURI: \"http://www.w3.org/2000/svg\", qualifiedName: \"feGaussianBlur\"): SVGFEGaussianBlurElement",
            "createElementNS(namespaceURI: \"http://www.w3.org/2000/svg\", qualifiedName: \"feImage\"): SVGFEImageElement",
            "createElementNS(namespaceURI: \"http://www.w3.org/2000/svg\", qualifiedName: \"feMerge\"): SVGFEMergeElement",
            "createElementNS(namespaceURI: \"http://www.w3.org/2000/svg\", qualifiedName: \"feMergeNode\"): SVGFEMergeNodeElement",
            "createElementNS(namespaceURI: \"http://www.w3.org/2000/svg\", qualifiedName: \"feMorphology\"): SVGFEMorphologyElement",
            "createElementNS(namespaceURI: \"http://www.w3.org/2000/svg\", qualifiedName: \"feOffset\"): SVGFEOffsetElement",
            "createElementNS(namespaceURI: \"http://www.w3.org/2000/svg\", qualifiedName: \"fePointLight\"): SVGFEPointLightElement",
            "createElementNS(namespaceURI: \"http://www.w3.org/2000/svg\", qualifiedName: \"feSpecularLighting\"): SVGFESpecularLightingElement",
            "createElementNS(namespaceURI: \"http://www.w3.org/2000/svg\", qualifiedName: \"feSpotLight\"): SVGFESpotLightElement",
            "createElementNS(namespaceURI: \"http://www.w3.org/2000/svg\", qualifiedName: \"feTile\"): SVGFETileElement",
            "createElementNS(namespaceURI: \"http://www.w3.org/2000/svg\", qualifiedName: \"feTurbulence\"): SVGFETurbulenceElement",
            "createElementNS(namespaceURI: \"http://www.w3.org/2000/svg\", qualifiedName: \"filter\"): SVGFilterElement",
            "createElementNS(namespaceURI: \"http://www.w3.org/2000/svg\", qualifiedName: \"foreignObject\"): SVGForeignObjectElement",
            "createElementNS(namespaceURI: \"http://www.w3.org/2000/svg\", qualifiedName: \"g\"): SVGGElement",
            "createElementNS(namespaceURI: \"http://www.w3.org/2000/svg\", qualifiedName: \"image\"): SVGImageElement",
            "createElementNS(namespaceURI: \"http://www.w3.org/2000/svg\", qualifiedName: \"gradient\"): SVGGradientElement",
            "createElementNS(namespaceURI: \"http://www.w3.org/2000/svg\", qualifiedName: \"line\"): SVGLineElement",
            "createElementNS(namespaceURI: \"http://www.w3.org/2000/svg\", qualifiedName: \"linearGradient\"): SVGLinearGradientElement",
            "createElementNS(namespaceURI: \"http://www.w3.org/2000/svg\", qualifiedName: \"marker\"): SVGMarkerElement",
            "createElementNS(namespaceURI: \"http://www.w3.org/2000/svg\", qualifiedName: \"mask\"): SVGMaskElement",
            "createElementNS(namespaceURI: \"http://www.w3.org/2000/svg\", qualifiedName: \"path\"): SVGPathElement",
            "createElementNS(namespaceURI: \"http://www.w3.org/2000/svg\", qualifiedName: \"metadata\"): SVGMetadataElement",
            "createElementNS(namespaceURI: \"http://www.w3.org/2000/svg\", qualifiedName: \"pattern\"): SVGPatternElement",
            "createElementNS(namespaceURI: \"http://www.w3.org/2000/svg\", qualifiedName: \"polygon\"): SVGPolygonElement",
            "createElementNS(namespaceURI: \"http://www.w3.org/2000/svg\", qualifiedName: \"polyline\"): SVGPolylineElement",
            "createElementNS(namespaceURI: \"http://www.w3.org/2000/svg\", qualifiedName: \"radialGradient\"): SVGRadialGradientElement",
            "createElementNS(namespaceURI: \"http://www.w3.org/2000/svg\", qualifiedName: \"rect\"): SVGRectElement",
            "createElementNS(namespaceURI: \"http://www.w3.org/2000/svg\", qualifiedName: \"svg\"): SVGSVGElement",
            "createElementNS(namespaceURI: \"http://www.w3.org/2000/svg\", qualifiedName: \"script\"): SVGScriptElement",
            "createElementNS(namespaceURI: \"http://www.w3.org/2000/svg\", qualifiedName: \"stop\"): SVGStopElement",
            "createElementNS(namespaceURI: \"http://www.w3.org/2000/svg\", qualifiedName: \"style\"): SVGStyleElement",
            "createElementNS(namespaceURI: \"http://www.w3.org/2000/svg\", qualifiedName: \"switch\"): SVGSwitchElement",
            "createElementNS(namespaceURI: \"http://www.w3.org/2000/svg\", qualifiedName: \"symbol\"): SVGSymbolElement",
            "createElementNS(namespaceURI: \"http://www.w3.org/2000/svg\", qualifiedName: \"tspan\"): SVGTSpanElement",
            "createElementNS(namespaceURI: \"http://www.w3.org/2000/svg\", qualifiedName: \"textContent\"): SVGTextContentElement",
            "createElementNS(namespaceURI: \"http://www.w3.org/2000/svg\", qualifiedName: \"text\"): SVGTextElement",
            "createElementNS(namespaceURI: \"http://www.w3.org/2000/svg\", qualifiedName: \"textPath\"): SVGTextPathElement",
            "createElementNS(namespaceURI: \"http://www.w3.org/2000/svg\", qualifiedName: \"textPositioning\"): SVGTextPositioningElement",
            "createElementNS(namespaceURI: \"http://www.w3.org/2000/svg\", qualifiedName: \"title\"): SVGTitleElement",
            "createElementNS(namespaceURI: \"http://www.w3.org/2000/svg\", qualifiedName: \"use\"): SVGUseElement",
            "createElementNS(namespaceURI: \"http://www.w3.org/2000/svg\", qualifiedName: \"view\"): SVGViewElement",
            "createElementNS(namespaceURI: \"http://www.w3.org/2000/svg\", qualifiedName: string): SVGElement"
        ]
    },
    {
        "kind": "method",
        "interface": "Node",
        "signatures":["contains(node: Node): boolean"]
    },
    {
        "kind": "method",
        "interface": "Navigator",
        "signatures": [
            "vibrate(pattern: number | number[]): boolean"
        ]
    },
    {
        "kind": "property",
        "interface": "Document",
        "name": "currentScript",
        "type": "HTMLScriptElement"
     },
     {
        "kind": "interface",
        "name": "HTMLTemplateElement",
        "flavor":  "Web",
        "extends": "HTMLElement",
        "constructorSignatures": [
            "new(): HTMLTemplateElement"
        ],
        "properties": [
            {
                "name": "content",
                "type": "DocumentFragment"
            }
        ]
    },
    {
        "kind": "property",
        "interface": "AudioContext",
        "name": "state",
        "type": "string"
    },
    {
        "kind": "property",
        "interface": "HTMLSelectElement",
        "name": "selectedOptions",
        "type": "HTMLCollection"
    },
    {
        "kind": "method",
        "interface": "HTMLCanvasElement",
        "name": "toBlob",
        "signatures": ["toBlob(): Blob"]
    },
    {
        "kind": "property",
        "interface": "StorageEvent",
        "name": "key?",
        "type": "string"
    },
    {
        "kind": "property",
        "interface": "StorageEvent",
        "name": "oldValue?",
        "type": "string"
    },
    {
        "kind": "property",
        "interface": "StorageEvent",
        "name": "newValue?",
        "type": "string"
    },
    {
        "kind": "property",
        "interface": "StorageEvent",
        "name": "storageArea?",
        "type": "Storage"
    },
    {
<<<<<<< HEAD
        "kind": "property",
        "interface": "IDBObjectStore",
        "name": "autoIncrement",
        "type": "boolean"
=======
        "kind": "interface",
        "name": "HTMLPictureElement",
        "flavor":  "Web",
        "extends": "HTMLElement",
        "constructorSignatures": [
            "new(): HTMLPictureElement"
        ],
        "properties": []
    },
    {
        "kind": "method",
        "interface": "Document",
        "name": "createElement",
        "signatures": ["createElement(tagName: \"picture\"): HTMLPictureElement"]
    },
    {
        "kind": "method",
        "interface": "Document",
        "name": "getElementsByTagName",
        "signatures": ["getElementsByTagName(tagname: \"picture\"): NodeListOf<HTMLPictureElement>"]
    },
    {
        "kind": "method",
        "interface": "Element",
        "name": "getElementsByTagName",
        "signatures": ["getElementsByTagName(tagname: \"picture\"): NodeListOf<HTMLPictureElement>"]
>>>>>>> 2780426b
    }
]<|MERGE_RESOLUTION|>--- conflicted
+++ resolved
@@ -362,12 +362,12 @@
         "type": "Storage"
     },
     {
-<<<<<<< HEAD
         "kind": "property",
         "interface": "IDBObjectStore",
         "name": "autoIncrement",
         "type": "boolean"
-=======
+    },
+    {
         "kind": "interface",
         "name": "HTMLPictureElement",
         "flavor":  "Web",
@@ -394,6 +394,5 @@
         "interface": "Element",
         "name": "getElementsByTagName",
         "signatures": ["getElementsByTagName(tagname: \"picture\"): NodeListOf<HTMLPictureElement>"]
->>>>>>> 2780426b
     }
 ]