--- conflicted
+++ resolved
@@ -215,11 +215,11 @@
     },
     {
         "kind": "method",
-<<<<<<< HEAD
         "interface": "Node",
         "signatures":["contains(node: Node): boolean"]
-    }
-=======
+    },
+    {
+        "kind": "method",
         "interface": "Navigator",
         "signatures": [
             "vibrate(pattern: number | number[]): boolean"
@@ -231,5 +231,4 @@
         "name": "currentScript",
         "type": "HTMLScriptElement"
      }
->>>>>>> 7e7ca0e6
 ]