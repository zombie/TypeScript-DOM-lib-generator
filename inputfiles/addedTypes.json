--- conflicted
+++ resolved
@@ -444,12 +444,12 @@
         "type": "boolean"
     },
     {
-<<<<<<< HEAD
         "kind": "property",
         "interface": "WebGLContextAttributes",
         "name": "failIfMajorPerformanceCaveat?",
         "type": "boolean"
-=======
+    },
+    {
         "kind": "typedef",
         "name": "BufferSource",
         "type": "ArrayBuffer | ArrayBufferView"
@@ -978,6 +978,5 @@
         "name": "msCaching?",
         "interface": "XMLHttpRequest",
         "type": "string"
->>>>>>> adb24369
     }
 ]