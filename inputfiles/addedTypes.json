[
    {
        "kind": "interface",
        "name": "ErrorEventInit",
        "properties": [
            {
                "name": "message?",
                "type": "string"
            },
            {
                "name": "filename?",
                "type": "string"
            },
            {
                "name": "lineno?",
                "type": "number"
            },
            {
                "name": "conlno?",
                "type": "number"
            },
            {
                "name": "error?",
                "type": "any"
            }
        ]
    },
    {
        "kind": "property",
        "interface": "CSSStyleDeclaration",
        "name": "resize",
        "type": "string | null"
    },
    {
        "kind": "property",
        "interface": "CSSStyleDeclaration",
        "name": "userSelect",
        "type": "string | null"
    },
    {
        "kind": "interface",
        "name": "StorageEventInit",
        "flavor":  "Web",
        "extends": "EventInit",
        "properties": [
            {
                "name": "key?",
                "type": "string"
            },
            {
                "name": "oldValue?",
                "type": "string"
            },
            {
                "name": "newValue?",
                "type": "string"
            },
            {
                "name": "url",
                "type": "string"
            },
            {
                "name": "storageArea?",
                "type": "Storage"
            }
        ]
    },
    {
        "kind": "interface",
        "name": "Canvas2DContextAttributes",
        "flavor": "Web",
        "properties": [
            {
                "name": "alpha?",
                "type": "boolean"
            },
            {
                "name": "willReadFrequently?",
                "type": "boolean"
            },
            {
                "name": "storage?",
                "type": "boolean"
            },
            {
                "name": "[attribute: string]",
                "type": "boolean | string | undefined"
            }
        ]
    },
    {
        "kind": "interface",
        "flavor": "Worker",
        "name": "ImageBitmapOptions",
        "properties": [
            {
                "name": "imageOrientation?",
                "type": "\"none\" | \"flipY\""
            },
            {
                "name": "premultiplyAlpha?",
                "type": "\"none\" | \"premultiply\" | \"default\""
            },
            {
                "name": "colorSpaceConversion?",
                "type": "\"none\" | \"default\""
            },
            {
                "name": "resizeWidth?",
                "type": "number"
            },
            {
                "name": "resizeHeight?",
                "type": "number"
            },
            {
                "name": "resizeQuality?",
                "type": "\"pixelated\" | \"low\" | \"medium\" | \"high\""
            }
        ]
    },
    {
        "kind": "interface",
        "name": "ImageBitmap",
        "flavor": "Worker",
        "properties": [
            {
                "name": "width",
                "readonly": true,
                "type": "number"
            },
            {
                "name": "height",
                "readonly": true,
                "type": "number"
            }
        ],
        "methods": [
            {
                "name": "close",
                "signatures": ["close(): void"]
            }
        ]
    },
    {
        "kind": "method",
        "interface": "Window",
        "name": "createImageBitmap",
        "signatures": [
             "createImageBitmap(image: HTMLImageElement | SVGImageElement | HTMLVideoElement | HTMLCanvasElement | ImageBitmap | ImageData | Blob, options?: ImageBitmapOptions): Promise<ImageBitmap>",
             "createImageBitmap(image: HTMLImageElement | SVGImageElement | HTMLVideoElement | HTMLCanvasElement | ImageBitmap | ImageData | Blob, sx: number, sy: number, sw: number, sh: number, options?: ImageBitmapOptions): Promise<ImageBitmap>"
        ]
    },
    {
        "kind": "method",
        "interface": "WorkerGlobalScope",
        "name": "createImageBitmap",
        "signatures": [
             "createImageBitmap(image: ImageBitmap | ImageData | Blob, options?: ImageBitmapOptions): Promise<ImageBitmap>",
             "createImageBitmap(image: ImageBitmap | ImageData | Blob, sx: number, sy: number, sw: number, sh: number, options?: ImageBitmapOptions): Promise<ImageBitmap>"
        ]
    },
    {
        "kind": "property",
        "interface": "IDBObjectStoreParameters",
        "name": "autoIncrement?",
        "type": "boolean"
    },
    {
        "kind": "property",
        "interface": "IDBIndexParameters",
        "name": "multiEntry?",
        "type": "boolean"
    },
    {
        "kind": "property",
        "interface": "IDBIndex",
        "name": "multiEntry",
        "type": "boolean"
    },
    {
        "kind": "interface",
        "name": "URLSearchParams",
        "constructorSignatures": [
            "new (init?: string | URLSearchParams): URLSearchParams"
        ],
        "methods": [
            {
                "name": "append",
                "signatures": ["append(name: string, value: string): void"]
            },
            {
                "name": "delete",
                "signatures": ["delete(name: string): void"]
            },
            {
                "name": "get",
                "signatures": ["get(name: string): string | null"]
            },
            {
                "name": "getAll",
                "signatures": ["getAll(name: string): string[]"]
            },
            {
                "name": "has",
                "signatures": ["has(name: string): boolean"]
            },
            {
                "name": "set",
                "signatures": ["set(name: string, value: string): void"]
            }
        ]
    },
    {
        "kind": "property",
        "interface": "URL",
        "name": "searchParams",
        "readonly": true,
        "type": "URLSearchParams"
    },
    {
        "kind": "property",
        "interface": "Window",
        "exposeGlobally": false,
        "name": "URL",
        "type": "typeof URL"
    },
    {
        "kind": "property",
        "interface": "Window",
        "exposeGlobally": false,
        "name": "URLSearchParams",
        "type": "typeof URLSearchParams"
    },
    {
        "kind": "property",
        "interface": "Window",
        "exposeGlobally": false,
        "name": "Blob",
        "type": "typeof Blob"
    },
    {
        "kind": "interface",
        "name": "NodeListOf<TNode extends Node>",
        "flavor": "Web",
        "extends": "NodeList",
        "properties": [
            {
                "name": "length",
                "type": "number"
            }
        ],
        "methods": [
            {
                "name": "item",
                "signatures": ["item(index: number): TNode"]
            }
        ],
        "indexer": [
            {
                "signatures": ["[index: number]: TNode"]
            }
        ]
    },
    {
        "kind": "interface",
        "name": "HTMLCollectionOf<T extends Element>",
        "flavor": "Web",
        "extends": "HTMLCollection",
        "methods": [
            {
                "name": "item",
                "signatures": ["item(index: number): T"]
            },
            {
                "name": "namedItem",
                "signatures": ["namedItem(name: string): T"]
            }
        ],
        "indexer": [
            {
                "signatures": ["[index: number]: T"]
            }
        ]
    },
    {
        "kind": "interface",
        "name": "BlobPropertyBag",
        "properties": [
            {
                "name": "type?",
                "type": "string"
            },
            {
                "name": "endings?",
                "type": "string"
            }
        ]
    },
    {
        "kind": "interface",
        "name": "FilePropertyBag",
        "properties": [
            {
                "name": "type?",
                "type": "string"
            },
            {
                "name": "lastModified?",
                "type": "number"
            }
        ]
    },
    {
        "kind": "interface",
        "name": "EventListenerObject",
        "methods": [
            {
                "name": "handleEvent",
                "signatures": ["handleEvent(evt: Event): void"]
            }
        ]
    },
    {
        "kind": "property",
        "interface": "MessageEventInit",
        "name": "lastEventId?",
        "type": "string"
    },
    {
        "kind": "property",
        "interface": "MessageEventInit",
        "name": "channel?",
        "type": "string"
    },
    {
        "kind": "interface",
        "name": "ProgressEventInit",
        "extends": "EventInit",
        "properties": [
            {
                "name": "lengthComputable?",
                "type": "boolean"
            },
            {
                "name": "loaded?",
                "type": "number"
            },
            {
                "name": "total?",
                "type": "number"
            }
        ]
    },
    {
        "kind": "method",
        "interface": "Element",
        "signatures": ["getElementsByClassName(classNames: string): NodeListOf<Element>"]
    },
    {
        "kind": "method",
        "interface": "Element",
        "signatures": ["matches(selector: string): boolean"]
    },
    {
        "kind": "method",
        "interface": "Element",
        "signatures": [ "closest(selector: string): Element | null" ]
    },
    {
        "kind": "typedef",
        "flavor": "Web",
        "name": "ScrollBehavior",
        "type": "\"auto\" | \"instant\" | \"smooth\""
    },
    {
        "kind": "interface",
        "flavor": "Web",
        "name": "ScrollOptions",
        "properties": [
            {
                "name": "behavior?",
                "type": "ScrollBehavior"
            }
        ]
    },
    {
        "kind": "interface",
        "flavor": "Web",
        "name": "ScrollToOptions",
        "extends": "ScrollOptions",
        "properties": [
            {
                "name": "left?",
                "type": "number"
            },
            {
                "name": "top?",
                "type": "number"
            }
        ]
    },
    {
        "kind": "method",
        "interface": "Window",
        "signatures": [ "scroll(options?: ScrollToOptions): void" ]
    },
    {
        "kind": "method",
        "interface": "Window",
        "signatures": [ "scrollTo(options?: ScrollToOptions): void" ]
    },
    {
        "kind": "method",
        "interface": "Window",
        "signatures": [ "scrollBy(options?: ScrollToOptions): void" ]
    },
    {
        "kind": "typedef",
        "flavor": "Web",
        "name": "ScrollLogicalPosition",
        "type": "\"start\" | \"center\" | \"end\" | \"nearest\""
    },
    {
        "kind": "interface",
        "flavor": "Web",
        "name": "ScrollIntoViewOptions",
        "extends": "ScrollOptions",
        "properties": [
            {
                "name": "block?",
                "type": "ScrollLogicalPosition"
            },
            {
                "name": "inline?",
                "type": "ScrollLogicalPosition"
            }
        ]
    },
    {
        "kind": "method",
        "interface": "Element",
        "signatures": [ "scrollIntoView(arg?: boolean | ScrollIntoViewOptions): void" ]
    },
    {
        "kind": "method",
        "interface": "Element",
        "signatures": [
            "scroll(options?: ScrollToOptions): void",
            "scroll(x: number, y: number): void"
        ]
    },
    {
        "kind": "method",
        "interface": "Element",
        "signatures": [
            "scrollTo(options?: ScrollToOptions): void",
            "scrollTo(x: number, y: number): void"
        ]
    },
    {
        "kind": "method",
        "interface": "Element",
        "signatures": [
            "scrollBy(options?: ScrollToOptions): void",
            "scrollBy(x: number, y: number): void"
        ]
    },
    {
        "kind": "signatureoverload",
        "name": "createElementNS",
        "interface": "Document",
        "signatures": [
            "createElementNS(namespaceURI: \"http://www.w3.org/1999/xhtml\", qualifiedName: string): HTMLElement",
            "createElementNS(namespaceURI: \"http://www.w3.org/2000/svg\", qualifiedName: \"a\"): SVGAElement",
            "createElementNS(namespaceURI: \"http://www.w3.org/2000/svg\", qualifiedName: \"circle\"): SVGCircleElement",
            "createElementNS(namespaceURI: \"http://www.w3.org/2000/svg\", qualifiedName: \"clipPath\"): SVGClipPathElement",
            "createElementNS(namespaceURI: \"http://www.w3.org/2000/svg\", qualifiedName: \"componentTransferFunction\"): SVGComponentTransferFunctionElement",
            "createElementNS(namespaceURI: \"http://www.w3.org/2000/svg\", qualifiedName: \"defs\"): SVGDefsElement",
            "createElementNS(namespaceURI: \"http://www.w3.org/2000/svg\", qualifiedName: \"desc\"): SVGDescElement",
            "createElementNS(namespaceURI: \"http://www.w3.org/2000/svg\", qualifiedName: \"ellipse\"): SVGEllipseElement",
            "createElementNS(namespaceURI: \"http://www.w3.org/2000/svg\", qualifiedName: \"feBlend\"): SVGFEBlendElement",
            "createElementNS(namespaceURI: \"http://www.w3.org/2000/svg\", qualifiedName: \"feColorMatrix\"): SVGFEColorMatrixElement",
            "createElementNS(namespaceURI: \"http://www.w3.org/2000/svg\", qualifiedName: \"feComponentTransfer\"): SVGFEComponentTransferElement",
            "createElementNS(namespaceURI: \"http://www.w3.org/2000/svg\", qualifiedName: \"feComposite\"): SVGFECompositeElement",
            "createElementNS(namespaceURI: \"http://www.w3.org/2000/svg\", qualifiedName: \"feConvolveMatrix\"): SVGFEConvolveMatrixElement",
            "createElementNS(namespaceURI: \"http://www.w3.org/2000/svg\", qualifiedName: \"feDiffuseLighting\"): SVGFEDiffuseLightingElement",
            "createElementNS(namespaceURI: \"http://www.w3.org/2000/svg\", qualifiedName: \"feDisplacementMap\"): SVGFEDisplacementMapElement",
            "createElementNS(namespaceURI: \"http://www.w3.org/2000/svg\", qualifiedName: \"feDistantLight\"): SVGFEDistantLightElement",
            "createElementNS(namespaceURI: \"http://www.w3.org/2000/svg\", qualifiedName: \"feFlood\"): SVGFEFloodElement",
            "createElementNS(namespaceURI: \"http://www.w3.org/2000/svg\", qualifiedName: \"feFuncA\"): SVGFEFuncAElement",
            "createElementNS(namespaceURI: \"http://www.w3.org/2000/svg\", qualifiedName: \"feFuncB\"): SVGFEFuncBElement",
            "createElementNS(namespaceURI: \"http://www.w3.org/2000/svg\", qualifiedName: \"feFuncG\"): SVGFEFuncGElement",
            "createElementNS(namespaceURI: \"http://www.w3.org/2000/svg\", qualifiedName: \"feFuncR\"): SVGFEFuncRElement",
            "createElementNS(namespaceURI: \"http://www.w3.org/2000/svg\", qualifiedName: \"feGaussianBlur\"): SVGFEGaussianBlurElement",
            "createElementNS(namespaceURI: \"http://www.w3.org/2000/svg\", qualifiedName: \"feImage\"): SVGFEImageElement",
            "createElementNS(namespaceURI: \"http://www.w3.org/2000/svg\", qualifiedName: \"feMerge\"): SVGFEMergeElement",
            "createElementNS(namespaceURI: \"http://www.w3.org/2000/svg\", qualifiedName: \"feMergeNode\"): SVGFEMergeNodeElement",
            "createElementNS(namespaceURI: \"http://www.w3.org/2000/svg\", qualifiedName: \"feMorphology\"): SVGFEMorphologyElement",
            "createElementNS(namespaceURI: \"http://www.w3.org/2000/svg\", qualifiedName: \"feOffset\"): SVGFEOffsetElement",
            "createElementNS(namespaceURI: \"http://www.w3.org/2000/svg\", qualifiedName: \"fePointLight\"): SVGFEPointLightElement",
            "createElementNS(namespaceURI: \"http://www.w3.org/2000/svg\", qualifiedName: \"feSpecularLighting\"): SVGFESpecularLightingElement",
            "createElementNS(namespaceURI: \"http://www.w3.org/2000/svg\", qualifiedName: \"feSpotLight\"): SVGFESpotLightElement",
            "createElementNS(namespaceURI: \"http://www.w3.org/2000/svg\", qualifiedName: \"feTile\"): SVGFETileElement",
            "createElementNS(namespaceURI: \"http://www.w3.org/2000/svg\", qualifiedName: \"feTurbulence\"): SVGFETurbulenceElement",
            "createElementNS(namespaceURI: \"http://www.w3.org/2000/svg\", qualifiedName: \"filter\"): SVGFilterElement",
            "createElementNS(namespaceURI: \"http://www.w3.org/2000/svg\", qualifiedName: \"foreignObject\"): SVGForeignObjectElement",
            "createElementNS(namespaceURI: \"http://www.w3.org/2000/svg\", qualifiedName: \"g\"): SVGGElement",
            "createElementNS(namespaceURI: \"http://www.w3.org/2000/svg\", qualifiedName: \"image\"): SVGImageElement",
            "createElementNS(namespaceURI: \"http://www.w3.org/2000/svg\", qualifiedName: \"gradient\"): SVGGradientElement",
            "createElementNS(namespaceURI: \"http://www.w3.org/2000/svg\", qualifiedName: \"line\"): SVGLineElement",
            "createElementNS(namespaceURI: \"http://www.w3.org/2000/svg\", qualifiedName: \"linearGradient\"): SVGLinearGradientElement",
            "createElementNS(namespaceURI: \"http://www.w3.org/2000/svg\", qualifiedName: \"marker\"): SVGMarkerElement",
            "createElementNS(namespaceURI: \"http://www.w3.org/2000/svg\", qualifiedName: \"mask\"): SVGMaskElement",
            "createElementNS(namespaceURI: \"http://www.w3.org/2000/svg\", qualifiedName: \"path\"): SVGPathElement",
            "createElementNS(namespaceURI: \"http://www.w3.org/2000/svg\", qualifiedName: \"metadata\"): SVGMetadataElement",
            "createElementNS(namespaceURI: \"http://www.w3.org/2000/svg\", qualifiedName: \"pattern\"): SVGPatternElement",
            "createElementNS(namespaceURI: \"http://www.w3.org/2000/svg\", qualifiedName: \"polygon\"): SVGPolygonElement",
            "createElementNS(namespaceURI: \"http://www.w3.org/2000/svg\", qualifiedName: \"polyline\"): SVGPolylineElement",
            "createElementNS(namespaceURI: \"http://www.w3.org/2000/svg\", qualifiedName: \"radialGradient\"): SVGRadialGradientElement",
            "createElementNS(namespaceURI: \"http://www.w3.org/2000/svg\", qualifiedName: \"rect\"): SVGRectElement",
            "createElementNS(namespaceURI: \"http://www.w3.org/2000/svg\", qualifiedName: \"svg\"): SVGSVGElement",
            "createElementNS(namespaceURI: \"http://www.w3.org/2000/svg\", qualifiedName: \"script\"): SVGScriptElement",
            "createElementNS(namespaceURI: \"http://www.w3.org/2000/svg\", qualifiedName: \"stop\"): SVGStopElement",
            "createElementNS(namespaceURI: \"http://www.w3.org/2000/svg\", qualifiedName: \"style\"): SVGStyleElement",
            "createElementNS(namespaceURI: \"http://www.w3.org/2000/svg\", qualifiedName: \"switch\"): SVGSwitchElement",
            "createElementNS(namespaceURI: \"http://www.w3.org/2000/svg\", qualifiedName: \"symbol\"): SVGSymbolElement",
            "createElementNS(namespaceURI: \"http://www.w3.org/2000/svg\", qualifiedName: \"tspan\"): SVGTSpanElement",
            "createElementNS(namespaceURI: \"http://www.w3.org/2000/svg\", qualifiedName: \"textContent\"): SVGTextContentElement",
            "createElementNS(namespaceURI: \"http://www.w3.org/2000/svg\", qualifiedName: \"text\"): SVGTextElement",
            "createElementNS(namespaceURI: \"http://www.w3.org/2000/svg\", qualifiedName: \"textPath\"): SVGTextPathElement",
            "createElementNS(namespaceURI: \"http://www.w3.org/2000/svg\", qualifiedName: \"textPositioning\"): SVGTextPositioningElement",
            "createElementNS(namespaceURI: \"http://www.w3.org/2000/svg\", qualifiedName: \"title\"): SVGTitleElement",
            "createElementNS(namespaceURI: \"http://www.w3.org/2000/svg\", qualifiedName: \"use\"): SVGUseElement",
            "createElementNS(namespaceURI: \"http://www.w3.org/2000/svg\", qualifiedName: \"view\"): SVGViewElement",
            "createElementNS(namespaceURI: \"http://www.w3.org/2000/svg\", qualifiedName: string): SVGElement"
        ]
    },
    {
        "kind": "method",
        "interface": "Navigator",
        "signatures": [
            "vibrate(pattern: number | number[]): boolean"
        ]
    },
    {
        "kind": "property",
        "interface": "Navigator",
        "name": "hardwareConcurrency",
        "readonly": true,
        "type": "number"
    },
    {
        "kind": "property",
        "interface": "Navigator",
        "name": "languages",
        "readonly": true,
        "type": "string[]"
    },
    {
        "kind": "property",
        "interface": "WorkerNavigator",
        "name": "hardwareConcurrency",
        "readonly": true,
        "type": "number"
    },
    {
        "kind": "property",
        "interface": "HTMLLinkElement",
        "name": "import?",
        "type": "Document"
    },
    {
        "kind": "method",
        "interface": "HTMLCanvasElement",
        "name": "toBlob",
        "signatures": ["toBlob(callback: (result: Blob | null) => void, type?: string, ...arguments: any[]): void"]
    },
    {
        "kind": "property",
        "interface": "StorageEvent",
        "name": "key?",
        "type": "string"
    },
    {
        "kind": "property",
        "interface": "StorageEvent",
        "name": "oldValue?",
        "type": "string"
    },
    {
        "kind": "property",
        "interface": "StorageEvent",
        "name": "newValue?",
        "type": "string"
    },
    {
        "kind": "property",
        "interface": "StorageEvent",
        "name": "storageArea?",
        "type": "Storage"
    },
    {
        "kind": "property",
        "interface": "IDBObjectStore",
        "name": "autoIncrement",
        "type": "boolean"
    },
    {
        "kind": "interface",
        "flavor": "Web",
        "name": "ClipboardEventInit",
        "extends": "EventInit",
        "properties": [
            {
                "name": "data?",
                "type": "string"
            },
            {
                "name": "dataType?",
                "type": "string"
            }
        ]
    },
    {
        "kind": "typedef",
        "name": "IDBValidKey",
        "type": "number | string | Date | IDBArrayKey"
    },
    {
        "kind": "interface",
        "name": "IDBArrayKey",
        "extends": "Array<IDBValidKey>"
    },
    {
        "kind": "property",
        "interface": "HTMLInputElement",
        "name": "minLength",
        "type": "number"
    },
    {
        "kind": "property",
        "interface": "HTMLTextAreaElement",
        "name": "minLength",
        "type": "number"
    },
    {
        "kind": "property",
        "interface": "IDBDatabase",
        "name": "onversionchange",
        "type": "(ev: IDBVersionChangeEvent) => any"
    },
    {
        "kind": "method",
        "interface": "IDBDatabase",
        "name": "addEventListener",
        "signatures": ["addEventListener(type: \"versionchange\", listener: (ev: IDBVersionChangeEvent) => any, useCapture?: boolean): void"]
    },
    {
        "kind": "property",
        "interface": "CanvasRenderingContext2D",
        "name": "mozImageSmoothingEnabled",
        "type": "boolean"
    },
    {
        "kind": "property",
        "interface": "CanvasRenderingContext2D",
        "name": "webkitImageSmoothingEnabled",
        "type": "boolean"
    },
    {
        "kind": "property",
        "interface": "CanvasRenderingContext2D",
        "name": "oImageSmoothingEnabled",
        "type": "boolean"
    },
    {
        "kind": "property",
        "interface": "WebGLContextAttributes",
        "name": "failIfMajorPerformanceCaveat?",
        "type": "boolean"
    },
    {
        "kind": "typedef",
        "name": "BufferSource",
        "type": "ArrayBuffer | ArrayBufferView"
    },
    {
        "kind": "interface",
        "name": "RsaKeyGenParams",
        "extends": "Algorithm",
        "properties": [
            {
                "name": "modulusLength",
                "type": "number"
            },
            {
                "name": "publicExponent",
                "type": "Uint8Array"
            }
        ]
    },
    {
        "kind": "interface",
        "name": "RsaHashedKeyGenParams",
        "extends": "RsaKeyGenParams",
        "properties": [
            {
                "name": "hash",
                "type": "AlgorithmIdentifier"
            }
        ]
    },
    {
        "kind": "interface",
        "name": "RsaKeyAlgorithm",
        "extends": "KeyAlgorithm",
        "properties": [
            {
                "name": "modulusLength",
                "type": "number"
            },
            {
                "name": "publicExponent",
                "type": "Uint8Array"
            }
        ]
    },
    {
        "kind": "interface",
        "name": "RsaHashedKeyAlgorithm",
        "extends": "RsaKeyAlgorithm",
        "properties": [
            {
                "name": "hash",
                "type": "AlgorithmIdentifier"
            }
        ]
    },
    {
        "kind": "interface",
        "name": "RsaHashedImportParams",
        "properties": [
            {
                "name": "hash",
                "type": "AlgorithmIdentifier"
            }
        ]
    },
    {
        "kind": "interface",
        "name": "RsaPssParams",
        "properties": [
            {
                "name": "saltLength",
                "type": "number"
            }
        ]
    },
    {
        "kind": "interface",
        "name": "RsaOaepParams",
        "extends": "Algorithm",
        "properties": [
            {
                "name": "label?",
                "type": "BufferSource"
            }
        ]
    },
    {
        "kind": "interface",
        "name": "EcdsaParams",
        "extends": "Algorithm",
        "properties": [
            {
                "name": "hash",
                "type": "AlgorithmIdentifier"
            }
        ]
    },
    {
        "kind": "interface",
        "name": "EcKeyGenParams",
        "extends": "Algorithm",
        "properties": [
            {
                "name": "namedCurve",
                "type": "string"
            }
        ]
    },
    {
        "kind": "interface",
        "name": "EcKeyAlgorithm",
        "extends": "KeyAlgorithm",
        "properties": [
            {
                "name": "typedCurve",
                "type": "string"
            }
        ]
    },
    {
        "kind": "interface",
        "name": "EcKeyImportParams",
        "properties": [
            {
                "name": "namedCurve",
                "type": "string"
            }
        ]
    },
    {
        "kind": "interface",
        "name": "EcdhKeyDeriveParams",
        "extends": "Algorithm",
        "properties": [
            {
                "name": "public",
                "type": "CryptoKey"
            }
        ]
    },
    {
        "kind": "interface",
        "name": "AesCtrParams",
        "extends": "Algorithm",
        "properties": [
            {
                "name": "counter",
                "type": "BufferSource"
            },
            {
                "name": "length",
                "type": "number"
            }
        ]
    },
    {
        "kind": "interface",
        "name": "AesKeyAlgorithm",
        "extends": "KeyAlgorithm",
        "properties": [
            {
                "name": "length",
                "type": "number"
            }
        ]
    },
    {
        "kind": "interface",
        "name": "AesKeyGenParams",
        "extends": "Algorithm",
        "properties": [
            {
                "name": "length",
                "type": "number"
            }
        ]
    },
    {
        "kind": "interface",
        "name": "AesDerivedKeyParams",
        "extends": "Algorithm",
        "properties": [
            {
                "name": "length",
                "type": "number"
            }
        ]
    },
    {
        "kind": "interface",
        "name": "AesCbcParams",
        "extends": "Algorithm",
        "properties": [
            {
                "name": "iv",
                "type": "BufferSource"
            }
        ]
    },
    {
        "kind": "interface",
        "name": "AesCmacParams",
        "extends": "Algorithm",
        "properties": [
            {
                "name": "length",
                "type": "number"
            }
        ]
    },
    {
        "kind": "interface",
        "name": "AesGcmParams",
        "extends": "Algorithm",
        "properties": [
            {
                "name": "iv",
                "type": "BufferSource"
            },
            {
                "name": "additionalData?",
                "type": "BufferSource"
            },
            {
                "name": "tagLength?",
                "type": "number"
            }
        ]
    },
    {
        "kind": "interface",
        "name": "AesCfbParams",
        "extends": "Algorithm",
        "properties": [
            {
                "name": "iv",
                "type": "BufferSource"
            }
        ]
    },
    {
        "kind": "interface",
        "name": "HmacImportParams",
        "extends": "Algorithm",
        "properties": [
            {
                "name": "hash?",
                "type": "AlgorithmIdentifier"
            },
            {
                "name": "length?",
                "type": "number"
            }
        ]
    },
    {
        "kind": "interface",
        "name": "HmacKeyAlgorithm",
        "extends": "KeyAlgorithm",
        "properties": [
            {
                "name": "hash",
                "type": "AlgorithmIdentifier"
            },
            {
                "name": "length",
                "type": "number"
            }
        ]
    },
    {
        "kind": "interface",
        "name": "HmacKeyGenParams",
        "extends": "Algorithm",
        "properties": [
            {
                "name": "hash",
                "type": "AlgorithmIdentifier"
            },
            {
                "name": "length?",
                "type": "number"
            }
        ]
    },
    {
        "kind": "interface",
        "name": "DhKeyGenParams",
        "extends": "Algorithm",
        "properties": [
            {
                "name": "prime",
                "type": "Uint8Array"
            },
            {
                "name": "generator",
                "type": "Uint8Array"
            }
        ]
    },
    {
        "kind": "interface",
        "name": "DhKeyAlgorithm",
        "extends": "KeyAlgorithm",
        "properties": [
            {
                "name": "prime",
                "type": "Uint8Array"
            },
            {
                "name": "generator",
                "type": "Uint8Array"
            }
        ]
    },
    {
        "kind": "interface",
        "name": "DhKeyDeriveParams",
        "extends": "Algorithm",
        "properties": [
            {
                "name": "public",
                "type": "CryptoKey"
            }
        ]
    },
    {
        "kind": "interface",
        "name": "DhImportKeyParams",
        "extends": "Algorithm",
        "properties": [
            {
                "name": "prime",
                "type": "Uint8Array"
            },
            {
                "name": "generator",
                "type": "Uint8Array"
            }
        ]
    },
    {
        "kind": "interface",
        "name": "ConcatParams",
        "extends": "Algorithm",
        "properties": [
            {
                "name": "hash?",
                "type": "AlgorithmIdentifier"
            },
            {
                "name": "algorithmId",
                "type": "Uint8Array"
            },
            {
                "name": "partyUInfo",
                "type": "Uint8Array"
            },
            {
                "name": "partyVInfo",
                "type": "Uint8Array"
            },
            {
                "name": "publicInfo?",
                "type": "Uint8Array"
            },
            {
                "name": "privateInfo?",
                "type": "Uint8Array"
            }
        ]
    },
    {
        "kind": "interface",
        "name": "HkdfCtrParams",
        "extends": "Algorithm",
        "properties": [
            {
                "name": "hash",
                "type": "AlgorithmIdentifier"
            },
            {
                "name": "label",
                "type": "BufferSource"
            },
            {
                "name": "context",
                "type": "BufferSource"
            }
        ]
    },
    {
        "kind": "interface",
        "name": "Pbkdf2Params",
        "extends": "Algorithm",
        "properties": [
            {
                "name": "salt",
                "type": "BufferSource"
            },
            {
                "name": "iterations",
                "type": "number"
            },
            {
                "name": "hash",
                "type": "AlgorithmIdentifier"
            }
        ]
    },
    {
        "kind": "interface",
        "name": "RsaOtherPrimesInfo",
        "properties": [
            {
                "name": "r",
                "type": "string"
            },
            {
                "name": "d",
                "type": "string"
            },
            {
                "name": "t",
                "type": "string"
            }
        ]
    },
    {
        "kind": "interface",
        "name": "JsonWebKey",
        "properties": [
            {
                "name": "kty",
                "type": "string"
            },
            {
                "name": "use?",
                "type": "string"
            },
            {
                "name": "key_ops?",
                "type": "string[]"
            },
            {
                "name": "alg?",
                "type": "string"
            },
            {
                "name": "kid?",
                "type": "string"
            },
            {
                "name": "x5u?",
                "type": "string"
            },
            {
                "name": "x5c?",
                "type": "string"
            },
            {
                "name": "x5t?",
                "type": "string"
            },
            {
                "name": "ext?",
                "type": "boolean"
            },
            {
                "name": "crv?",
                "type": "string"
            },
            {
                "name": "x?",
                "type": "string"
            },
            {
                "name": "y?",
                "type": "string"
            },
            {
                "name": "d?",
                "type": "string"
            },
            {
                "name": "n?",
                "type": "string"
            },
            {
                "name": "e?",
                "type": "string"
            },
            {
                "name": "p?",
                "type": "string"
            },
            {
                "name": "q?",
                "type": "string"
            },
            {
                "name": "dp?",
                "type": "string"
            },
            {
                "name": "dq?",
                "type": "string"
            },
            {
                "name": "qi?",
                "type": "string"
            },
            {
                "name": "oth?",
                "type": "RsaOtherPrimesInfo[]"
            },
            {
                "name": "k?",
                "type": "string"
            }
        ]
    },
    {
        "kind": "property",
        "name": "msCaching?",
        "interface": "XMLHttpRequest",
        "type": "string"
    },
    {
        "kind": "typedef",
        "name": "MouseWheelEvent",
        "flavor": "Web",
        "type": "WheelEvent"
    },
    {
        "kind": "method",
        "interface": "DataTransfer",
        "name": "setDragImage",
        "signatures": ["setDragImage(image: Element, x: number, y: number): void"]
    },
    {
        "kind": "method",
        "interface": "Element",
        "name": "insertAdjacentElement",
        "signatures": ["insertAdjacentElement(position: InsertPosition, insertedElement: Element): Element | null"]
    },
    {
        "kind": "method",
        "interface": "Element",
        "name": "insertAdjacentHTML",
        "signatures": ["insertAdjacentHTML(where: InsertPosition, html: string): void"]
    },
    {
        "kind": "method",
        "interface": "Element",
        "name": "insertAdjacentText",
        "signatures": ["insertAdjacentText(where: InsertPosition, text: string): void"]
    },
    {
        "kind": "property",
        "name": "secureConnectionStart",
        "interface": "PerformanceTiming",
        "readonly": true,
        "type": "number"
    },
    {
        "kind": "property",
        "interface": "HTMLLinkElement",
        "name": "integrity",
        "type": "string"
    },
    {
        "kind": "property",
        "interface": "HTMLScriptElement",
        "name": "integrity",
        "type": "string"
    },
    {
        "kind": "property",
        "interface": "KeyboardEvent",
        "readonly": true,
        "name": "code",
        "type": "string"
    },
    {
        "kind": "property",
        "interface": "KeyboardEventInit",
        "name": "code?",
        "type": "string"
    },
    {
        "kind": "interface",
        "name": "ParentNode",
        "flavor": "DOM",
        "properties": [
            {
                "name": "children",
                "readonly": true,
                "type": "HTMLCollection"
            },
            {
                "name": "firstElementChild",
                "readonly": true,
                "type": "Element | null"
            },
            {
                "name": "lastElementChild",
                "readonly": true,
                "type": "Element | null"
            },
            {
                "name": "childElementCount",
                "readonly": true,
                "type": "number"
            }
        ]
    },
    {
        "kind": "extends",
        "baseInterface": "ParentNode",
        "interface": "Element"
    },
    {
        "kind": "extends",
        "baseInterface": "ParentNode",
        "interface": "Document"
    },
    {
        "kind": "extends",
        "baseInterface": "ParentNode",
        "interface": "DocumentFragment"
    },
    {
        "kind": "typedef",
        "name": "ScrollRestoration",
        "flavor": "DOM",
        "type": "\"auto\" | \"manual\""
    },
    {
        "kind": "property",
        "interface": "History",
        "name": "scrollRestoration",
        "type": "ScrollRestoration"
    },
    {
        "kind": "method",
        "interface": "CanvasPattern",
        "name": "setTransform",
        "signatures": ["setTransform(matrix: SVGMatrix): void"]
    },
    {
        "kind": "interface",
        "name": "DocumentOrShadowRoot",
        "flavor": "DOM",
        "methods": [
            {
                "name": "getSelection",
                "signatures": ["getSelection(): Selection | null"]
            },
            {
                "name": "elementFromPoint",
                "signatures": ["elementFromPoint(x: number, y: number): Element | null"]
            },
            {
                "name": "elementsFromPoint",
                "signatures": ["elementsFromPoint(x: number, y: number): Element[]"]
            }
        ],
        "properties": [
            {
                "name": "activeElement",
                "type": "Element | null",
                "readonly": true
            },
            {
                "name": "stylesheets",
                "type": "StyleSheetList",
                "readonly": true
            }
        ]
    },
    {
        "kind": "interface",
        "name": "ShadowRoot",
        "extends": "DocumentOrShadowRoot, DocumentFragment",
        "flavor": "DOM",
        "properties": [
            {
                "name": "host",
                "type": "Element",
                "readonly": true
            },
            {
                "name": "innerHTML",
                "type": "string"
            }
        ]
    },
    {
        "kind": "method",
        "interface": "Element",
        "name": "attachShadow",
        "signatures": ["attachShadow(shadowRootInitDict: ShadowRootInit): ShadowRoot"]
    },
    {
        "kind": "property",
        "interface": "Element",
        "name": "assignedSlot",
        "type": "HTMLSlotElement | null",
        "readonly": true
    },
    {
        "kind": "property",
        "interface": "Element",
        "name": "slot",
        "type": "string"
    },
    {
        "kind": "property",
        "interface": "Element",
        "name": "shadowRoot",
        "type": "ShadowRoot | null",
        "readonly": true
    },
    {
        "kind": "interface",
        "name": "ShadowRootInit",
        "flavor": "DOM",
        "properties": [
            {
                "name": "mode",
                "type": "\"open\" | \"closed\""
            },
            {
                "name": "delegatesFocus?",
                "type": "boolean"
            }
        ]
    },
    {
        "kind": "property",
        "interface": "Text",
        "name": "assignedSlot",
        "type": "HTMLSlotElement | null",
        "readonly": true
    },
    {
        "kind": "interface",
        "name": "HTMLSlotElement",
        "extends": "HTMLElement",
        "flavor": "DOM",
        "properties": [
            {
                "name": "name",
                "type": "string"
            }
        ],
        "methods": [
            {
                "name": "assignedNodes",
                "signatures": ["assignedNodes(options?: AssignedNodesOptions): Node[]"]
            }
        ]
    },
    {
        "kind": "interface",
        "name": "AssignedNodesOptions",
        "flavor": "DOM",
        "properties": [
            {
                "name": "flatten?",
                "type": "boolean"
            }
        ]
    },
    {
        "kind": "property",
        "interface": "EventInit",
        "name": "scoped?",
        "type": "boolean"
    },
    {
        "kind": "property",
        "interface": "Event",
        "name": "scoped",
        "type": "boolean",
        "readonly": true
    },
    {
        "kind": "method",
        "interface": "Event",
        "name": "deepPath",
        "signatures": ["deepPath(): EventTarget[]"]
    },
    {
        "kind": "interface",
        "name": "ElementDefinitionOptions",
        "flavor": "DOM",
        "properties": [{
            "name": "extends",
            "type": "string"
        }]
    },
    {
        "kind": "interface",
        "name": "CustomElementRegistry",
        "flavor": "DOM",
        "methods": [{
           "name": "define",
           "signatures": ["define(name: string, constructor: Function, options?: ElementDefinitionOptions): void"]
        }, {
            "name": "get",
            "signatures": ["get(name: string): any"]
        }, {
            "name": "whenDefined",
            "signatures": ["whenDefined(name: string): PromiseLike<void>"]
        }]
    },
    {
        "kind": "property",
        "interface": "Window",
        "name": "customElements",
        "type": "CustomElementRegistry"
    },
    {
        "kind": "interface",
        "name": "PromiseRejectionEvent",
        "extends": "Event",
        "flavor": "Web",
        "properties": [{
            "name": "promise",
            "type": "PromiseLike<any>",
            "readonly": true
        }, {
            "name": "reason",
            "type": "any",
            "readonly": true
        }]
    },
    {
        "kind": "interface",
        "name": "PromiseRejectionEventInit",
        "extends": "EventInit",
        "flavor": "Web",
        "properties": [{
            "name": "promise",
            "type": "PromiseLike<any>"
        }, {
            "name": "reason?",
            "type": "any"
        }]
    },
    {
        "kind": "method",
        "interface": "Body",
        "name": "formData",
        "flavor": "Web",
        "signatures": ["formData(): Promise<FormData>"]
    },
    {
        "kind": "method",
        "interface": "DocumentFragment",
        "name": "getElementById",
        "flavor": "DOM",
        "signatures": ["getElementById(elementId: string): HTMLElement | null"]
    },
    {
        "kind": "typedef",
        "name": "FormDataEntryValue",
        "type": "string | File"
    },
    {
        "kind": "method",
        "interface": "FormData",
        "name": "delete",
        "flavor": "Web",
        "signatures": ["delete(name: string): void"]
    },
    {
        "kind": "method",
        "interface": "FormData",
        "name": "get",
        "flavor": "Web",
        "signatures": ["get(name: string): FormDataEntryValue | null"]
    },
    {
        "kind": "method",
        "interface": "FormData",
        "name": "getAll",
        "flavor": "Web",
        "signatures": ["getAll(name: string): FormDataEntryValue[]"]
    },
    {
        "kind": "method",
        "interface": "FormData",
        "name": "has",
        "flavor": "Web",
        "signatures": ["has(name: string): boolean"]
    },
    {
        "kind": "method",
        "interface": "FormData",
        "name": "set",
        "flavor": "Web",
        "signatures": ["set(name: string, value: string | Blob, fileName?: string): void"]
    },
    {
        "kind": "interface",
        "name": "EventListenerOptions",
        "properties": [{
            "name": "capture?",
            "type": "boolean"
        }]
    },
    {
        "kind": "interface",
        "name": "AddEventListenerOptions",
        "extends": "EventListenerOptions",
        "properties": [{
            "name": "passive?",
            "type": "boolean"
        }, {
            "name": "once?",
            "type": "boolean"
        }]
    },
    {
        "kind": "interface",
        "name": "TouchEventInit",
        "flavor":  "Web",
        "extends": "EventModifierInit",
        "properties": [{
            "name": "touches?",
            "type": "Touch[]"
        }, {
            "name": "targetTouches?",
            "type": "Touch[]"
        }, {
            "name": "changedTouches?",
            "type": "Touch[]"
        }]
    },
    {
        "kind": "typedef",
        "name": "InsertPosition",
        "flavor": "Web",
        "type": "\"beforebegin\" | \"afterbegin\" | \"beforeend\" | \"afterend\""
    },
    {
<<<<<<< HEAD
        "kind": "interface",
        "name": "HTMLDialogElement",
        "extends": "HTMLElement",
        "flavor": "DOM",
        "properties": [
            {
                "name": "open",
                "type": "boolean"
            },
            {
                "name": "returnValue",
                "type": "string"
            }
        ],
        "methods": [
            {
                "name": "close",
                "signatures": ["close(returnValue?: string): void"]
            },
            {
                "name": "show",
                "signatures": ["show(): void"]
            },
            {
                "name": "showModal",
                "signatures": ["showModal(): void"]
            }
        ]
=======
        "kind": "property",
        "interface": "Response",
        "name": "redirected",
        "readonly": true,
        "type": "boolean"
>>>>>>> 1b79c753
    }
]<|MERGE_RESOLUTION|>--- conflicted
+++ resolved
@@ -1631,7 +1631,6 @@
         "type": "\"beforebegin\" | \"afterbegin\" | \"beforeend\" | \"afterend\""
     },
     {
-<<<<<<< HEAD
         "kind": "interface",
         "name": "HTMLDialogElement",
         "extends": "HTMLElement",
@@ -1660,12 +1659,12 @@
                 "signatures": ["showModal(): void"]
             }
         ]
-=======
+    },
+    {
         "kind": "property",
         "interface": "Response",
         "name": "redirected",
         "readonly": true,
         "type": "boolean"
->>>>>>> 1b79c753
     }
 ]