[
    {
        "url": "https://www.w3.org/TR/clipboard-apis/",
        "title": "Clipboard"
    },
    {
        "url": "https://compat.spec.whatwg.org/",
        "title": "Compatibility",
        "deprecated": true
    },
    {
        "url": "https://www.w3.org/TR/css-animations-1/",
        "title": "CSS Animations"
    },
    {
<<<<<<< HEAD
        "url": "https://www.w3.org/TR/css-ui-3/",
        "title": "CSS Basic User Interface"
=======
        "url": "https://drafts.csswg.org/css-images-3/",
        "title": "CSS Images"
>>>>>>> 0a169d8e
    },
    {
        "url": "https://drafts.csswg.org/cssom-view/",
        "title": "CSSOM View"
    },
    {
        "url": "https://www.w3.org/TR/css-transitions-1/",
        "title": "CSS Transitions"
    },
    {
        "url": "https://dom.spec.whatwg.org/",
        "title": "DOM"
    },
    {
        "url": "https://w3c.github.io/DOM-Parsing/",
        "title": "DOM Parsing and Serialization"
    },
    {
        "url": "https://encoding.spec.whatwg.org/",
        "title": "Encoding"
    },
    {
        "url": "https://www.w3.org/TR/encrypted-media/",
        "title": "Encrypted Media Extensions"
    },
    {
        "url": "https://w3c.github.io/FileAPI/",
        "title": "File"
    },
    {
        "url": "https://fetch.spec.whatwg.org/",
        "title": "Fetch"
    },
    {
        "url": "https://fullscreen.spec.whatwg.org/",
        "title": "Fullscreen"
    },
    {
        "url": "https://www.w3.org/TR/gamepad/",
        "title": "Gamepad"
    },
    {
        "url": "https://w3c.github.io/gamepad/extensions.html",
        "title": "Gamepad Extensions"
    },
    {
        "url": "https://www.w3.org/TR/geolocation-API/",
        "title": "Geolocation"
    },
    {
        "url": "https://drafts.fxtf.org/geometry/",
        "title": "Geometry Interfaces"
    },
    {
        "url": "https://www.w3.org/TR/hr-time-2/",
        "title": "High Resolution Time"
    },
    {
        "url": "https://html.spec.whatwg.org/multipage/canvas.html",
        "title": "HTML - Canvas"
    },
    {
        "url": "https://html.spec.whatwg.org/multipage/common-dom-interfaces.html",
        "title": "HTML - Common DOM interfaces"
    },
    {
        "url": "https://html.spec.whatwg.org/multipage/comms.html",
        "title": "HTML - Communication"
    },
    {
        "url": "https://html.spec.whatwg.org/multipage/custom-elements.html",
        "title": "HTML - Custom elements"
    },
    {
        "url": "https://html.spec.whatwg.org/multipage/dom.html",
        "title": "HTML - DOM"
    },
    {
        "url": "https://html.spec.whatwg.org/multipage/dnd.html",
        "title": "HTML - Drag and drop"
    },
    {
        "url": "https://html.spec.whatwg.org/multipage/edits.html",
        "title": "HTML - Edits"
    },
    {
        "url": "https://html.spec.whatwg.org/multipage/embedded-content.html",
        "title": "HTML - Embedded content"
    },
    {
        "url": "https://html.spec.whatwg.org/multipage/form-control-infrastructure.html",
        "title": "HTML - Form control infrastructure"
    },
    {
        "url": "https://html.spec.whatwg.org/multipage/form-elements.html",
        "title": "HTML - Form elements"
    },
    {
        "url": "https://html.spec.whatwg.org/multipage/forms.html",
        "title": "HTML - Forms"
    },
    {
        "url": "https://html.spec.whatwg.org/multipage/grouping-content.html",
        "title": "HTML - Grouping content"
    },
    {
        "url": "https://html.spec.whatwg.org/multipage/interactive-elements.html",
        "title": "HTML - Interactive elements"
    },
    {
        "url": "https://html.spec.whatwg.org/multipage/imagebitmap-and-animations.html",
        "title": "HTML - ImageBitmap and animations"
    },
    {
        "url": "https://html.spec.whatwg.org/multipage/image-maps.html",
        "title": "HTML - Image maps"
    },
    {
        "url": "https://html.spec.whatwg.org/multipage/links.html",
        "title": "HTML - Links"
    },
    {
        "url": "https://html.spec.whatwg.org/multipage/obsolete.html",
        "title": "HTML - Obsolete features",
        "deprecated": true
    },
    {
        "url": "https://html.spec.whatwg.org/multipage/offline.html",
        "title": "HTML - Offline Web applications",
        "deprecated": true
    },
    {
        "url": "https://html.spec.whatwg.org/multipage/scripting.html",
        "title": "HTML - Scripting"
    },
    {
        "url": "https://html.spec.whatwg.org/multipage/semantics.html",
        "title": "HTML - Semantics"
    },
    {
        "url": "https://html.spec.whatwg.org/multipage/server-sent-events.html",
        "title": "HTML - Server-sent events"
    },
    {
        "url": "https://html.spec.whatwg.org/multipage/history.html",
        "title": "HTML - Session history and navigation"
    },
    {
        "url": "https://html.spec.whatwg.org/multipage/tables.html",
        "title": "HTML - Tabular data"
    },
    {
        "url": "https://html.spec.whatwg.org/multipage/text-level-semantics.html",
        "title": "HTML - Text level semantics"
    },
    {
        "url": "https://html.spec.whatwg.org/multipage/input.html",
        "title": "HTML - The input element"
    },
    {
        "url": "https://html.spec.whatwg.org/multipage/iframe-embed-object.html",
        "title": "HTML - The iframe, embed, and object elements"
    },
    {
        "url": "https://html.spec.whatwg.org/multipage/webappapis.html",
        "title": "HTML - Web application APIs"
    },
    {
        "url": "https://html.spec.whatwg.org/multipage/webstorage.html",
        "title": "HTML - Web storage"
    },
    {
        "url": "https://html.spec.whatwg.org/multipage/interaction.html",
        "title": "HTML - User interaction"
    },
    {
        "url": "https://w3c.github.io/webrtc-identity/",
        "title": "Identity for WebRTC"
    },
    {
        "url": "https://www.w3.org/TR/IndexedDB-2/",
        "title": "Indexed Database"
    },
    {
        "url": "https://www.w3.org/TR/media-source/",
        "title": "Media Source Extensions"
    },
    {
        "url": "https://w3c.github.io/navigation-timing/",
        "title": "Navigation Timing"
    },
    {
        "url": "https://notifications.spec.whatwg.org/",
        "title": "Notifications"
    },
    {
        "url": "https://w3c.github.io/page-visibility/",
        "title": "Page Visibility"
    },
    {
        "url": "https://w3c.github.io/performance-timeline/",
        "title": "Performance Timeline"
    },
    {
        "url": "https://www.w3.org/TR/pointerevents2/",
        "title": "Pointer Events"
    },
    {
        "url": "https://www.w3.org/TR/pointerlock-2/",
        "title": "Pointer Lock"
    },
    {
        "url": "https://www.w3.org/TR/push-api/",
        "title": "Push"
    },
    {
        "url": "https://www.w3.org/TR/referrer-policy/",
        "title": "Referrer Policy"
    },
    {
        "url": "https://w3c.github.io/resource-timing/",
        "title": "Resource Timing"
    },
    {
        "url": "https://www.w3.org/TR/screen-orientation/",
        "title": "Screen Orientation"
    },
    {
        "url": "https://www.w3.org/TR/selection-api/",
        "title": "Selection"
    },
    {
        "url": "https://w3c.github.io/ServiceWorker/",
        "title": "Service Workers"
    },
    {
        "url": "https://storage.spec.whatwg.org/",
        "title": "Storage"
    },
    {
        "url": "https://streams.spec.whatwg.org/",
        "title": "Streams",
        "local": true
    },
    {
        "url": "https://svgwg.org/svg2-draft/types.html",
        "title": "SVG - Basic Data Types and Interfaces"
    },
    {
        "url": "https://w3c.github.io/touch-events/",
        "title": "Touch Events"
    },
    {
        "url": "https://url.spec.whatwg.org/",
        "title": "URL"
    },
    {
        "url": "https://www.w3.org/TR/user-timing-2/",
        "title": "User Timing"
    },
    {
        "url": "https://www.w3.org/TR/vibration/",
        "title": "Vibration"
    },
    {
        "url": "https://drafts.csswg.org/web-animations/",
        "title": "Web Animations"
    },
    {
        "url": "https://webaudio.github.io/web-audio-api/",
        "title": "Web Audio"
    },
    {
        "url": "https://wicg.github.io/BackgroundSync/spec/",
        "title": "Web Background Synchronization"
    },
    {
        "url": "https://w3c.github.io/webcrypto/",
        "title": "Web Cryptography"
    },
    {
        "url": "https://www.w3.org/TR/webdriver1/",
        "title": "WebDriver"
    },
    {
        "url": "https://www.khronos.org/registry/webgl/specs/latest/1.0/webgl.idl",
        "title": "WebGL 1"
    },
    {
        "url": "https://www.khronos.org/registry/webgl/extensions/ANGLE_instanced_arrays/",
        "title": "WebGL ANGLE_instanced_arrays"
    },
    {
        "url": "https://www.khronos.org/registry/webgl/extensions/EXT_blend_minmax/",
        "title": "WebGL EXT_blend_minmax"
    },
    {
        "url": "https://www.khronos.org/registry/webgl/extensions/EXT_frag_depth/",
        "title": "WebGL EXT_frag_depth"
    },
    {
        "url": "https://www.khronos.org/registry/webgl/extensions/EXT_shader_texture_lod/",
        "title": "WebGL EXT_shader_texture_lod"
    },
    {
        "url": "https://www.khronos.org/registry/webgl/extensions/EXT_texture_filter_anisotropic/",
        "title": "WebGL EXT_texture_filter_anisotropic"
    },
    {
        "url": "https://www.khronos.org/registry/webgl/extensions/EXT_sRGB/",
        "title": "WebGL EXT_sRGB"
    },
    {
        "url": "https://www.khronos.org/registry/webgl/extensions/OES_element_index_uint/",
        "title": "WebGL OES_element_index_uint"
    },
    {
        "url": "https://www.khronos.org/registry/webgl/extensions/OES_standard_derivatives/",
        "title": "WebGL OES_standard_derivatives"
    },
    {
        "url": "https://www.khronos.org/registry/webgl/extensions/OES_texture_half_float/",
        "title": "WebGL OES_texture_half_float"
    },
    {
        "url": "https://www.khronos.org/registry/webgl/extensions/OES_texture_half_float_linear/",
        "title": "WebGL OES_texture_half_float_linear"
    },
    {
        "url": "https://www.khronos.org/registry/webgl/extensions/OES_texture_float/",
        "title": "WebGL OES_texture_float"
    },
    {
        "url": "https://www.khronos.org/registry/webgl/extensions/OES_texture_float_linear/",
        "title": "WebGL OES_texture_float_linear"
    },
    {
        "url": "https://www.khronos.org/registry/webgl/extensions/OES_vertex_array_object/",
        "title": "WebGL OES_vertex_array_object"
    },
    {
        "url": "https://www.khronos.org/registry/webgl/extensions/WEBGL_color_buffer_float/",
        "title": "WebGL WEBGL_color_buffer_float"
    },
    {
        "url": "https://www.khronos.org/registry/webgl/extensions/WEBGL_compressed_texture_astc/",
        "title": "WebGL WEBGL_compressed_texture_astc"
    },
    {
        "url": "https://www.khronos.org/registry/webgl/extensions/WEBGL_compressed_texture_s3tc/",
        "title": "WebGL WEBGL_compressed_texture_s3tc"
    },
    {
        "url": "https://www.khronos.org/registry/webgl/extensions/WEBGL_compressed_texture_s3tc_srgb/",
        "title": "WebGL WEBGL_compressed_texture_s3tc_srgb"
    },
    {
        "url": "https://www.khronos.org/registry/webgl/extensions/WEBGL_debug_renderer_info/",
        "title": "WebGL WEBGL_debug_renderer_info"
    },
    {
        "url": "https://www.khronos.org/registry/webgl/extensions/WEBGL_debug_shaders/",
        "title": "WebGL WEBGL_debug_shaders"
    },
    {
        "url": "https://www.khronos.org/registry/webgl/extensions/WEBGL_depth_texture/",
        "title": "WebGL WEBGL_depth_texture"
    },
    {
        "url": "https://www.khronos.org/registry/webgl/extensions/WEBGL_draw_buffers/",
        "title": "WebGL WEBGL_draw_buffers"
    },
    {
        "url": "https://www.khronos.org/registry/webgl/extensions/WEBGL_lose_context/",
        "title": "WebGL WEBGL_lose_context"
    },
    {
        "url": "https://heycam.github.io/webidl/",
        "title": "Web IDL"
    },
    {
        "url": "https://w3c.github.io/webrtc-pc/",
        "title": "WebRTC"
    },
    {
        "url": "https://w3c.github.io/speech-api/",
        "title": "Web Speech API"
    },
    {
        "url": "https://www.w3.org/TR/webvtt1/",
        "title": "WebVTT"
    },
    {
        "url": "https://drafts.css-houdini.org/worklets/",
        "title": "Worklets"
    },
    {
        "url": "https://xhr.spec.whatwg.org/",
        "title": "XMLHttpRequest"
    },
    {
        "url": "https://html.spec.whatwg.org/multipage/web-messaging.html",
        "title": "Web Messaging"
    }
]<|MERGE_RESOLUTION|>--- conflicted
+++ resolved
@@ -13,13 +13,12 @@
         "title": "CSS Animations"
     },
     {
-<<<<<<< HEAD
         "url": "https://www.w3.org/TR/css-ui-3/",
         "title": "CSS Basic User Interface"
-=======
+    },
+    {
         "url": "https://drafts.csswg.org/css-images-3/",
         "title": "CSS Images"
->>>>>>> 0a169d8e
     },
     {
         "url": "https://drafts.csswg.org/cssom-view/",
