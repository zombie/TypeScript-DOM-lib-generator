--- conflicted
+++ resolved
@@ -49,17 +49,16 @@
         "title": "HTML - Form elements"
     },
     {
-<<<<<<< HEAD
         "url": "https://html.spec.whatwg.org/multipage/forms.html",
         "title": "HTML - Forms"
     },
     {
+        "url": "https://html.spec.whatwg.org/multipage/grouping-content.html",
+        "title": "HTML - Grouping content"
+    },
+    {
         "url": "https://html.spec.whatwg.org/multipage/image-maps.html",
         "title": "HTML - Image maps"
-=======
-        "url": "https://html.spec.whatwg.org/multipage/grouping-content.html",
-        "title": "HTML - Grouping content"
->>>>>>> b7801f40
     },
     {
         "url": "https://html.spec.whatwg.org/multipage/obsolete.html",
@@ -67,17 +66,16 @@
         "deprecated": true
     },
     {
-<<<<<<< HEAD
+        "url": "https://html.spec.whatwg.org/multipage/semantics.html",
+        "title": "HTML - Semantics"
+    },
+    {
         "url": "https://html.spec.whatwg.org/multipage/tables.html",
         "title": "HTML - Tabular data"
     },
     {
         "url": "https://html.spec.whatwg.org/multipage/input.html",
         "title": "HTML - The input element"
-=======
-        "url": "https://html.spec.whatwg.org/multipage/semantics.html",
-        "title": "HTML - Semantics"
->>>>>>> b7801f40
     },
     {
         "url": "https://html.spec.whatwg.org/multipage/webstorage.html",
