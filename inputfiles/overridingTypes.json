[
    {
        "kind": "constructor",
        "interface": "Response",
        "signatures": [
            "new(body?: any, init?: ResponseInit): Response",
            "error: () => Response",
            "redirect: (url: string, status?: number) => Response"
        ]
    },
    {
        "kind": "constructor",
        "interface": "ErrorEvent",
        "signatures": [
            "new(type: string, errorEventInitDict?: ErrorEventInit): ErrorEvent"
        ]
    },
    {
        "kind": "property",
        "interface": "Window",
        "name": "event",
        "type": "Event | undefined"
    },
    {
        "kind": "method",
        "interface": "Document",
        "name": "adoptNode",
        "signatures": [
            "adoptNode<T extends Node>(source: T): T"
        ]
    },
    {
        "kind": "property",
        "interface": "Document",
        "readonly": true,
        "name": "currentScript",
        "type": "HTMLScriptElement | SVGScriptElement | null"
    },
    {
        "kind": "method",
        "interface": "Document",
        "name": "importNode",
        "signatures": [
            "importNode<T extends Node>(importedNode: T, deep: boolean): T"
        ]
    },
    {
        "kind": "method",
        "interface": "Node",
        "name": "appendChild",
        "signatures": [
            "appendChild<T extends Node>(newChild: T): T"
        ]
    },
    {
        "kind": "method",
        "interface": "Node",
        "name": "insertBefore",
        "signatures": [
            "insertBefore<T extends Node>(newChild: T, refChild: Node | null): T"
        ]
    },
    {
        "kind": "method",
        "interface": "Node",
        "name": "removeChild",
        "signatures": [
            "removeChild<T extends Node>(oldChild: T): T"
        ]
    },
    {
        "kind": "method",
        "interface": "Node",
        "name": "replaceChild",
        "signatures": [
            "replaceChild<T extends Node>(newChild: Node, oldChild: T): T"
        ]
    },
    {
        "kind": "method",
        "interface": "HTMLCollection",
        "name": "item",
        "signatures": [
            "item(index: number): Element"
        ]
    },
    {
        "kind": "method",
        "interface": "IDBObjectStore",
        "name": "createIndex",
        "signatures": [
            "createIndex(name: string, keyPath: string | string[], optionalParameters?: IDBIndexParameters): IDBIndex"
        ]
    },
    {
        "kind": "property",
        "interface": "IDBIndex",
        "name": "keyPath",
        "type": "string | string[]"
    },
    {
        "kind": "method",
        "interface": "IDBDatabase",
        "name": "createObjectStore",
        "signatures": [
            "createObjectStore(name: string, optionalParameters?: IDBObjectStoreParameters): IDBObjectStore"
        ]
    },
    {
        "kind": "method",
        "interface": "CanvasRenderingContext2D",
        "name": "drawImage",
        "signatures": [
            "drawImage(image: HTMLImageElement | HTMLCanvasElement | HTMLVideoElement | ImageBitmap, dstX: number, dstY: number): void",
            "drawImage(image: HTMLImageElement | HTMLCanvasElement | HTMLVideoElement | ImageBitmap, dstX: number, dstY: number, dstW: number, dstH: number): void",
            "drawImage(image: HTMLImageElement | HTMLCanvasElement | HTMLVideoElement | ImageBitmap, srcX: number, srcY: number, srcW: number, srcH: number, dstX: number, dstY: number, dstW: number, dstH: number): void"
        ]
    },
    {
        "kind": "method",
        "interface": "WebGLRenderingContext",
        "name": "texSubImage2D",
        "signatures": [
            "texSubImage2D(target: number, level: number, xoffset: number, yoffset: number, width: number, height: number, format: number, type: number, pixels: ArrayBufferView | null): void",
            "texSubImage2D(target: number, level: number, xoffset: number, yoffset: number, format: number, type: number, pixels: ImageBitmap | ImageData | HTMLVideoElement | HTMLImageElement | HTMLCanvasElement): void"
        ]
    },
    {
        "kind": "method",
        "interface": "WebGLRenderingContext",
        "name": "texImage2D",
        "signatures": [
            "texImage2D(target: number, level: number, internalformat: number, width: number, height: number, border: number, format: number, type: number, pixels: ArrayBufferView | null): void",
            "texImage2D(target: number, level: number, internalformat: number, format: number, type: number, pixels: ImageBitmap | ImageData | HTMLVideoElement | HTMLImageElement | HTMLCanvasElement): void"
        ]
    },
    {
        "kind": "method",
        "interface": "WebGLRenderingContext",
        "name": "pixelStorei",
        "signatures": [
            "pixelStorei(pname: number, param: number | boolean): void"
        ]
    },
    {
        "kind": "property",
        "interface": "XMLHttpRequestEventTarget",
        "name": "onload",
        "type": "(this: XMLHttpRequest, ev: Event) => any"
    },
    {
        "kind": "property",
        "interface": "XMLHttpRequestEventTarget",
        "name": "onabort",
        "type": "(this: XMLHttpRequest, ev: Event) => any"
    },
    {
        "kind": "property",
        "interface": "XMLHttpRequestEventTarget",
        "name": "onerror",
        "type": "(this: XMLHttpRequest, ev: ErrorEvent) => any"
    },
    {
        "kind": "property",
        "interface": "XMLHttpRequestEventTarget",
        "name": "onloadend",
        "type": "(this: XMLHttpRequest, ev: ProgressEvent) => any"
    },
    {
        "kind": "property",
        "interface": "XMLHttpRequestEventTarget",
        "name": "onloadstart",
        "type": "(this: XMLHttpRequest, ev: Event) => any"
    },
    {
        "kind": "property",
        "interface": "XMLHttpRequestEventTarget",
        "name": "onprogress",
        "type": "(this: XMLHttpRequest, ev: ProgressEvent) => any"
    },
    {
        "kind": "property",
        "interface": "XMLHttpRequestEventTarget",
        "name": "onprogress",
        "type": "(this: XMLHttpRequest, ev: ProgressEvent) => any"
    },
    {
        "kind": "property",
        "interface": "XMLHttpRequestEventTarget",
        "name": "ontimeout",
        "type": "(this: XMLHttpRequest, ev: ProgressEvent) => any"
    },
    {
        "kind": "method",
        "interface": "XMLHttpRequest",
        "name": "send",
        "signatures": [
            "send(data?: string): void",
            "send(data?: any): void"
        ],
        "webOnlySignatures": [
            "send(data?: Document): void"
        ]
    },
    {
        "kind": "method",
        "interface": "HTMLCanvasElement",
        "name": "getContext",
        "signatures": [
            "getContext(contextId: \"2d\", contextAttributes?: Canvas2DContextAttributes): CanvasRenderingContext2D | null",
            "getContext(contextId: \"webgl\" | \"experimental-webgl\", contextAttributes?: WebGLContextAttributes): WebGLRenderingContext | null",
            "getContext(contextId: string, contextAttributes?: {}): CanvasRenderingContext2D | WebGLRenderingContext | null"
        ]
    },
    {
        "kind": "method",
        "name": "alert",
        "signatures": [
            "alert(message?: any): void"
        ]
    },
    {
        "kind": "method",
        "interface": "Document",
        "name": "open",
        "signatures": [
            "open(url?: string, name?: string, features?: string, replace?: boolean): Document"
        ]
    },
    {
        "kind": "method",
        "interface": "Document",
        "name": "getElementById",
        "signatures": [
            "getElementById(elementId: string): HTMLElement | null"
        ]
    },
    {
        "kind": "method",
        "interface": "Document",
        "name": "msElementsFromRect",
        "signatures": [
            "msElementsFromRect(left: number, top: number, width: number, height: number): NodeListOf<Element>"
        ]
    },
    {
        "kind": "method",
        "interface": "Document",
        "name": "msElementsFromPoint",
        "signatures": [
            "msElementsFromPoint(x: number, y: number): NodeListOf<Element>"
        ]
    },
    {
        "kind": "method",
        "name": "getElementsByTagNameNS",
        "signatures": [
            "getElementsByTagNameNS(namespaceURI: \"http://www.w3.org/1999/xhtml\", localName: string): HTMLCollectionOf<HTMLElement>",
            "getElementsByTagNameNS(namespaceURI: \"http://www.w3.org/2000/svg\", localName: string): HTMLCollectionOf<SVGElement>",
            "getElementsByTagNameNS(namespaceURI: string, localName: string): HTMLCollectionOf<Element>"
        ]
    },
    {
        "kind": "method",
        "name": "getElementsByClassName",
        "signatures": [
            "getElementsByClassName(classNames: string): HTMLCollectionOf<Element>"
        ]
    },
    {
        "kind": "method",
        "name": "getElementsByName",
        "signatures": [
            "getElementsByName(elementName: string): NodeListOf<HTMLElement>"
        ]
    },
    {
        "kind": "property",
        "interface": "Document",
        "name": "anchors",
        "type": "HTMLCollectionOf<HTMLAnchorElement>"
    },
    {
        "kind": "property",
        "interface": "Document",
        "name": "applets",
        "type": "HTMLCollectionOf<HTMLAppletElement>"
    },
    {
        "kind": "property",
        "interface": "Document",
        "name": "embeds",
        "type": "HTMLCollectionOf<HTMLEmbedElement>"
    },
    {
        "kind": "property",
        "interface": "Document",
        "name": "forms",
        "type": "HTMLCollectionOf<HTMLFormElement>"
    },
    {
        "kind": "property",
        "interface": "Document",
        "name": "images",
        "type": "HTMLCollectionOf<HTMLImageElement>"
    },
    {
        "kind": "property",
        "interface": "Document",
        "name": "links",
        "type": "HTMLCollectionOf<HTMLAnchorElement | HTMLAreaElement>"
    },
    {
        "kind": "property",
        "interface": "Document",
        "name": "plugins",
        "type": "HTMLCollectionOf<HTMLEmbedElement>"
    },
    {
        "kind": "property",
        "interface": "Document",
        "name": "scripts",
        "type": "HTMLCollectionOf<HTMLScriptElement>"
    },
    {
        "kind": "property",
        "interface": "CanvasRenderingContext2D",
        "name": "fillStyle",
        "type": "string | CanvasGradient | CanvasPattern"
    },
    {
        "kind": "property",
        "interface": "CanvasRenderingContext2D",
        "name": "strokeStyle",
        "type": "string | CanvasGradient | CanvasPattern"
    },
    {
        "kind": "property",
        "interface": "BeforeUnloadEvent",
        "name": "returnValue",
        "type": "any"
    },
    {
        "kind": "property",
        "interface": "HTMLEmbedElement",
        "name": "hidden",
        "type": "any"
    },
    {
        "kind": "property",
        "name": "documentElement",
        "type": "HTMLElement"
    },
    {
        "kind": "property",
        "interface": "SVGStylable",
        "name": "className",
        "type": "any"
    },
    {
        "kind": "property",
        "interface": "SVGElement",
        "name": "className",
        "type": "any"
    },
    {
        "kind": "method",
        "interface": "SVGSVGElement",
        "name": "getEnclosureList",
        "signatures": [
            "getEnclosureList(rect: SVGRect, referenceElement: SVGElement): NodeListOf<SVGCircleElement | SVGEllipseElement | SVGImageElement | SVGLineElement | SVGPathElement | SVGPolygonElement | SVGPolylineElement | SVGRectElement | SVGTextElement | SVGUseElement>"
        ]
    },
    {
        "kind": "method",
        "interface": "SVGSVGElement",
        "name": "getIntersectionList",
        "signatures": [
            "getIntersectionList(rect: SVGRect, referenceElement: SVGElement): NodeListOf<SVGCircleElement | SVGEllipseElement | SVGImageElement | SVGLineElement | SVGPathElement | SVGPolygonElement | SVGPolylineElement | SVGRectElement | SVGTextElement | SVGUseElement>"
        ]
    },
    {
        "kind": "property",
        "interface": "Window",
        "name": "orientation",
        "type": "string | number"
    },
    {
        "kind": "method",
        "interface": "Console",
        "name": "debug",
        "signatures": [
            "debug(message?: any, ...optionalParams: any[]): void"
        ]
    },
    {
        "kind": "method",
        "interface": "Console",
        "name": "dir",
        "signatures": [
            "dir(value?: any, ...optionalParams: any[]): void"
        ]
    },
    {
        "kind": "method",
        "interface": "Console",
        "name": "dirxml",
        "signatures": [
            "dirxml(value: any): void"
        ]
    },
    {
        "kind": "method",
        "interface": "Console",
        "name": "error",
        "signatures": [
            "error(message?: any, ...optionalParams: any[]): void"
        ]
    },
    {
        "kind": "method",
        "interface": "Console",
        "name": "info",
        "signatures": [
            "info(message?: any, ...optionalParams: any[]): void"
        ]
    },
    {
        "kind": "method",
        "interface": "Console",
        "name": "log",
        "signatures": [
            "log(message?: any, ...optionalParams: any[]): void"
        ]
    },
    {
        "kind": "method",
        "interface": "Console",
        "name": "warn",
        "signatures": [
            "warn(message?: any, ...optionalParams: any[]): void"
        ]
    },
    {
        "kind": "method",
        "interface": "Console",
        "name": "group",
        "signatures": [
            "group(groupTitle?: string, ...optionalParams: any[]): void"
        ]
    },
    {
        "kind": "method",
        "interface": "Console",
        "name": "groupCollapsed",
        "signatures": [
            "groupCollapsed(groupTitle?: string, ...optionalParams: any[]): void"
        ]
    },
    {
        "kind": "callback",
        "name": "ErrorEventHandler",
        "signatures": [
            "(message: string, filename?: string, lineno?: number, colno?: number, error?: Error): void"
        ]
    },
    {
        "kind": "constructor",
        "interface": "Blob",
        "signatures": [
            "new (blobParts?: any[], options?: BlobPropertyBag): Blob"
        ]
    },
    {
        "kind": "constructor",
        "interface": "FormData",
        "flavor": "Web",
        "signatures": [
            "new (form?: HTMLFormElement): FormData"
        ]
    },
    {
        "kind": "constructor",
        "interface": "MessageEvent",
        "signatures": [
            "new(type: string, eventInitDict?: MessageEventInit): MessageEvent"
        ]
    },
    {
        "kind": "constructor",
        "interface": "ProgressEvent",
        "signatures": [
            "new(type: string, eventInitDict?: ProgressEventInit): ProgressEvent"
        ]
    },
    {
        "kind": "constructor",
        "interface": "File",
        "signatures": [
            "new (parts: (ArrayBuffer | ArrayBufferView | Blob | string)[], filename: string, properties?: FilePropertyBag): File"
        ]
    },
    {
        "kind": "constructor",
        "interface": "ImageData",
        "signatures": [
            "new(width: number, height: number): ImageData",
            "new(array: Uint8ClampedArray, width: number, height: number): ImageData"
        ]
    },
    {
        "kind": "constructor",
        "interface": "DOMException",
        "signatures": [
            "new(message?: string, name?: string): DOMException"
        ]
    },
    {
        "kind": "property",
        "interface": "HTMLSelectElement",
        "name": "selectedOptions",
        "type": "HTMLCollectionOf<HTMLOptionElement>"
    },
    {
        "kind": "property",
        "interface": "HTMLDataListElement",
        "name": "options",
        "type": "HTMLCollectionOf<HTMLOptionElement>"
    },
    {
        "kind": "property",
        "interface": "ImageData",
        "name": "data",
        "type": "Uint8ClampedArray"
    },
    {
        "kind": "method",
        "interface": "HTMLTableElement",
        "name": "insertRow",
        "signatures": [
            "insertRow(index?: number): HTMLTableRowElement"
        ]
    },
    {
        "kind": "method",
        "interface": "HTMLTableElement",
        "name": "createTHead",
        "signatures": [
            "createTHead(): HTMLTableSectionElement"
        ]
    },
    {
        "kind": "method",
        "interface": "HTMLTableElement",
        "name": "createTBody",
        "signatures": [
            "createTBody(): HTMLTableSectionElement"
        ]
    },
    {
        "kind": "method",
        "interface": "HTMLTableElement",
        "name": "createTFoot",
        "signatures": [
            "createTFoot(): HTMLTableSectionElement"
        ]
    },
    {
        "kind": "method",
        "interface": "HTMLTableElement",
        "name": "createCaption",
        "signatures": [
            "createCaption(): HTMLTableCaptionElement"
        ]
    },
    {
        "kind": "property",
        "interface": "HTMLTableElement",
        "name": "rows",
        "type": "HTMLCollectionOf<HTMLTableRowElement>"
    },
    {
        "kind": "property",
        "interface": "HTMLTableElement",
        "name": "tBodies",
        "type": "HTMLCollectionOf<HTMLTableSectionElement>"
    },
    {
        "kind": "method",
        "interface": "HTMLTableSectionElement",
        "name": "insertRow",
        "signatures": [
            "insertRow(index?: number): HTMLTableRowElement"
        ]
    },
    {
        "kind": "property",
        "interface": "HTMLTableSectionElement",
        "name": "rows",
        "type": "HTMLCollectionOf<HTMLTableRowElement>"
    },
    {
        "kind": "method",
        "interface": "HTMLTableRowElement",
        "name": "insertCell",
        "signatures": [
            "insertCell(index?: number): HTMLTableDataCellElement"
        ]
    },
    {
        "kind": "property",
        "interface": "HTMLTableRowElement",
        "name": "cells",
        "type": "HTMLCollectionOf<HTMLTableDataCellElement | HTMLTableHeaderCellElement>"
    },
    {
        "kind": "method",
        "interface": "Element",
        "name": "setAttribute",
        "signatures": [
            "setAttribute(name: string, value: string): void"
        ]
    },
    {
        "kind": "property",
        "interface": "HTMLMediaElement",
        "name": "readyState",
        "type": "number"
    },
    {
        "kind": "property",
        "interface": "IDBDatabase",
        "name": "version",
        "type": "number"
    },
    {
        "kind": "method",
        "interface": "Console",
        "name": "trace",
        "signatures": [
            "trace(message?: any, ...optionalParams: any[]): void"
        ]
    },
    {
        "kind": "method",
        "interface": "DataTransferItemList",
        "name": "item",
        "signatures": [
            "item(index: number): DataTransferItem"
        ]
    },
    {
        "kind": "indexer",
        "interface": "DataTransferItemList",
        "signatures": [
            "[index: number]: DataTransferItem"
        ]
    },
    {
        "kind": "constructor",
        "interface": "StorageEvent",
        "signatures": [
            "new (type: string, eventInitDict?: StorageEventInit): StorageEvent"
        ]
    },
    {
        "kind": "property",
        "interface": "IDBCursor",
        "name": "source",
        "type": "IDBObjectStore | IDBIndex"
    },
    {
        "kind": "method",
        "interface": "IDBDatabase",
        "name": "transaction",
        "signatures": [
            "transaction(storeNames: string | string[], mode?: IDBTransactionMode): IDBTransaction"
        ]
    },
    {
        "kind": "property",
        "interface": "IDBObjectStore",
        "name": "keyPath",
        "type": "string | string[]"
    },
    {
        "kind": "property",
        "interface": "IDBRequest",
        "readonly": true,
        "name": "error",
        "type": "DOMException"
    },
    {
        "kind": "property",
        "interface": "IDBRequest",
        "name": "source",
        "type": "IDBObjectStore | IDBIndex | IDBCursor"
    },
    {
        "kind": "property",
        "interface": "IDBTransaction",
        "readonly": true,
        "name": "error",
        "type": "DOMException"
    },
    {
        "kind": "method",
        "interface": "Window",
        "name": "open",
        "signatures": [
            "open(url?: string, target?: string, features?: string, replace?: boolean): Window | null"
        ]
    },
    {
        "kind": "method",
        "interface": "AudioNode",
        "name": "connect",
        "signatures": [
            "connect(destination: AudioNode, output?: number, input?: number): AudioNode",
            "connect(destination: AudioParam, output?: number): void"
        ]
    },
    {
        "kind": "method",
        "interface": "AudioNode",
        "name": "disconnect",
        "signatures": [
            "disconnect(output?: number): void",
            "disconnect(destination: AudioNode, output?: number, input?: number): void",
            "disconnect(destination: AudioParam, output?: number): void"
        ]
    },
    {
        "kind": "callback",
        "name": "DecodeErrorCallback",
        "signatures": [
            "(error: DOMException): void"
        ]
    },
    {
        "kind": "property",
        "name": "ontouchcancel",
        "type": "(ev: TouchEvent) => any"
    },
    {
        "kind": "property",
        "name": "ontouchend",
        "type": "(ev: TouchEvent) => any"
    },
    {
        "kind": "property",
        "name": "ontouchmove",
        "type": "(ev: TouchEvent) => any"
    },
    {
        "kind": "property",
        "name": "ontouchstart",
        "type": "(ev: TouchEvent) => any"
    },
    {
        "kind": "property",
        "name": "keyPath?",
        "interface": "IDBObjectStoreParameters",
        "type": "string | string[]"
    },
    {
        "kind": "constructor",
        "interface": "ClipboardEvent",
        "signatures": [
            "new(type: string, eventInitDict?: ClipboardEventInit): ClipboardEvent"
        ]
    },
    {
        "kind": "method",
        "interface": "IDBIndex",
        "name": "openCursor",
        "signatures": [
            "openCursor(range?: IDBKeyRange | IDBValidKey, direction?: IDBCursorDirection): IDBRequest"
        ]
    },
    {
        "kind": "method",
        "interface": "IDBIndex",
        "name": "openKeyCursor",
        "signatures": [
            "openKeyCursor(range?: IDBKeyRange | IDBValidKey, direction?: IDBCursorDirection): IDBRequest"
        ]
    },
    {
        "kind": "method",
        "interface": "IDBObjectStore",
        "name": "openCursor",
        "signatures": [
            "openCursor(range?: IDBKeyRange | IDBValidKey, direction?: IDBCursorDirection): IDBRequest"
        ]
    },
    {
        "kind": "method",
        "interface": "IDBObjectStore",
        "name": "add",
        "signatures": [
            "add(value: any, key?: IDBKeyRange | IDBValidKey): IDBRequest"
        ]
    },
    {
        "kind": "method",
        "interface": "IDBObjectStore",
        "name": "count",
        "signatures": [
            "count(key?: IDBKeyRange | IDBValidKey): IDBRequest"
        ]
    },
    {
        "kind": "method",
        "interface": "IDBObjectStore",
        "name": "delete",
        "signatures": [
            "delete(key: IDBKeyRange | IDBValidKey): IDBRequest"
        ]
    },
    {
        "kind": "method",
        "interface": "IDBObjectStore",
        "name": "put",
        "signatures": [
            "put(value: any, key?: IDBKeyRange | IDBValidKey): IDBRequest"
        ]
    },
    {
        "kind": "property",
        "interface": "IDBCursor",
        "name": "key",
        "type": "IDBKeyRange | IDBValidKey"
    },
    {
        "kind": "method",
        "interface": "IDBCursor",
        "name": "continue",
        "signatures": [
            "continue(key?: IDBKeyRange | IDBValidKey): void"
        ]
    },
    {
        "kind": "method",
        "interface": "IDBIndex",
        "name": "count",
        "signatures": [
            "count(key?: IDBKeyRange | IDBValidKey): IDBRequest"
        ]
    },
    {
        "kind": "method",
        "interface": "IDBIndex",
        "name": "get",
        "signatures": [
            "get(key: IDBKeyRange | IDBValidKey): IDBRequest"
        ]
    },
    {
        "kind": "method",
        "interface": "IDBIndex",
        "name": "getKey",
        "signatures": [
            "getKey(key: IDBKeyRange | IDBValidKey): IDBRequest"
        ]
    },
    {
        "kind": "method",
        "interface": "Storage",
        "name": "getItem",
        "signatures": [
            "getItem(key: string): string | null"
        ]
    },
    {
        "kind": "method",
        "interface": "Storage",
        "name": "key",
        "signatures": [
            "key(index: number): string | null"
        ]
    },
    {
        "kind": "method",
        "interface": "WebGLRenderingContext",
        "name": "uniform1fv",
        "signatures": [
            "uniform1fv(location: WebGLUniformLocation, v: Float32Array | number[]): void"
        ]
    },
    {
        "kind": "method",
        "interface": "WebGLRenderingContext",
        "name": "uniform2fv",
        "signatures": [
            "uniform2fv(location: WebGLUniformLocation, v: Float32Array | number[]): void"
        ]
    },
    {
        "kind": "method",
        "interface": "WebGLRenderingContext",
        "name": "uniform3fv",
        "signatures": [
            "uniform3fv(location: WebGLUniformLocation, v: Float32Array | number[]): void"
        ]
    },
    {
        "kind": "method",
        "interface": "WebGLRenderingContext",
        "name": "uniform4fv",
        "signatures": [
            "uniform4fv(location: WebGLUniformLocation, v: Float32Array | number[]): void"
        ]
    },
    {
        "kind": "method",
        "interface": "WebGLRenderingContext",
        "name": "uniform1iv",
        "signatures": [
            "uniform1iv(location: WebGLUniformLocation, v: Int32Array | number[]): void"
        ]
    },
    {
        "kind": "method",
        "interface": "WebGLRenderingContext",
        "name": "uniform2iv",
        "signatures": [
            "uniform2iv(location: WebGLUniformLocation, v: Int32Array | number[]): void"
        ]
    },
    {
        "kind": "method",
        "interface": "WebGLRenderingContext",
        "name": "uniform3iv",
        "signatures": [
            "uniform3iv(location: WebGLUniformLocation, v: Int32Array | number[]): void"
        ]
    },
    {
        "kind": "method",
        "interface": "WebGLRenderingContext",
        "name": "uniform4iv",
        "signatures": [
            "uniform4iv(location: WebGLUniformLocation, v: Int32Array | number[]): void"
        ]
    },
    {
        "kind": "method",
        "interface": "WebGLRenderingContext",
        "name": "uniformMatrix2fv",
        "signatures": [
            "uniformMatrix2fv(location: WebGLUniformLocation, transpose: boolean, value: Float32Array | number[]): void"
        ]
    },
    {
        "kind": "method",
        "interface": "WebGLRenderingContext",
        "name": "uniformMatrix3fv",
        "signatures": [
            "uniformMatrix3fv(location: WebGLUniformLocation, transpose: boolean, value: Float32Array | number[]): void"
        ]
    },
    {
        "kind": "method",
        "interface": "WebGLRenderingContext",
        "name": "uniformMatrix4fv",
        "signatures": [
            "uniformMatrix4fv(location: WebGLUniformLocation, transpose: boolean, value: Float32Array | number[]): void"
        ]
    },
    {
        "kind": "method",
        "interface": "WebGLRenderingContext",
        "name": "vertexAttrib1fv",
        "signatures": [
            "vertexAttrib1fv(indx: number, values: Float32Array | number[]): void"
        ]
    },
    {
        "kind": "method",
        "interface": "WebGLRenderingContext",
        "name": "vertexAttrib2fv",
        "signatures": [
            "vertexAttrib2fv(indx: number, values: Float32Array | number[]): void"
        ]
    },
    {
        "kind": "method",
        "interface": "WebGLRenderingContext",
        "name": "vertexAttrib3fv",
        "signatures": [
            "vertexAttrib3fv(indx: number, values: Float32Array | number[]): void"
        ]
    },
    {
        "kind": "method",
        "interface": "WebGLRenderingContext",
        "name": "vertexAttrib4fv",
        "signatures": [
            "vertexAttrib4fv(indx: number, values: Float32Array | number[]): void"
        ]
    },
    {
        "kind": "method",
        "interface": "Element",
        "name": "getAttribute",
        "signatures": [
            "getAttribute(name: string): string | null"
        ]
    },
    {
        "kind": "extends",
        "baseInterface": "HTMLCollectionOf<HTMLOptionElement>",
        "interface": "HTMLOptionsCollection"
    },
    {
        "kind": "property",
        "interface": "Algorithm",
        "name": "name",
        "type": "string"
    },
    {
        "kind": "method",
        "interface": "SubtleCrypto",
        "name": "decrypt",
        "signatures": [
            "decrypt(algorithm: string | RsaOaepParams | AesCtrParams | AesCbcParams | AesCmacParams | AesGcmParams | AesCfbParams, key: CryptoKey, data: BufferSource): PromiseLike<ArrayBuffer>"
        ]
    },
    {
        "kind": "method",
        "interface": "SubtleCrypto",
        "name": "deriveBits",
        "signatures": [
            "deriveBits(algorithm: string | EcdhKeyDeriveParams | DhKeyDeriveParams | ConcatParams | HkdfCtrParams | Pbkdf2Params, baseKey: CryptoKey, length: number): PromiseLike<ArrayBuffer>"
        ]
    },
    {
        "kind": "method",
        "interface": "SubtleCrypto",
        "name": "deriveKey",
        "signatures": [
            "deriveKey(algorithm: string | EcdhKeyDeriveParams | DhKeyDeriveParams | ConcatParams | HkdfCtrParams | Pbkdf2Params, baseKey: CryptoKey, derivedKeyType: string | AesDerivedKeyParams | HmacImportParams | ConcatParams | HkdfCtrParams | Pbkdf2Params, extractable: boolean, keyUsages: string[]): PromiseLike<CryptoKey>"
        ]
    },
    {
        "kind": "method",
        "interface": "SubtleCrypto",
        "name": "digest",
        "signatures": [
            "digest(algorithm: AlgorithmIdentifier, data: BufferSource): PromiseLike<ArrayBuffer>"
        ]
    },
    {
        "kind": "method",
        "interface": "SubtleCrypto",
        "name": "encrypt",
        "signatures": [
            "encrypt(algorithm: string | RsaOaepParams | AesCtrParams | AesCbcParams | AesCmacParams | AesGcmParams | AesCfbParams, key: CryptoKey, data: BufferSource): PromiseLike<ArrayBuffer>"
        ]
    },
    {
        "kind": "method",
        "interface": "SubtleCrypto",
        "name": "exportKey",
        "signatures": [
            "exportKey(format: \"jwk\", key: CryptoKey): PromiseLike<JsonWebKey>",
            "exportKey(format: \"raw\" | \"pkcs8\" | \"spki\", key: CryptoKey): PromiseLike<ArrayBuffer>",
            "exportKey(format: string, key: CryptoKey): PromiseLike<JsonWebKey | ArrayBuffer>"
        ]
    },
    {
        "kind": "method",
        "interface": "SubtleCrypto",
        "name": "generateKey",
        "signatures": [
            "generateKey(algorithm: string, extractable: boolean, keyUsages: string[]): PromiseLike<CryptoKeyPair | CryptoKey>",
            "generateKey(algorithm: RsaHashedKeyGenParams | EcKeyGenParams | DhKeyGenParams, extractable: boolean, keyUsages: string[]): PromiseLike<CryptoKeyPair>",
            "generateKey(algorithm: AesKeyGenParams | HmacKeyGenParams | Pbkdf2Params, extractable: boolean, keyUsages: string[]): PromiseLike<CryptoKey>"
        ]
    },
    {
        "kind": "method",
        "interface": "SubtleCrypto",
        "name": "importKey",
        "signatures": [
            "importKey(format: \"jwk\", keyData: JsonWebKey, algorithm: string | RsaHashedImportParams | EcKeyImportParams | HmacImportParams | DhImportKeyParams, extractable: boolean, keyUsages: string[]): PromiseLike<CryptoKey>",
            "importKey(format: \"raw\" | \"pkcs8\" | \"spki\", keyData: BufferSource, algorithm: string | RsaHashedImportParams | EcKeyImportParams | HmacImportParams | DhImportKeyParams, extractable: boolean, keyUsages: string[]): PromiseLike<CryptoKey>",
            "importKey(format: string, keyData: JsonWebKey | BufferSource, algorithm: string | RsaHashedImportParams | EcKeyImportParams | HmacImportParams | DhImportKeyParams, extractable: boolean, keyUsages: string[]): PromiseLike<CryptoKey>"
        ]
    },
    {
        "kind": "method",
        "interface": "SubtleCrypto",
        "name": "sign",
        "signatures": [
            "sign(algorithm: string | RsaPssParams | EcdsaParams | AesCmacParams, key: CryptoKey, data: BufferSource): PromiseLike<ArrayBuffer>"
        ]
    },
    {
        "kind": "method",
        "interface": "SubtleCrypto",
        "name": "unwrapKey",
        "signatures": [
            "unwrapKey(format: string, wrappedKey: BufferSource, unwrappingKey: CryptoKey, unwrapAlgorithm: AlgorithmIdentifier, unwrappedKeyAlgorithm: AlgorithmIdentifier, extractable: boolean, keyUsages: string[]): PromiseLike<CryptoKey>"
        ]
    },
    {
        "kind": "method",
        "interface": "SubtleCrypto",
        "name": "verify",
        "signatures": [
            "verify(algorithm: string | RsaPssParams | EcdsaParams | AesCmacParams, key: CryptoKey, signature: BufferSource, data: BufferSource): PromiseLike<boolean>"
        ]
    },
    {
        "kind": "method",
        "interface": "SubtleCrypto",
        "name": "wrapKey",
        "signatures": [
            "wrapKey(format: string, key: CryptoKey, wrappingKey: CryptoKey, wrapAlgorithm: AlgorithmIdentifier): PromiseLike<ArrayBuffer>"
        ]
    },
    {
        "kind": "method",
        "name": "setTimeout",
        "signatures": [
            "setTimeout(handler: (...args: any[]) => void, timeout: number): number",
            "setTimeout(handler: any, timeout?: any, ...args: any[]): number"
        ]
    },
    {
        "kind": "method",
        "name": "setImmediate",
        "signatures": [
            "setImmediate(handler: (...args: any[]) => void): number",
            "setImmediate(handler: any, ...args: any[]): number"
        ]
    },
    {
        "kind": "method",
        "name": "setInterval",
        "signatures": [
            "setInterval(handler: (...args: any[]) => void, timeout: number): number",
            "setInterval(handler: any, timeout?: any, ...args: any[]): number"
        ]
    },
    {
        "kind": "property",
        "interface": "HTMLInputElement",
        "readonly": true,
        "name": "files",
        "type": "FileList | null"
    },
    {
        "kind": "property",
        "interface": "Window",
        "name": "opener",
        "type": "any"
    },
    {
        "kind": "method",
        "interface": "History",
        "name": "back",
        "signatures": [
            "back(): void"
        ]
    },
    {
        "kind": "method",
        "interface": "History",
        "name": "forward",
        "signatures": [
            "forward(): void"
        ]
    },
    {
        "kind": "method",
        "interface": "History",
        "name": "go",
        "signatures": [
            "go(delta?: number): void"
        ]
    },
    {
        "kind": "method",
        "interface": "History",
        "name": "pushState",
        "signatures": [
            "pushState(data: any, title: string, url?: string | null): void"
        ]
    },
    {
        "kind": "method",
        "interface": "History",
        "name": "replaceState",
        "signatures": [
            "replaceState(data: any, title: string, url?: string | null): void"
        ]
    },
    {
        "kind": "property",
        "interface": "Node",
        "readonly": true,
        "name": "firstChild",
        "type": "Node | null"
    },
    {
        "kind": "property",
        "interface": "Node",
        "readonly": true,
        "name": "lastChild",
        "type": "Node | null"
    },
    {
        "kind": "property",
        "interface": "Node",
        "readonly": true,
        "name": "nextSibling",
        "type": "Node | null"
    },
    {
        "kind": "property",
        "interface": "Node",
        "readonly": true,
        "name": "previousSibling",
        "type": "Node | null"
    },
    {
        "kind": "property",
        "interface": "Node",
        "readonly": true,
        "name": "parentNode",
        "type": "Node | null"
    },
    {
        "kind": "property",
        "interface": "Node",
        "readonly": true,
        "name": "parentElement",
        "type": "HTMLElement | null"
    },
    {
        "kind": "method",
        "interface": "MouseEvent",
        "name": "initMouseEvent",
        "signatures": [
            "initMouseEvent(typeArg: string, canBubbleArg: boolean, cancelableArg: boolean, viewArg: Window, detailArg: number, screenXArg: number, screenYArg: number, clientXArg: number, clientYArg: number, ctrlKeyArg: boolean, altKeyArg: boolean, shiftKeyArg: boolean, metaKeyArg: boolean, buttonArg: number, relatedTargetArg: EventTarget | null): void"
        ]
    },
    {
        "kind": "property",
        "interface": "DataTransfer",
        "readonly": true,
        "name": "types",
        "type": "string[]"
    },
    {
        "kind": "method",
        "interface": "XPathEvaluator",
        "name": "evaluate",
        "signatures": [
            "evaluate(expression: string, contextNode: Node, resolver: XPathNSResolver | null, type: number, result: XPathResult | null): XPathResult"
        ]
    },
    {
        "kind": "method",
        "interface": "Document",
        "name": "evaluate",
        "signatures": [
            "evaluate(expression: string, contextNode: Node, resolver: XPathNSResolver | null, type: number, result: XPathResult | null): XPathResult"
        ]
    },
    {
        "kind": "method",
        "interface": "XPathExpression",
        "name": "evaluate",
        "signatures": [
            "evaluate(contextNode: Node, type: number, result: XPathResult | null): XPathResult"
        ]
    },
    {
        "kind": "extends",
        "baseInterface": "Node, GlobalEventHandlers, NodeSelector, DocumentEvent, ParentNode, DocumentOrShadowRoot",
        "interface": "Document"
    },
    {
        "kind": "property",
        "interface": "ElementTraversal",
        "readonly": true,
        "name": "firstElementChild",
        "type": "Element | null"
    },
    {
        "kind": "property",
        "interface": "ElementTraversal",
        "readonly": true,
        "name": "lastElementChild",
        "type": "Element | null"
    },
    {
        "kind": "property",
        "interface": "ElementTraversal",
        "readonly": true,
        "name": "nextElementSibling",
        "type": "Element | null"
    },
    {
        "kind": "property",
        "interface": "ElementTraversal",
        "readonly": true,
        "name": "previousElementSibling",
        "type": "Element | null"
    },
    {
        "kind": "indexer",
        "interface": "DOMStringMap",
        "signatures": [
            "[name: string]: string | undefined"
        ]
    },
    {
        "kind": "method",
        "interface": "DOMImplementation",
        "name": "hasFeature",
        "signatures": [
            "hasFeature(feature: string | null, version: string | null): boolean"
        ]
    },
    {
        "kind": "method",
        "interface": "DOMImplementation",
        "name": "createDocument",
        "signatures": [
            "createDocument(namespaceURI: string | null, qualifiedName: string | null, doctype: DocumentType | null): Document"
        ]
    },
    {
        "kind": "method",
        "interface": "FormData",
        "name": "append",
        "flavor": "Web",
        "signatures": [
            "append(name: string, value: string | Blob, fileName?: string): void"
        ]
    },
    {
        "kind": "method",
        "interface": "EventTarget",
        "name": "addEventListener",
        "signatures": [
            "addEventListener(type: string, listener?: EventListenerOrEventListenerObject, options?: boolean | AddEventListenerOptions): void"
        ]
    },
    {
        "kind": "method",
        "interface": "EventTarget",
        "name": "removeEventListener",
        "signatures": [
            "removeEventListener(type: string, listener?: EventListenerOrEventListenerObject, options?: boolean | EventListenerOptions): void"
        ]
    },
    {
        "kind": "constructor",
        "interface": "TouchEvent",
        "signatures": [
            "new(type: string, touchEventInit?: TouchEventInit): TouchEvent"
        ]
    },
    {
        "kind": "constructor",
        "interface": "Text",
        "signatures": [
            "new(data?: string): Text"
        ]
    },
    {
        "kind": "method",
        "interface": "HTMLMediaElement",
        "name": "play",
        "signatures": [
            "play(): Promise<void>"
        ]
    },
    {
        "kind": "constructor",
        "interface": "DragEvent",
        "signatures": [
            "new(type: \"drag\" | \"dragend\" | \"dragenter\" | \"dragexit\" | \"dragleave\" | \"dragover\" | \"dragstart\" | \"drop\", dragEventInit?: { dataTransfer?: DataTransfer }): DragEvent"
        ]
    },
    {
        "kind": "property",
        "interface": "HTMLAppletElement",
        "readonly": true,
        "name": "form",
        "type": "HTMLFormElement | null"
    },
    {
        "kind": "property",
        "interface": "HTMLButtonElement",
        "readonly": true,
        "name": "form",
        "type": "HTMLFormElement | null"
    },
    {
        "kind": "property",
        "interface": "HTMLFieldSetElement",
        "readonly": true,
        "name": "form",
        "type": "HTMLFormElement | null"
    },
    {
        "kind": "property",
        "interface": "HTMLInputElement",
        "readonly": true,
        "name": "form",
        "type": "HTMLFormElement | null"
    },
    {
        "kind": "property",
        "interface": "HTMLLabelElement",
        "readonly": true,
        "name": "form",
        "type": "HTMLFormElement | null"
    },
    {
        "kind": "property",
        "interface": "HTMLLegendElement",
        "readonly": true,
        "name": "form",
        "type": "HTMLFormElement | null"
    },
    {
        "kind": "property",
        "interface": "HTMLObjectElement",
        "readonly": true,
        "name": "form",
        "type": "HTMLFormElement | null"
    },
    {
        "kind": "property",
        "interface": "HTMLOptGroupElement",
        "readonly": true,
        "name": "form",
        "type": "HTMLFormElement | null"
    },
    {
        "kind": "property",
        "interface": "HTMLOptionElement",
        "readonly": true,
        "name": "form",
        "type": "HTMLFormElement | null"
    },
    {
        "kind": "property",
        "interface": "HTMLOutputElement",
        "readonly": true,
        "name": "form",
        "type": "HTMLFormElement | null"
    },
    {
        "kind": "property",
        "interface": "HTMLProgressElement",
        "readonly": true,
        "name": "form",
        "type": "HTMLFormElement | null"
    },
    {
        "kind": "property",
        "interface": "HTMLSelectElement",
        "readonly": true,
        "name": "form",
        "type": "HTMLFormElement | null"
    },
    {
        "kind": "property",
        "interface": "HTMLTextAreaElement",
        "readonly": true,
        "name": "form",
        "type": "HTMLFormElement | null"
    },
    {
        "kind": "method",
        "interface": "RandomSource",
        "name": "getRandomValues",
        "signatures": [
            "getRandomValues<T extends Int8Array | Uint8ClampedArray | Uint8Array | Int16Array | Uint16Array | Int32Array | Uint32Array>(array: T): T"
        ]
    },
    {
        "kind": "property",
        "interface": "HTMLAppletElement",
        "readonly": true,
        "name": "form",
        "type": "HTMLFormElement | null"
    },
    {
        "kind": "property",
        "interface": "HTMLButtonElement",
        "readonly": true,
        "name": "form",
        "type": "HTMLFormElement | null"
    },
    {
        "kind": "property",
        "interface": "HTMLFieldSetElement",
        "readonly": true,
        "name": "form",
        "type": "HTMLFormElement | null"
    },
    {
        "kind": "property",
        "interface": "HTMLInputElement",
        "readonly": true,
        "name": "form",
        "type": "HTMLFormElement | null"
    },
    {
        "kind": "property",
        "interface": "HTMLLabelElement",
        "readonly": true,
        "name": "form",
        "type": "HTMLFormElement | null"
    },
    {
        "kind": "property",
        "interface": "HTMLegendElement",
        "readonly": true,
        "name": "form",
        "type": "HTMLFormElement | null"
    },
    {
        "kind": "property",
        "interface": "HTMLObjectElement",
        "readonly": true,
        "name": "form",
        "type": "HTMLFormElement | null"
    },
    {
        "kind": "property",
        "interface": "HTMLOptGroupElement",
        "readonly": true,
        "name": "form",
        "type": "HTMLFormElement | null"
    },
    {
        "kind": "property",
        "interface": "HTMLOptionElement",
        "readonly": true,
        "name": "form",
        "type": "HTMLFormElement | null"
    },
    {
        "kind": "property",
        "interface": "HTMLOutputElement",
        "readonly": true,
        "name": "form",
        "type": "HTMLFormElement | null"
    },
    {
        "kind": "property",
        "interface": "HTMLProgressElement",
        "readonly": true,
        "name": "form",
        "type": "HTMLFormElement | null"
    },
    {
        "kind": "property",
        "interface": "HTMLSelectElement",
        "readonly": true,
        "name": "form",
        "type": "HTMLFormElement | null"
    },
    {
        "kind": "property",
        "interface": "HTMLTextAreaElement",
        "readonly": true,
        "name": "form",
        "type": "HTMLFormElement | null"
    },
    {
        "kind": "constructor",
        "interface": "Headers",
        "signatures": [
            "new(init?: HeadersInit): Headers"
        ]
    },
    {
        "kind": "method",
        "interface": "ServiceWorkerContainer",
        "name": "getRegistration",
<<<<<<< HEAD
        "signatures": ["getRegistration(): Promise<ServiceWorkerRegistration | undefined>"]
    },
    {
        "kind": "property",
        "interface": "PaymentMethodData",
        "name": "supportedMethods",
        "type": "string"
    },
    {
        "kind": "property",
        "interface": "PaymentDetailsModifier",
=======
        "signatures": [
            "getRegistration(): Promise<ServiceWorkerRegistration | undefined>"
        ]
    },
    {
        "kind": "property",
        "interface": "RequestInit",
        "name": "headers?",
        "type": "HeadersInit"
    },
    {
        "kind": "property",
        "interface": "ResponseInit",
        "name": "headers?",
        "type": "HeadersInit"
    },
    {
        "kind": "property",
        "interface": "PaymentMethodData",
>>>>>>> dc2a6742
        "name": "supportedMethods",
        "type": "string"
    }
]<|MERGE_RESOLUTION|>--- conflicted
+++ resolved
@@ -1590,8 +1590,21 @@
         "kind": "method",
         "interface": "ServiceWorkerContainer",
         "name": "getRegistration",
-<<<<<<< HEAD
-        "signatures": ["getRegistration(): Promise<ServiceWorkerRegistration | undefined>"]
+        "signatures": [
+            "getRegistration(): Promise<ServiceWorkerRegistration | undefined>"
+        ]
+    },
+    {
+        "kind": "property",
+        "interface": "RequestInit",
+        "name": "headers?",
+        "type": "HeadersInit"
+    },
+    {
+        "kind": "property",
+        "interface": "ResponseInit",
+        "name": "headers?",
+        "type": "HeadersInit"
     },
     {
         "kind": "property",
@@ -1602,27 +1615,6 @@
     {
         "kind": "property",
         "interface": "PaymentDetailsModifier",
-=======
-        "signatures": [
-            "getRegistration(): Promise<ServiceWorkerRegistration | undefined>"
-        ]
-    },
-    {
-        "kind": "property",
-        "interface": "RequestInit",
-        "name": "headers?",
-        "type": "HeadersInit"
-    },
-    {
-        "kind": "property",
-        "interface": "ResponseInit",
-        "name": "headers?",
-        "type": "HeadersInit"
-    },
-    {
-        "kind": "property",
-        "interface": "PaymentMethodData",
->>>>>>> dc2a6742
         "name": "supportedMethods",
         "type": "string"
     }
