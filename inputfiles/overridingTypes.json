--- conflicted
+++ resolved
@@ -208,14 +208,14 @@
     },
     {
         "kind": "property",
-<<<<<<< HEAD
         "interface": "HTMLSelectElement",
         "name": "options",
         "type": "HTMLSelectElement | HTMLCollection"
-=======
+    },
+    {
+        "kind": "property",
         "interface": "ImageData",
         "name": "data",
         "type": "Uint8ClampedArray"
->>>>>>> 8d5fbfd9
     }
 ]