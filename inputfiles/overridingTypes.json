--- conflicted
+++ resolved
@@ -1,7 +1,6 @@
 {
     "mixins": {
         "mixin": {
-<<<<<<< HEAD
             "NonElementParentNode": {
                 "name": "NonElementParentNode",
                 "methods": {
@@ -28,8 +27,6 @@
                     }
                 }
             },
-=======
->>>>>>> 951d1dfd
             "Animatable": {
                 "name": "Animatable",
                 "methods": {
