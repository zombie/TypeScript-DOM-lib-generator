[
    {
        "kind": "interface",
        "interface": "CustomEventInit",
        "typeParameters": [
            "T = any"
        ]
    },
    {
        "kind": "property",
        "interface": "CustomEventInit",
        "name": "detail?",
        "type": "T"
    },
    {
        "kind": "interface",
        "interface": "CustomEvent",
        "typeParameters": [
            "T = any"
        ]
    },
    {
        "kind": "property",
        "interface": "CustomEvent",
        "readonly": true,
        "name": "detail",
        "type": "T"
    },
    {
        "kind": "method",
        "interface": "CustomEvent",
        "name": "initCustomEvent",
        "signatures": [
            "initCustomEvent(typeArg: string, canBubbleArg: boolean, cancelableArg: boolean, detailArg: T): void"
        ]
    },
    {
        "kind": "constructor",
        "interface": "CustomEvent",
        "signatures": [
            "new<T>(typeArg: string, eventInitDict?: CustomEventInit<T>): CustomEvent<T>"
        ]
    },
    {
        "kind": "constructor",
        "interface": "Response",
        "signatures": [
            "new(body?: any, init?: ResponseInit): Response",
            "error: () => Response",
            "redirect: (url: string, status?: number) => Response"
        ]
    },
    {
        "kind": "constructor",
        "interface": "ErrorEvent",
        "signatures": [
            "new(type: string, errorEventInitDict?: ErrorEventInit): ErrorEvent"
        ]
    },
    {
        "kind": "property",
        "interface": "Window",
        "name": "event",
        "type": "Event | undefined"
    },
    {
        "kind": "method",
        "interface": "Document",
        "name": "adoptNode",
        "signatures": [
            "adoptNode<T extends Node>(source: T): T"
        ]
    },
    {
        "kind": "property",
        "interface": "Document",
        "readonly": true,
        "name": "currentScript",
        "type": "HTMLScriptElement | SVGScriptElement | null"
    },
    {
        "kind": "method",
        "interface": "Document",
        "name": "importNode",
        "signatures": [
            "importNode<T extends Node>(importedNode: T, deep: boolean): T"
        ]
    },
    {
        "kind": "method",
        "interface": "Node",
        "name": "appendChild",
        "signatures": [
            "appendChild<T extends Node>(newChild: T): T"
        ]
    },
    {
        "kind": "method",
        "interface": "Node",
        "name": "insertBefore",
        "signatures": [
            "insertBefore<T extends Node>(newChild: T, refChild: Node | null): T"
        ]
    },
    {
        "kind": "method",
        "interface": "Node",
        "name": "removeChild",
        "signatures": [
            "removeChild<T extends Node>(oldChild: T): T"
        ]
    },
    {
        "kind": "method",
        "interface": "Node",
        "name": "replaceChild",
        "signatures": [
            "replaceChild<T extends Node>(newChild: Node, oldChild: T): T"
        ]
    },
    {
        "kind": "method",
        "interface": "HTMLCollection",
        "name": "item",
        "signatures": [
            "item(index: number): Element"
        ]
    },
    {
        "kind": "method",
        "interface": "IDBObjectStore",
        "name": "createIndex",
        "signatures": [
            "createIndex(name: string, keyPath: string | string[], optionalParameters?: IDBIndexParameters): IDBIndex"
        ]
    },
    {
        "kind": "property",
        "interface": "IDBIndex",
        "name": "keyPath",
        "type": "string | string[]"
    },
    {
        "kind": "method",
        "interface": "IDBDatabase",
        "name": "createObjectStore",
        "signatures": [
            "createObjectStore(name: string, optionalParameters?: IDBObjectStoreParameters): IDBObjectStore"
        ]
    },
    {
        "kind": "method",
        "interface": "CanvasRenderingContext2D",
        "name": "drawImage",
        "signatures": [
            "drawImage(image: HTMLImageElement | HTMLCanvasElement | HTMLVideoElement | ImageBitmap, dstX: number, dstY: number): void",
            "drawImage(image: HTMLImageElement | HTMLCanvasElement | HTMLVideoElement | ImageBitmap, dstX: number, dstY: number, dstW: number, dstH: number): void",
            "drawImage(image: HTMLImageElement | HTMLCanvasElement | HTMLVideoElement | ImageBitmap, srcX: number, srcY: number, srcW: number, srcH: number, dstX: number, dstY: number, dstW: number, dstH: number): void"
        ]
    },
    {
        "kind": "method",
        "interface": "WebGLRenderingContext",
        "name": "texSubImage2D",
        "signatures": [
            "texSubImage2D(target: number, level: number, xoffset: number, yoffset: number, width: number, height: number, format: number, type: number, pixels: ArrayBufferView | null): void",
            "texSubImage2D(target: number, level: number, xoffset: number, yoffset: number, format: number, type: number, pixels: ImageBitmap | ImageData | HTMLVideoElement | HTMLImageElement | HTMLCanvasElement): void"
        ]
    },
    {
        "kind": "method",
        "interface": "WebGLRenderingContext",
        "name": "texImage2D",
        "signatures": [
            "texImage2D(target: number, level: number, internalformat: number, width: number, height: number, border: number, format: number, type: number, pixels: ArrayBufferView | null): void",
            "texImage2D(target: number, level: number, internalformat: number, format: number, type: number, pixels: ImageBitmap | ImageData | HTMLVideoElement | HTMLImageElement | HTMLCanvasElement): void"
        ]
    },
    {
        "kind": "method",
        "interface": "WebGLRenderingContext",
        "name": "pixelStorei",
        "signatures": [
            "pixelStorei(pname: number, param: number | boolean): void"
        ]
    },
    {
        "kind": "property",
        "interface": "XMLHttpRequestEventTarget",
        "name": "onload",
        "type": "(this: XMLHttpRequest, ev: Event) => any"
    },
    {
        "kind": "property",
        "interface": "XMLHttpRequestEventTarget",
        "name": "onabort",
        "type": "(this: XMLHttpRequest, ev: Event) => any"
    },
    {
        "kind": "property",
        "interface": "XMLHttpRequestEventTarget",
        "name": "onerror",
        "type": "(this: XMLHttpRequest, ev: ErrorEvent) => any"
    },
    {
        "kind": "property",
        "interface": "XMLHttpRequestEventTarget",
        "name": "onloadend",
        "type": "(this: XMLHttpRequest, ev: ProgressEvent) => any"
    },
    {
        "kind": "property",
        "interface": "XMLHttpRequestEventTarget",
        "name": "onloadstart",
        "type": "(this: XMLHttpRequest, ev: Event) => any"
    },
    {
        "kind": "property",
        "interface": "XMLHttpRequestEventTarget",
        "name": "onprogress",
        "type": "(this: XMLHttpRequest, ev: ProgressEvent) => any"
    },
    {
        "kind": "property",
        "interface": "XMLHttpRequestEventTarget",
        "name": "onprogress",
        "type": "(this: XMLHttpRequest, ev: ProgressEvent) => any"
    },
    {
        "kind": "property",
        "interface": "XMLHttpRequestEventTarget",
        "name": "ontimeout",
        "type": "(this: XMLHttpRequest, ev: ProgressEvent) => any"
    },
    {
        "kind": "method",
        "interface": "XMLHttpRequest",
        "name": "send",
        "signatures": [
            "send(data?: string): void",
            "send(data?: any): void"
        ],
        "webOnlySignatures": [
            "send(data?: Document): void"
        ]
    },
    {
        "kind": "method",
        "interface": "HTMLCanvasElement",
        "name": "getContext",
        "signatures": [
            "getContext(contextId: \"2d\", contextAttributes?: Canvas2DContextAttributes): CanvasRenderingContext2D | null",
            "getContext(contextId: \"webgl\" | \"experimental-webgl\", contextAttributes?: WebGLContextAttributes): WebGLRenderingContext | null",
            "getContext(contextId: string, contextAttributes?: {}): CanvasRenderingContext2D | WebGLRenderingContext | null"
        ]
    },
    {
        "kind": "method",
        "name": "alert",
        "signatures": [
            "alert(message?: any): void"
        ]
    },
    {
        "kind": "method",
        "interface": "Document",
        "name": "open",
        "signatures": [
            "open(url?: string, name?: string, features?: string, replace?: boolean): Document"
        ]
    },
    {
        "kind": "method",
        "interface": "Document",
        "name": "getElementById",
        "signatures": [
            "getElementById(elementId: string): HTMLElement | null"
        ]
    },
    {
        "kind": "method",
        "interface": "Document",
        "name": "msElementsFromRect",
        "signatures": [
            "msElementsFromRect(left: number, top: number, width: number, height: number): NodeListOf<Element>"
        ]
    },
    {
        "kind": "method",
        "interface": "Document",
        "name": "msElementsFromPoint",
        "signatures": [
            "msElementsFromPoint(x: number, y: number): NodeListOf<Element>"
        ]
    },
    {
        "kind": "method",
        "name": "getElementsByTagNameNS",
        "signatures": [
            "getElementsByTagNameNS(namespaceURI: \"http://www.w3.org/1999/xhtml\", localName: string): HTMLCollectionOf<HTMLElement>",
            "getElementsByTagNameNS(namespaceURI: \"http://www.w3.org/2000/svg\", localName: string): HTMLCollectionOf<SVGElement>",
            "getElementsByTagNameNS(namespaceURI: string, localName: string): HTMLCollectionOf<Element>"
        ]
    },
    {
        "kind": "method",
        "name": "getElementsByClassName",
        "signatures": [
            "getElementsByClassName(classNames: string): HTMLCollectionOf<Element>"
        ]
    },
    {
        "kind": "method",
        "name": "getElementsByName",
        "signatures": [
            "getElementsByName(elementName: string): NodeListOf<HTMLElement>"
        ]
    },
    {
        "kind": "property",
        "interface": "Document",
        "name": "anchors",
        "type": "HTMLCollectionOf<HTMLAnchorElement>"
    },
    {
        "kind": "property",
        "interface": "Document",
        "name": "applets",
        "type": "HTMLCollectionOf<HTMLAppletElement>"
    },
    {
        "kind": "property",
        "interface": "Document",
        "name": "embeds",
        "type": "HTMLCollectionOf<HTMLEmbedElement>"
    },
    {
        "kind": "property",
        "interface": "Document",
        "name": "forms",
        "type": "HTMLCollectionOf<HTMLFormElement>"
    },
    {
        "kind": "property",
        "interface": "Document",
        "name": "images",
        "type": "HTMLCollectionOf<HTMLImageElement>"
    },
    {
        "kind": "property",
        "interface": "Document",
        "name": "links",
        "type": "HTMLCollectionOf<HTMLAnchorElement | HTMLAreaElement>"
    },
    {
        "kind": "property",
        "interface": "Document",
        "name": "plugins",
        "type": "HTMLCollectionOf<HTMLEmbedElement>"
    },
    {
        "kind": "property",
        "interface": "Document",
        "name": "scripts",
        "type": "HTMLCollectionOf<HTMLScriptElement>"
    },
    {
        "kind": "property",
        "interface": "CanvasRenderingContext2D",
        "name": "fillStyle",
        "type": "string | CanvasGradient | CanvasPattern"
    },
    {
        "kind": "property",
        "interface": "CanvasRenderingContext2D",
        "name": "strokeStyle",
        "type": "string | CanvasGradient | CanvasPattern"
    },
    {
        "kind": "property",
        "interface": "BeforeUnloadEvent",
        "name": "returnValue",
        "type": "any"
    },
    {
        "kind": "property",
        "interface": "HTMLEmbedElement",
        "name": "hidden",
        "type": "any"
    },
    {
        "kind": "property",
        "name": "documentElement",
        "type": "HTMLElement"
    },
    {
        "kind": "property",
        "interface": "SVGStylable",
        "name": "className",
        "type": "any"
    },
    {
        "kind": "property",
        "interface": "SVGElement",
        "name": "className",
        "type": "any"
    },
    {
        "kind": "method",
        "interface": "SVGSVGElement",
        "name": "getEnclosureList",
        "signatures": [
            "getEnclosureList(rect: SVGRect, referenceElement: SVGElement): NodeListOf<SVGCircleElement | SVGEllipseElement | SVGImageElement | SVGLineElement | SVGPathElement | SVGPolygonElement | SVGPolylineElement | SVGRectElement | SVGTextElement | SVGUseElement>"
        ]
    },
    {
        "kind": "method",
        "interface": "SVGSVGElement",
        "name": "getIntersectionList",
        "signatures": [
            "getIntersectionList(rect: SVGRect, referenceElement: SVGElement): NodeListOf<SVGCircleElement | SVGEllipseElement | SVGImageElement | SVGLineElement | SVGPathElement | SVGPolygonElement | SVGPolylineElement | SVGRectElement | SVGTextElement | SVGUseElement>"
        ]
    },
    {
        "kind": "property",
        "interface": "Window",
        "name": "orientation",
        "type": "string | number"
    },
    {
        "kind": "method",
        "interface": "Console",
        "name": "debug",
        "signatures": [
            "debug(message?: any, ...optionalParams: any[]): void"
        ]
    },
    {
        "kind": "method",
        "interface": "Console",
        "name": "dir",
        "signatures": [
            "dir(value?: any, ...optionalParams: any[]): void"
        ]
    },
    {
        "kind": "method",
        "interface": "Console",
        "name": "dirxml",
        "signatures": [
            "dirxml(value: any): void"
        ]
    },
    {
        "kind": "method",
        "interface": "Console",
        "name": "error",
        "signatures": [
            "error(message?: any, ...optionalParams: any[]): void"
        ]
    },
    {
        "kind": "method",
        "interface": "Console",
        "name": "info",
        "signatures": [
            "info(message?: any, ...optionalParams: any[]): void"
        ]
    },
    {
        "kind": "method",
        "interface": "Console",
        "name": "log",
        "signatures": [
            "log(message?: any, ...optionalParams: any[]): void"
        ]
    },
    {
        "kind": "method",
        "interface": "Console",
        "name": "warn",
        "signatures": [
            "warn(message?: any, ...optionalParams: any[]): void"
        ]
    },
    {
        "kind": "method",
        "interface": "Console",
        "name": "group",
        "signatures": [
            "group(groupTitle?: string, ...optionalParams: any[]): void"
        ]
    },
    {
        "kind": "method",
        "interface": "Console",
        "name": "groupCollapsed",
        "signatures": [
            "groupCollapsed(groupTitle?: string, ...optionalParams: any[]): void"
        ]
    },
    {
        "kind": "callback",
        "name": "ErrorEventHandler",
        "signatures": [
            "(message: string, filename?: string, lineno?: number, colno?: number, error?: Error): void"
        ]
    },
    {
        "kind": "constructor",
        "interface": "Blob",
        "signatures": [
            "new (blobParts?: any[], options?: BlobPropertyBag): Blob"
        ]
    },
    {
        "kind": "constructor",
        "interface": "FormData",
        "flavor": "Web",
        "signatures": [
            "new (form?: HTMLFormElement): FormData"
        ]
    },
    {
        "kind": "constructor",
        "interface": "MessageEvent",
        "signatures": [
            "new(type: string, eventInitDict?: MessageEventInit): MessageEvent"
        ]
    },
    {
        "kind": "constructor",
        "interface": "ProgressEvent",
        "signatures": [
            "new(type: string, eventInitDict?: ProgressEventInit): ProgressEvent"
        ]
    },
    {
        "kind": "constructor",
        "interface": "File",
        "signatures": [
            "new (parts: (ArrayBuffer | ArrayBufferView | Blob | string)[], filename: string, properties?: FilePropertyBag): File"
        ]
    },
    {
        "kind": "constructor",
        "interface": "ImageData",
        "signatures": [
            "new(width: number, height: number): ImageData",
            "new(array: Uint8ClampedArray, width: number, height: number): ImageData"
        ]
    },
    {
        "kind": "constructor",
        "interface": "DOMException",
        "signatures": [
            "new(message?: string, name?: string): DOMException"
        ]
    },
    {
        "kind": "property",
        "interface": "HTMLSelectElement",
        "name": "selectedOptions",
        "type": "HTMLCollectionOf<HTMLOptionElement>"
    },
    {
        "kind": "property",
        "interface": "HTMLDataListElement",
        "name": "options",
        "type": "HTMLCollectionOf<HTMLOptionElement>"
    },
    {
        "kind": "property",
        "interface": "ImageData",
        "name": "data",
        "type": "Uint8ClampedArray"
    },
    {
        "kind": "method",
        "interface": "HTMLTableElement",
        "name": "insertRow",
        "signatures": [
            "insertRow(index?: number): HTMLTableRowElement"
        ]
    },
    {
        "kind": "method",
        "interface": "HTMLTableElement",
        "name": "createTHead",
        "signatures": [
            "createTHead(): HTMLTableSectionElement"
        ]
    },
    {
        "kind": "method",
        "interface": "HTMLTableElement",
        "name": "createTBody",
        "signatures": [
            "createTBody(): HTMLTableSectionElement"
        ]
    },
    {
        "kind": "method",
        "interface": "HTMLTableElement",
        "name": "createTFoot",
        "signatures": [
            "createTFoot(): HTMLTableSectionElement"
        ]
    },
    {
        "kind": "method",
        "interface": "HTMLTableElement",
        "name": "createCaption",
        "signatures": [
            "createCaption(): HTMLTableCaptionElement"
        ]
    },
    {
        "kind": "property",
        "interface": "HTMLTableElement",
        "name": "rows",
        "type": "HTMLCollectionOf<HTMLTableRowElement>"
    },
    {
        "kind": "property",
        "interface": "HTMLTableElement",
        "name": "tBodies",
        "type": "HTMLCollectionOf<HTMLTableSectionElement>"
    },
    {
        "kind": "method",
        "interface": "HTMLTableSectionElement",
        "name": "insertRow",
        "signatures": [
            "insertRow(index?: number): HTMLTableRowElement"
        ]
    },
    {
        "kind": "property",
        "interface": "HTMLTableSectionElement",
        "name": "rows",
        "type": "HTMLCollectionOf<HTMLTableRowElement>"
    },
    {
        "kind": "method",
        "interface": "HTMLTableRowElement",
        "name": "insertCell",
        "signatures": [
            "insertCell(index?: number): HTMLTableDataCellElement"
        ]
    },
    {
        "kind": "property",
        "interface": "HTMLTableRowElement",
        "name": "cells",
        "type": "HTMLCollectionOf<HTMLTableDataCellElement | HTMLTableHeaderCellElement>"
    },
    {
        "kind": "method",
        "interface": "Element",
        "name": "setAttribute",
        "signatures": [
            "setAttribute(name: string, value: string): void"
        ]
    },
    {
        "kind": "property",
        "interface": "HTMLMediaElement",
        "name": "readyState",
        "type": "number"
    },
    {
        "kind": "property",
        "interface": "IDBDatabase",
        "name": "version",
        "type": "number"
    },
    {
        "kind": "method",
        "interface": "Console",
        "name": "trace",
        "signatures": [
            "trace(message?: any, ...optionalParams: any[]): void"
        ]
    },
    {
        "kind": "method",
        "interface": "DataTransferItemList",
        "name": "item",
        "signatures": [
            "item(index: number): DataTransferItem"
        ]
    },
    {
        "kind": "indexer",
        "interface": "DataTransferItemList",
        "signatures": [
            "[index: number]: DataTransferItem"
        ]
    },
    {
        "kind": "constructor",
        "interface": "StorageEvent",
        "signatures": [
            "new (type: string, eventInitDict?: StorageEventInit): StorageEvent"
        ]
    },
    {
        "kind": "property",
        "interface": "IDBCursor",
        "name": "source",
        "type": "IDBObjectStore | IDBIndex"
    },
    {
        "kind": "method",
        "interface": "IDBDatabase",
        "name": "transaction",
        "signatures": [
            "transaction(storeNames: string | string[], mode?: IDBTransactionMode): IDBTransaction"
        ]
    },
    {
        "kind": "property",
        "interface": "IDBObjectStore",
        "name": "keyPath",
        "type": "string | string[]"
    },
    {
        "kind": "property",
        "interface": "IDBRequest",
        "readonly": true,
        "name": "error",
        "type": "DOMException"
    },
    {
        "kind": "property",
        "interface": "IDBRequest",
        "name": "source",
        "type": "IDBObjectStore | IDBIndex | IDBCursor"
    },
    {
        "kind": "property",
        "interface": "IDBTransaction",
        "readonly": true,
        "name": "error",
        "type": "DOMException"
    },
    {
        "kind": "method",
        "interface": "Window",
        "name": "open",
        "signatures": [
            "open(url?: string, target?: string, features?: string, replace?: boolean): Window | null"
        ]
    },
    {
        "kind": "method",
        "interface": "AudioNode",
        "name": "connect",
        "signatures": [
            "connect(destination: AudioNode, output?: number, input?: number): AudioNode",
            "connect(destination: AudioParam, output?: number): void"
        ]
    },
    {
        "kind": "method",
        "interface": "AudioNode",
        "name": "disconnect",
        "signatures": [
            "disconnect(output?: number): void",
            "disconnect(destination: AudioNode, output?: number, input?: number): void",
            "disconnect(destination: AudioParam, output?: number): void"
        ]
    },
    {
        "kind": "callback",
        "name": "DecodeErrorCallback",
        "signatures": [
            "(error: DOMException): void"
        ]
    },
    {
        "kind": "property",
        "name": "ontouchcancel",
        "type": "(ev: TouchEvent) => any"
    },
    {
        "kind": "property",
        "name": "ontouchend",
        "type": "(ev: TouchEvent) => any"
    },
    {
        "kind": "property",
        "name": "ontouchmove",
        "type": "(ev: TouchEvent) => any"
    },
    {
        "kind": "property",
        "name": "ontouchstart",
        "type": "(ev: TouchEvent) => any"
    },
    {
        "kind": "property",
        "name": "keyPath?",
        "interface": "IDBObjectStoreParameters",
        "type": "string | string[]"
    },
    {
        "kind": "constructor",
        "interface": "ClipboardEvent",
        "signatures": [
            "new(type: string, eventInitDict?: ClipboardEventInit): ClipboardEvent"
        ]
    },
    {
        "kind": "method",
        "interface": "IDBIndex",
        "name": "openCursor",
        "signatures": [
            "openCursor(range?: IDBKeyRange | IDBValidKey, direction?: IDBCursorDirection): IDBRequest"
        ]
    },
    {
        "kind": "method",
        "interface": "IDBIndex",
        "name": "openKeyCursor",
        "signatures": [
            "openKeyCursor(range?: IDBKeyRange | IDBValidKey, direction?: IDBCursorDirection): IDBRequest"
        ]
    },
    {
        "kind": "method",
        "interface": "IDBObjectStore",
        "name": "openCursor",
        "signatures": [
            "openCursor(range?: IDBKeyRange | IDBValidKey, direction?: IDBCursorDirection): IDBRequest"
        ]
    },
    {
        "kind": "method",
        "interface": "IDBObjectStore",
        "name": "add",
        "signatures": [
            "add(value: any, key?: IDBKeyRange | IDBValidKey): IDBRequest"
        ]
    },
    {
        "kind": "method",
        "interface": "IDBObjectStore",
        "name": "count",
        "signatures": [
            "count(key?: IDBKeyRange | IDBValidKey): IDBRequest"
        ]
    },
    {
        "kind": "method",
        "interface": "IDBObjectStore",
        "name": "delete",
        "signatures": [
            "delete(key: IDBKeyRange | IDBValidKey): IDBRequest"
        ]
    },
    {
        "kind": "method",
        "interface": "IDBObjectStore",
        "name": "put",
        "signatures": [
            "put(value: any, key?: IDBKeyRange | IDBValidKey): IDBRequest"
        ]
    },
    {
        "kind": "property",
        "interface": "IDBCursor",
        "name": "key",
        "type": "IDBKeyRange | IDBValidKey"
    },
    {
        "kind": "method",
        "interface": "IDBCursor",
        "name": "continue",
        "signatures": [
            "continue(key?: IDBKeyRange | IDBValidKey): void"
        ]
    },
    {
        "kind": "method",
        "interface": "IDBIndex",
        "name": "count",
        "signatures": [
            "count(key?: IDBKeyRange | IDBValidKey): IDBRequest"
        ]
    },
    {
        "kind": "method",
        "interface": "IDBIndex",
        "name": "get",
        "signatures": [
            "get(key: IDBKeyRange | IDBValidKey): IDBRequest"
        ]
    },
    {
        "kind": "method",
        "interface": "IDBIndex",
        "name": "getKey",
        "signatures": [
            "getKey(key: IDBKeyRange | IDBValidKey): IDBRequest"
        ]
    },
    {
        "kind": "method",
        "interface": "Storage",
        "name": "getItem",
        "signatures": [
            "getItem(key: string): string | null"
        ]
    },
    {
        "kind": "method",
        "interface": "Storage",
        "name": "key",
        "signatures": [
            "key(index: number): string | null"
        ]
    },
    {
        "kind": "method",
        "interface": "WebGLRenderingContext",
        "name": "uniform1fv",
        "signatures": [
            "uniform1fv(location: WebGLUniformLocation, v: Float32Array | number[]): void"
        ]
    },
    {
        "kind": "method",
        "interface": "WebGLRenderingContext",
        "name": "uniform2fv",
        "signatures": [
            "uniform2fv(location: WebGLUniformLocation, v: Float32Array | number[]): void"
        ]
    },
    {
        "kind": "method",
        "interface": "WebGLRenderingContext",
        "name": "uniform3fv",
        "signatures": [
            "uniform3fv(location: WebGLUniformLocation, v: Float32Array | number[]): void"
        ]
    },
    {
        "kind": "method",
        "interface": "WebGLRenderingContext",
        "name": "uniform4fv",
        "signatures": [
            "uniform4fv(location: WebGLUniformLocation, v: Float32Array | number[]): void"
        ]
    },
    {
        "kind": "method",
        "interface": "WebGLRenderingContext",
        "name": "uniform1iv",
        "signatures": [
            "uniform1iv(location: WebGLUniformLocation, v: Int32Array | number[]): void"
        ]
    },
    {
        "kind": "method",
        "interface": "WebGLRenderingContext",
        "name": "uniform2iv",
        "signatures": [
            "uniform2iv(location: WebGLUniformLocation, v: Int32Array | number[]): void"
        ]
    },
    {
        "kind": "method",
        "interface": "WebGLRenderingContext",
        "name": "uniform3iv",
        "signatures": [
            "uniform3iv(location: WebGLUniformLocation, v: Int32Array | number[]): void"
        ]
    },
    {
        "kind": "method",
        "interface": "WebGLRenderingContext",
        "name": "uniform4iv",
        "signatures": [
            "uniform4iv(location: WebGLUniformLocation, v: Int32Array | number[]): void"
        ]
    },
    {
        "kind": "method",
        "interface": "WebGLRenderingContext",
        "name": "uniformMatrix2fv",
        "signatures": [
            "uniformMatrix2fv(location: WebGLUniformLocation, transpose: boolean, value: Float32Array | number[]): void"
        ]
    },
    {
        "kind": "method",
        "interface": "WebGLRenderingContext",
        "name": "uniformMatrix3fv",
        "signatures": [
            "uniformMatrix3fv(location: WebGLUniformLocation, transpose: boolean, value: Float32Array | number[]): void"
        ]
    },
    {
        "kind": "method",
        "interface": "WebGLRenderingContext",
        "name": "uniformMatrix4fv",
        "signatures": [
            "uniformMatrix4fv(location: WebGLUniformLocation, transpose: boolean, value: Float32Array | number[]): void"
        ]
    },
    {
        "kind": "method",
        "interface": "WebGLRenderingContext",
        "name": "vertexAttrib1fv",
        "signatures": [
            "vertexAttrib1fv(indx: number, values: Float32Array | number[]): void"
        ]
    },
    {
        "kind": "method",
        "interface": "WebGLRenderingContext",
        "name": "vertexAttrib2fv",
        "signatures": [
            "vertexAttrib2fv(indx: number, values: Float32Array | number[]): void"
        ]
    },
    {
        "kind": "method",
        "interface": "WebGLRenderingContext",
        "name": "vertexAttrib3fv",
        "signatures": [
            "vertexAttrib3fv(indx: number, values: Float32Array | number[]): void"
        ]
    },
    {
        "kind": "method",
        "interface": "WebGLRenderingContext",
        "name": "vertexAttrib4fv",
        "signatures": [
            "vertexAttrib4fv(indx: number, values: Float32Array | number[]): void"
        ]
    },
    {
        "kind": "method",
        "interface": "WebGLRenderingContext",
        "name": "getExtension",
        "signatures": [
            "getExtension(extensionName: \"EXT_blend_minmax\"): EXT_blend_minmax | null",
            "getExtension(extensionName: \"EXT_texture_filter_anisotropic\"): EXT_texture_filter_anisotropic | null",
            "getExtension(extensionName: \"EXT_frag_depth\"): EXT_frag_depth | null",
            "getExtension(extensionName: \"EXT_shader_texture_lod\"): EXT_shader_texture_lod | null",
            "getExtension(extensionName: \"EXT_sRGB\"): EXT_sRGB | null",
            "getExtension(extensionName: \"OES_vertex_array_object\"): OES_vertex_array_object | null",
            "getExtension(extensionName: \"WEBGL_color_buffer_float\"): WEBGL_color_buffer_float | null",
            "getExtension(extensionName: \"WEBGL_compressed_texture_astc\"): WEBGL_compressed_texture_astc | null",
            "getExtension(extensionName: \"WEBGL_compressed_texture_s3tc_srgb\"): WEBGL_compressed_texture_s3tc_srgb | null",
            "getExtension(extensionName: \"WEBGL_debug_shaders\"): WEBGL_debug_shaders | null",
            "getExtension(extensionName: \"WEBGL_draw_buffers\"): WEBGL_draw_buffers | null",
            "getExtension(extensionName: \"WEBGL_lose_context\"): WEBGL_lose_context | null",
            "getExtension(extensionName: \"WEBGL_depth_texture\"): WEBGL_depth_texture | null",
            "getExtension(extensionName: \"WEBGL_debug_renderer_info\"): WEBGL_debug_renderer_info | null",
            "getExtension(extensionName: \"WEBGL_compressed_texture_s3tc\"): WEBGL_compressed_texture_s3tc | null",
            "getExtension(extensionName: \"OES_texture_half_float_linear\"): OES_texture_half_float_linear | null",
            "getExtension(extensionName: \"OES_texture_half_float\"): OES_texture_half_float | null",
            "getExtension(extensionName: \"OES_texture_float_linear\"): OES_texture_float_linear | null",
            "getExtension(extensionName: \"OES_texture_float\"): OES_texture_float | null",
            "getExtension(extensionName: \"OES_standard_derivatives\"): OES_standard_derivatives | null",
            "getExtension(extensionName: \"OES_element_index_uint\"): OES_element_index_uint | null",
            "getExtension(extensionName: \"ANGLE_instanced_arrays\"): ANGLE_instanced_arrays | null",
            "getExtension(extensionName: string): any"
        ]
    },
    {
        "kind": "method",
        "interface": "Element",
        "name": "getAttribute",
        "signatures": [
            "getAttribute(name: string): string | null"
        ]
    },
    {
        "kind": "extends",
        "baseInterface": "HTMLCollectionOf<HTMLOptionElement>",
        "interface": "HTMLOptionsCollection"
    },
    {
        "kind": "property",
        "interface": "Algorithm",
        "name": "name",
        "type": "string"
    },
    {
        "kind": "method",
        "interface": "SubtleCrypto",
        "name": "decrypt",
        "signatures": [
            "decrypt(algorithm: string | RsaOaepParams | AesCtrParams | AesCbcParams | AesCmacParams | AesGcmParams | AesCfbParams, key: CryptoKey, data: BufferSource): PromiseLike<ArrayBuffer>"
        ]
    },
    {
        "kind": "method",
        "interface": "SubtleCrypto",
        "name": "deriveBits",
        "signatures": [
            "deriveBits(algorithm: string | EcdhKeyDeriveParams | DhKeyDeriveParams | ConcatParams | HkdfCtrParams | Pbkdf2Params, baseKey: CryptoKey, length: number): PromiseLike<ArrayBuffer>"
        ]
    },
    {
        "kind": "method",
        "interface": "SubtleCrypto",
        "name": "deriveKey",
        "signatures": [
            "deriveKey(algorithm: string | EcdhKeyDeriveParams | DhKeyDeriveParams | ConcatParams | HkdfCtrParams | Pbkdf2Params, baseKey: CryptoKey, derivedKeyType: string | AesDerivedKeyParams | HmacImportParams | ConcatParams | HkdfCtrParams | Pbkdf2Params, extractable: boolean, keyUsages: string[]): PromiseLike<CryptoKey>"
        ]
    },
    {
        "kind": "method",
        "interface": "SubtleCrypto",
        "name": "digest",
        "signatures": [
            "digest(algorithm: AlgorithmIdentifier, data: BufferSource): PromiseLike<ArrayBuffer>"
        ]
    },
    {
        "kind": "method",
        "interface": "SubtleCrypto",
        "name": "encrypt",
        "signatures": [
            "encrypt(algorithm: string | RsaOaepParams | AesCtrParams | AesCbcParams | AesCmacParams | AesGcmParams | AesCfbParams, key: CryptoKey, data: BufferSource): PromiseLike<ArrayBuffer>"
        ]
    },
    {
        "kind": "method",
        "interface": "SubtleCrypto",
        "name": "exportKey",
        "signatures": [
            "exportKey(format: \"jwk\", key: CryptoKey): PromiseLike<JsonWebKey>",
            "exportKey(format: \"raw\" | \"pkcs8\" | \"spki\", key: CryptoKey): PromiseLike<ArrayBuffer>",
            "exportKey(format: string, key: CryptoKey): PromiseLike<JsonWebKey | ArrayBuffer>"
        ]
    },
    {
        "kind": "method",
        "interface": "SubtleCrypto",
        "name": "generateKey",
        "signatures": [
            "generateKey(algorithm: string, extractable: boolean, keyUsages: string[]): PromiseLike<CryptoKeyPair | CryptoKey>",
            "generateKey(algorithm: RsaHashedKeyGenParams | EcKeyGenParams | DhKeyGenParams, extractable: boolean, keyUsages: string[]): PromiseLike<CryptoKeyPair>",
            "generateKey(algorithm: AesKeyGenParams | HmacKeyGenParams | Pbkdf2Params, extractable: boolean, keyUsages: string[]): PromiseLike<CryptoKey>"
        ]
    },
    {
        "kind": "method",
        "interface": "SubtleCrypto",
        "name": "importKey",
        "signatures": [
            "importKey(format: \"jwk\", keyData: JsonWebKey, algorithm: string | RsaHashedImportParams | EcKeyImportParams | HmacImportParams | DhImportKeyParams, extractable: boolean, keyUsages: string[]): PromiseLike<CryptoKey>",
            "importKey(format: \"raw\" | \"pkcs8\" | \"spki\", keyData: BufferSource, algorithm: string | RsaHashedImportParams | EcKeyImportParams | HmacImportParams | DhImportKeyParams, extractable: boolean, keyUsages: string[]): PromiseLike<CryptoKey>",
            "importKey(format: string, keyData: JsonWebKey | BufferSource, algorithm: string | RsaHashedImportParams | EcKeyImportParams | HmacImportParams | DhImportKeyParams, extractable: boolean, keyUsages: string[]): PromiseLike<CryptoKey>"
        ]
    },
    {
        "kind": "method",
        "interface": "SubtleCrypto",
        "name": "sign",
        "signatures": [
            "sign(algorithm: string | RsaPssParams | EcdsaParams | AesCmacParams, key: CryptoKey, data: BufferSource): PromiseLike<ArrayBuffer>"
        ]
    },
    {
        "kind": "method",
        "interface": "SubtleCrypto",
        "name": "unwrapKey",
        "signatures": [
            "unwrapKey(format: string, wrappedKey: BufferSource, unwrappingKey: CryptoKey, unwrapAlgorithm: AlgorithmIdentifier, unwrappedKeyAlgorithm: AlgorithmIdentifier, extractable: boolean, keyUsages: string[]): PromiseLike<CryptoKey>"
        ]
    },
    {
        "kind": "method",
        "interface": "SubtleCrypto",
        "name": "verify",
        "signatures": [
            "verify(algorithm: string | RsaPssParams | EcdsaParams | AesCmacParams, key: CryptoKey, signature: BufferSource, data: BufferSource): PromiseLike<boolean>"
        ]
    },
    {
        "kind": "method",
        "interface": "SubtleCrypto",
        "name": "wrapKey",
        "signatures": [
            "wrapKey(format: string, key: CryptoKey, wrappingKey: CryptoKey, wrapAlgorithm: AlgorithmIdentifier): PromiseLike<ArrayBuffer>"
        ]
    },
    {
        "kind": "method",
        "name": "setTimeout",
        "signatures": [
            "setTimeout(handler: (...args: any[]) => void, timeout: number): number",
            "setTimeout(handler: any, timeout?: any, ...args: any[]): number"
        ]
    },
    {
        "kind": "method",
        "name": "setImmediate",
        "signatures": [
            "setImmediate(handler: (...args: any[]) => void): number",
            "setImmediate(handler: any, ...args: any[]): number"
        ]
    },
    {
        "kind": "method",
        "name": "setInterval",
        "signatures": [
            "setInterval(handler: (...args: any[]) => void, timeout: number): number",
            "setInterval(handler: any, timeout?: any, ...args: any[]): number"
        ]
    },
    {
        "kind": "property",
        "interface": "HTMLInputElement",
        "readonly": true,
        "name": "files",
        "type": "FileList | null"
    },
    {
        "kind": "property",
        "interface": "Window",
        "name": "opener",
        "type": "any"
    },
    {
        "kind": "method",
        "interface": "History",
        "name": "back",
        "signatures": [
            "back(): void"
        ]
    },
    {
        "kind": "method",
        "interface": "History",
        "name": "forward",
        "signatures": [
            "forward(): void"
        ]
    },
    {
        "kind": "method",
        "interface": "History",
        "name": "go",
        "signatures": [
            "go(delta?: number): void"
        ]
    },
    {
        "kind": "method",
        "interface": "History",
        "name": "pushState",
        "signatures": [
            "pushState(data: any, title: string, url?: string | null): void"
        ]
    },
    {
        "kind": "method",
        "interface": "History",
        "name": "replaceState",
        "signatures": [
            "replaceState(data: any, title: string, url?: string | null): void"
        ]
    },
    {
        "kind": "property",
        "interface": "Node",
        "readonly": true,
        "name": "firstChild",
        "type": "Node | null"
    },
    {
        "kind": "property",
        "interface": "Node",
        "readonly": true,
        "name": "lastChild",
        "type": "Node | null"
    },
    {
        "kind": "property",
        "interface": "Node",
        "readonly": true,
        "name": "nextSibling",
        "type": "Node | null"
    },
    {
        "kind": "property",
        "interface": "Node",
        "readonly": true,
        "name": "previousSibling",
        "type": "Node | null"
    },
    {
        "kind": "property",
        "interface": "Node",
        "readonly": true,
        "name": "parentNode",
        "type": "Node | null"
    },
    {
        "kind": "property",
        "interface": "Node",
        "readonly": true,
        "name": "parentElement",
        "type": "HTMLElement | null"
    },
    {
        "kind": "method",
        "interface": "MouseEvent",
        "name": "initMouseEvent",
        "signatures": [
            "initMouseEvent(typeArg: string, canBubbleArg: boolean, cancelableArg: boolean, viewArg: Window, detailArg: number, screenXArg: number, screenYArg: number, clientXArg: number, clientYArg: number, ctrlKeyArg: boolean, altKeyArg: boolean, shiftKeyArg: boolean, metaKeyArg: boolean, buttonArg: number, relatedTargetArg: EventTarget | null): void"
        ]
    },
    {
        "kind": "property",
        "interface": "DataTransfer",
        "readonly": true,
        "name": "types",
        "type": "string[]"
    },
    {
        "kind": "method",
        "interface": "XPathEvaluator",
        "name": "evaluate",
        "signatures": [
            "evaluate(expression: string, contextNode: Node, resolver: XPathNSResolver | null, type: number, result: XPathResult | null): XPathResult"
        ]
    },
    {
        "kind": "method",
        "interface": "Document",
        "name": "evaluate",
        "signatures": [
            "evaluate(expression: string, contextNode: Node, resolver: XPathNSResolver | null, type: number, result: XPathResult | null): XPathResult"
        ]
    },
    {
        "kind": "method",
        "interface": "XPathExpression",
        "name": "evaluate",
        "signatures": [
            "evaluate(contextNode: Node, type: number, result: XPathResult | null): XPathResult"
        ]
    },
    {
        "kind": "extends",
        "baseInterface": "Node, GlobalEventHandlers, NodeSelector, DocumentEvent, ParentNode, DocumentOrShadowRoot",
        "interface": "Document"
    },
    {
        "kind": "property",
        "interface": "ElementTraversal",
        "readonly": true,
        "name": "firstElementChild",
        "type": "Element | null"
    },
    {
        "kind": "property",
        "interface": "ElementTraversal",
        "readonly": true,
        "name": "lastElementChild",
        "type": "Element | null"
    },
    {
        "kind": "property",
        "interface": "ElementTraversal",
        "readonly": true,
        "name": "nextElementSibling",
        "type": "Element | null"
    },
    {
        "kind": "property",
        "interface": "ElementTraversal",
        "readonly": true,
        "name": "previousElementSibling",
        "type": "Element | null"
    },
    {
        "kind": "indexer",
        "interface": "DOMStringMap",
        "signatures": [
            "[name: string]: string | undefined"
        ]
    },
    {
        "kind": "method",
        "interface": "DOMImplementation",
        "name": "hasFeature",
        "signatures": [
            "hasFeature(feature: string | null, version: string | null): boolean"
        ]
    },
    {
        "kind": "method",
        "interface": "DOMImplementation",
        "name": "createDocument",
        "signatures": [
            "createDocument(namespaceURI: string | null, qualifiedName: string | null, doctype: DocumentType | null): Document"
        ]
    },
    {
        "kind": "method",
        "interface": "FormData",
        "name": "append",
        "flavor": "Web",
        "signatures": [
            "append(name: string, value: string | Blob, fileName?: string): void"
        ]
    },
    {
        "kind": "method",
        "interface": "EventTarget",
        "name": "addEventListener",
        "signatures": [
<<<<<<< HEAD
            "addEventListener(type: string, listener?: EventListener, options?: boolean | AddEventListenerOptions): void"
=======
            "addEventListener(type: string, listener: EventListenerOrEventListenerObject, options?: boolean | AddEventListenerOptions): void"
>>>>>>> 07f2f3b2
        ]
    },
    {
        "kind": "method",
        "interface": "EventTarget",
        "name": "removeEventListener",
        "signatures": [
<<<<<<< HEAD
            "removeEventListener(type: string, listener?: EventListener, options?: boolean | EventListenerOptions): void"
=======
            "removeEventListener(type: string, listener: EventListenerOrEventListenerObject, options?: boolean | EventListenerOptions): void"
>>>>>>> 07f2f3b2
        ]
    },
    {
        "kind": "constructor",
        "interface": "TouchEvent",
        "signatures": [
            "new(type: string, touchEventInit?: TouchEventInit): TouchEvent"
        ]
    },
    {
        "kind": "constructor",
        "interface": "Text",
        "signatures": [
            "new(data?: string): Text"
        ]
    },
    {
        "kind": "method",
        "interface": "HTMLMediaElement",
        "name": "play",
        "signatures": [
            "play(): Promise<void>"
        ]
    },
    {
        "kind": "constructor",
        "interface": "DragEvent",
        "signatures": [
            "new(type: \"drag\" | \"dragend\" | \"dragenter\" | \"dragexit\" | \"dragleave\" | \"dragover\" | \"dragstart\" | \"drop\", dragEventInit?: { dataTransfer?: DataTransfer }): DragEvent"
        ]
    },
    {
        "kind": "property",
        "interface": "HTMLAppletElement",
        "readonly": true,
        "name": "form",
        "type": "HTMLFormElement | null"
    },
    {
        "kind": "property",
        "interface": "HTMLButtonElement",
        "readonly": true,
        "name": "form",
        "type": "HTMLFormElement | null"
    },
    {
        "kind": "property",
        "interface": "HTMLFieldSetElement",
        "readonly": true,
        "name": "form",
        "type": "HTMLFormElement | null"
    },
    {
        "kind": "property",
        "interface": "HTMLInputElement",
        "readonly": true,
        "name": "form",
        "type": "HTMLFormElement | null"
    },
    {
        "kind": "property",
        "interface": "HTMLLabelElement",
        "readonly": true,
        "name": "form",
        "type": "HTMLFormElement | null"
    },
    {
        "kind": "property",
        "interface": "HTMLLegendElement",
        "readonly": true,
        "name": "form",
        "type": "HTMLFormElement | null"
    },
    {
        "kind": "property",
        "interface": "HTMLObjectElement",
        "readonly": true,
        "name": "form",
        "type": "HTMLFormElement | null"
    },
    {
        "kind": "property",
        "interface": "HTMLOptGroupElement",
        "readonly": true,
        "name": "form",
        "type": "HTMLFormElement | null"
    },
    {
        "kind": "property",
        "interface": "HTMLOptionElement",
        "readonly": true,
        "name": "form",
        "type": "HTMLFormElement | null"
    },
    {
        "kind": "property",
        "interface": "HTMLOutputElement",
        "readonly": true,
        "name": "form",
        "type": "HTMLFormElement | null"
    },
    {
        "kind": "property",
        "interface": "HTMLProgressElement",
        "readonly": true,
        "name": "form",
        "type": "HTMLFormElement | null"
    },
    {
        "kind": "property",
        "interface": "HTMLSelectElement",
        "readonly": true,
        "name": "form",
        "type": "HTMLFormElement | null"
    },
    {
        "kind": "property",
        "interface": "HTMLTextAreaElement",
        "readonly": true,
        "name": "form",
        "type": "HTMLFormElement | null"
    },
    {
        "kind": "method",
        "interface": "RandomSource",
        "name": "getRandomValues",
        "signatures": [
            "getRandomValues<T extends Int8Array | Uint8ClampedArray | Uint8Array | Int16Array | Uint16Array | Int32Array | Uint32Array>(array: T): T"
        ]
    },
    {
        "kind": "property",
        "interface": "HTMLAppletElement",
        "readonly": true,
        "name": "form",
        "type": "HTMLFormElement | null"
    },
    {
        "kind": "property",
        "interface": "HTMLButtonElement",
        "readonly": true,
        "name": "form",
        "type": "HTMLFormElement | null"
    },
    {
        "kind": "property",
        "interface": "HTMLFieldSetElement",
        "readonly": true,
        "name": "form",
        "type": "HTMLFormElement | null"
    },
    {
        "kind": "property",
        "interface": "HTMLInputElement",
        "readonly": true,
        "name": "form",
        "type": "HTMLFormElement | null"
    },
    {
        "kind": "property",
        "interface": "HTMLLabelElement",
        "readonly": true,
        "name": "form",
        "type": "HTMLFormElement | null"
    },
    {
        "kind": "property",
        "interface": "HTMLegendElement",
        "readonly": true,
        "name": "form",
        "type": "HTMLFormElement | null"
    },
    {
        "kind": "property",
        "interface": "HTMLObjectElement",
        "readonly": true,
        "name": "form",
        "type": "HTMLFormElement | null"
    },
    {
        "kind": "property",
        "interface": "HTMLOptGroupElement",
        "readonly": true,
        "name": "form",
        "type": "HTMLFormElement | null"
    },
    {
        "kind": "property",
        "interface": "HTMLOptionElement",
        "readonly": true,
        "name": "form",
        "type": "HTMLFormElement | null"
    },
    {
        "kind": "property",
        "interface": "HTMLOutputElement",
        "readonly": true,
        "name": "form",
        "type": "HTMLFormElement | null"
    },
    {
        "kind": "property",
        "interface": "HTMLProgressElement",
        "readonly": true,
        "name": "form",
        "type": "HTMLFormElement | null"
    },
    {
        "kind": "property",
        "interface": "HTMLSelectElement",
        "readonly": true,
        "name": "form",
        "type": "HTMLFormElement | null"
    },
    {
        "kind": "property",
        "interface": "HTMLTextAreaElement",
        "readonly": true,
        "name": "form",
        "type": "HTMLFormElement | null"
    },
    {
        "kind": "constructor",
        "interface": "Headers",
        "signatures": [
            "new(init?: HeadersInit): Headers"
        ]
    },
    {
        "kind": "method",
        "interface": "ServiceWorkerContainer",
        "name": "getRegistration",
        "signatures": [
            "getRegistration(clientURL?: USVString): Promise<ServiceWorkerRegistration | undefined>"
        ]
    },
    {
        "kind": "method",
        "interface": "Element",
        "name": "getBoundingClientRect",
        "signatures": ["getBoundingClientRect(): ClientRect | DOMRect"]
    },
    {
        "kind": "method",
        "interface": "Element",
        "name": "getClientRects",
        "signatures": [
            "getClientRects(): ClientRectList | DOMRectList"
        ]
    },
    {
        "kind": "property",
        "interface": "IntersectionObserverEntry",
        "name": "boundingClientRect",
        "readonly": true,
        "type": "ClientRect | DOMRect"
    },
    {
        "kind": "property",
        "interface": "IntersectionObserverEntry",
        "name": "intersectionRect",
        "readonly": true,
        "type": "ClientRect | DOMRect"
    },
    {
        "kind": "property",
        "interface": "IntersectionObserverEntry",
        "name": "rootBounds",
        "readonly": true,
        "type": "ClientRect | DOMRect"
    },
    {
        "kind": "method",
        "interface": "Range",
        "name": "getBoundingClientRect",
        "signatures": [
            "getBoundingClientRect(): ClientRect | DOMRect"
        ]        
    },
    {
        "kind": "property",
        "interface": "RequestInit",
        "name": "headers?",
        "type": "HeadersInit"
    },
    {
        "kind": "property",
        "interface": "ResponseInit",
        "name": "headers?",
        "type": "HeadersInit"
    },
    {
        "kind": "property",
        "interface": "PaymentMethodData",
        "name": "supportedMethods",
        "type": "string | string[]"
    },
    {
        "kind": "property",
        "interface": "PaymentDetailsModifier",
        "name": "supportedMethods",
        "type": "string | string[]"
    },
    {
        "kind": "method",
        "interface": "CanvasRenderingContext2D",
        "name": "clip",
        "signatures": [
            "clip(fillRule?: CanvasFillRule): void",
            "clip(path: Path2D, fillRule?: CanvasFillRule): void"
        ]
    },
    {
        "kind": "method",
        "interface": "CanvasRenderingContext2D",
        "name": "fill",
        "signatures": [
            "fill(fillRule?: CanvasFillRule): void",
            "fill(path: Path2D, fillRule?: CanvasFillRule): void"
        ]
    },
    {
        "kind": "method",
        "interface": "Range",
        "name": "getClientRects",
        "signatures": [
            "getClientRects(): ClientRectList | DOMRectList"
        ]
    },
    {
        "kind": "method",
        "interface": "CanvasRenderingContext2D",
        "name": "isPointInPath",
        "signatures": [
            "isPointInPath(x: number, y: number, fillRule?: CanvasFillRule): boolean",
            "isPointInPath(path: Path2D, x: number, y: number, fillRule?: CanvasFillRule): boolean"
        ]
    },
    {
        "kind": "method",
        "interface": "CanvasRenderingContext2D",
        "name": "isPointInStroke",
        "signatures": [
            "isPointInStroke(x: number, y: number, fillRule?: CanvasFillRule): boolean",
            "isPointInStroke(path: Path2D, x: number, y: number, fillRule?: CanvasFillRule): boolean"
        ]
    },
    {
        "kind": "constructor",
        "interface": "URL",
        "signatures": [
            "new(url: string, base?: string | URL): URL"
        ]
    },
    {
        "kind": "property",
        "interface": "File",
        "readonly": true,
        "name": "lastModifiedDate",
        "type": "Date"
    },
    {
        "kind": "method",
        "interface": "HTMLInputElement",
        "name": "setSelectionRange",
        "signatures": [
            "setSelectionRange(start: number, end: number, direction?: \"forward\" | \"backward\" | \"none\"): void"
        ]
    },
    {
        "kind": "method",
        "interface": "HTMLTextAreaElement",
        "name": "setSelectionRange",
        "signatures": [
            "setSelectionRange(start: number, end: number, direction?: \"forward\" | \"backward\" | \"none\"): void"
        ]
    },
    {
        "kind": "method",
        "interface": "Element",
        "name": "getAttributeNodeNS",
        "signatures": [
            "getAttributeNodeNS(namespaceURI: string, localName: string): Attr | null"
        ]
    },
    {
        "kind": "method",
        "interface": "Element",
        "name": "getAttributeNode",
        "signatures": [
            "getAttributeNode(name: string): Attr | null"
        ]
    }
]<|MERGE_RESOLUTION|>--- conflicted
+++ resolved
@@ -1421,11 +1421,7 @@
         "interface": "EventTarget",
         "name": "addEventListener",
         "signatures": [
-<<<<<<< HEAD
-            "addEventListener(type: string, listener?: EventListener, options?: boolean | AddEventListenerOptions): void"
-=======
-            "addEventListener(type: string, listener: EventListenerOrEventListenerObject, options?: boolean | AddEventListenerOptions): void"
->>>>>>> 07f2f3b2
+            "addEventListener(type: string, listener: EventListener, options?: boolean | AddEventListenerOptions): void"
         ]
     },
     {
@@ -1433,11 +1429,7 @@
         "interface": "EventTarget",
         "name": "removeEventListener",
         "signatures": [
-<<<<<<< HEAD
-            "removeEventListener(type: string, listener?: EventListener, options?: boolean | EventListenerOptions): void"
-=======
-            "removeEventListener(type: string, listener: EventListenerOrEventListenerObject, options?: boolean | EventListenerOptions): void"
->>>>>>> 07f2f3b2
+            "removeEventListener(type: string, listener: EventListener, options?: boolean | EventListenerOptions): void"
         ]
     },
     {
