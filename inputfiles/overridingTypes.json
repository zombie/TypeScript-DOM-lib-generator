 [
    {
        "kind": "method",
        "interface": "IDBObjectStore",
        "name": "createIndex",
        "signatures": ["createIndex(name: string, keyPath: string | string[], optionalParameters?: IDBIndexParameters): IDBIndex"]
    },
    {
    	"kind": "property",
    	"interface": "IDBIndex",
    	"name": "keyPath",
    	"type": "string | string[]"
    },
    {
        "kind": "method",
        "interface": "IDBDatabase",
        "name": "createObjectStore",
        "signatures": ["createObjectStore(name: string, optionalParameters?: IDBObjectStoreParameters): IDBObjectStore"]
    },
    {
        "kind": "method",
        "interface": "WebGLRenderingContext",
        "name": "texSubImage2D",
        "signatures": [
            "texSubImage2D(target: number, level: number, xoffset: number, yoffset: number, width: number, height: number, format: number, type: number, pixels: ArrayBufferView): void",
            "texSubImage2D(target: number, level: number, xoffset: number, yoffset: number, format: number, type: number, image: HTMLImageElement): void",
            "texSubImage2D(target: number, level: number, xoffset: number, yoffset: number, format: number, type: number, canvas: HTMLCanvasElement): void",
            "texSubImage2D(target: number, level: number, xoffset: number, yoffset: number, format: number, type: number, video: HTMLVideoElement): void",
            "texSubImage2D(target: number, level: number, xoffset: number, yoffset: number, format: number, type: number, pixels: ImageData): void"
        ]
    },
    {
        "kind": "method",
        "interface": "WebGLRenderingContext",
        "name": "texImage2D",
        "signatures": [
            "texImage2D(target: number, level: number, internalformat: number, width: number, height: number, border: number, format: number, type: number, pixels: ArrayBufferView): void",
            "texImage2D(target: number, level: number, internalformat: number, format: number, type: number, image: HTMLImageElement): void",
            "texImage2D(target: number, level: number, internalformat: number, format: number, type: number, canvas: HTMLCanvasElement): void",
            "texImage2D(target: number, level: number, internalformat: number, format: number, type: number, video: HTMLVideoElement): void",
            "texImage2D(target: number, level: number, internalformat: number, format: number, type: number, pixels: ImageData): void"
        ]
    },
    {
        "kind": "method",
        "interface": "XMLHttpRequest",
        "name": "send",
        "signatures": [
            "send(data?: string): void",
            "send(data?: any): void"
        ],
        "webOnlySignatures": [
            "send(data?: Document): void"
        ]
    },
    {
        "kind": "method",
        "interface": "HTMLCanvasElement",
        "name": "getContext",
        "signatures": [
            "getContext(contextId: \"2d\"): CanvasRenderingContext2D",
            "getContext(contextId: \"experimental-webgl\"): WebGLRenderingContext",
            "getContext(contextId: string, ...args: any[]): CanvasRenderingContext2D | WebGLRenderingContext"
        ]
    },
    {
        "kind": "method",
        "name": "alert",
        "signatures": ["alert(message?: any): void"]
    },
    {
        "kind": "method",
        "interface": "Document",
        "name": "open",
        "signatures": ["open(url?: string, name?: string, features?: string, replace?: boolean): Document"]
    },
    {
        "kind": "method",
        "interface": "Document",
        "name": "getElementById",
        "signatures": ["getElementById(elementId: string): HTMLElement"]
    },
    {
        "kind": "method",
        "interface": "NodeSelector",
        "name": "querySelectorAll",
        "signatures": ["querySelectorAll(selectors: string): NodeListOf<Element>"]
    },
    {
        "kind": "method",
        "name": "getElementsByTagNameNS",
        "signatures": ["getElementsByTagNameNS(namespaceURI: string, localName: string): NodeListOf<Element>"]
    },
    {
        "kind": "method",
        "name": "getElementsByClassName",
        "signatures": ["getElementsByClassName(classNames: string): NodeListOf<Element>"]
    },
    {
        "kind": "method",
        "name": "getElementsByName",
        "signatures": [
            "getElementsByName(elementName: string): NodeListOf<Element>"
        ]
    },
    {
        "kind": "property",
        "interface": "CanvasRenderingContext2D",
        "name": "fillStyle",
        "type": "string | CanvasGradient | CanvasPattern"
    },
    {
        "kind": "property",
        "interface": "CanvasRenderingContext2D",
        "name": "strokeStyle",
        "type": "string | CanvasGradient | CanvasPattern"
    },
    {
        "kind": "property",
        "interface": "BeforeUnloadEvent",
        "name": "returnValue",
        "type": "any"
    },
    {
        "kind": "property",
        "interface": "HTMLEmbedElement",
        "name": "hidden",
        "type": "any"
    },
    {
        "kind": "property",
        "name": "documentElement",
        "type": "HTMLElement"
    },
    {
        "kind": "property",
        "interface": "SVGStylable",
        "name": "className",
        "type": "any"
    },
    {
        "kind": "property",
        "interface": "SVGElement",
        "name": "className",
        "type": "any"
    },
    {
        "kind": "property",
        "interface": "Window",
        "name": "orientation",
        "type": "string | number"
    },
    {
        "kind": "method",
        "interface": "Console",
        "name": "dir",
        "signatures": ["dir(value?: any, ...optionalParams: any[]): void"]
    },
    {
        "kind": "method",
        "interface": "Console",
        "name": "dirxml",
        "signatures": ["dirxml(value: any): void"]
    },
    {
        "kind": "method",
        "interface": "Console",
        "name": "error",
        "signatures": ["error(message?: any, ...optionalParams: any[]): void"]
    },
    {
        "kind": "method",
        "interface": "Console",
        "name": "info",
        "signatures": ["info(message?: any, ...optionalParams: any[]): void"]
    },
    {
        "kind": "method",
        "interface": "Console",
        "name": "log",
        "signatures": ["log(message?: any, ...optionalParams: any[]): void"]
    },
    {
        "kind": "method",
        "interface": "Console",
        "name": "warn",
        "signatures": ["warn(message?: any, ...optionalParams: any[]): void"]
    },
    {
        "kind": "callback",
        "name": "ErrorEventHandler",
        "signatures": ["(message: string, filename?: string, lineno?: number, colno?: number, error?:Error): void"]
    },
    {
        "kind": "constructor",
        "interface": "Blob",
        "signatures": ["new (blobParts?: any[], options?: BlobPropertyBag): Blob"]
    },
    {
        "kind": "constructor",
        "interface": "FormData",
        "signatures": ["new (form?: HTMLFormElement): FormData"]
    },
    {
        "kind": "constructor",
        "interface": "MessageEvent",
        "signatures": ["new(type: string, eventInitDict?: MessageEventInit): MessageEvent"]
    },
    {
        "kind": "constructor",
        "interface": "ProgressEvent",
        "signatures": ["new(type: string, eventInitDict?: ProgressEventInit): ProgressEvent"]
    },
    {
        "kind": "constructor",
        "interface": "File",
        "signatures": ["new (parts: (ArrayBuffer | ArrayBufferView | Blob | string)[], filename: string, properties?: FilePropertyBag): File"]
    },
    {
        "kind": "constructor",
        "interface": "ImageData",
        "signatures": [
            "new(width: number, height: number): ImageData",
            "new(array: Uint8ClampedArray, width: number, height: number): ImageData"
        ]
    },
    {
        "kind": "property",
        "interface": "HTMLSelectElement",
        "name": "options",
        "type": "HTMLCollection"
    },
    {
        "kind": "property",
        "interface": "ImageData",
        "name": "data",
        "type": "Uint8ClampedArray"
    },
    {
        "kind": "method",
        "interface": "HTMLTableElement",
        "name": "insertRow",
        "signatures": ["insertRow(index?: number): HTMLTableRowElement"]
    },
    {
        "kind": "method",
        "interface": "HTMLTableElement",
        "name": "createTHead",
        "signatures": ["createTHead(): HTMLTableSectionElement"]
    },
    {
        "kind": "method",
        "interface": "HTMLTableElement",
        "name": "createTBody",
        "signatures": ["createTBody(): HTMLTableSectionElement"]
    },
    {
        "kind": "method",
        "interface": "HTMLTableElement",
        "name": "createTFoot",
        "signatures": ["createTFoot(): HTMLTableSectionElement"]
    },
    {
        "kind": "method",
        "interface": "HTMLTableElement",
        "name": "createCaption",
        "signatures": ["createCaption(): HTMLTableCaptionElement"]
    },
    {
        "kind": "method",
        "interface": "HTMLTableSectionElement",
        "name": "insertRow",
        "signatures": ["insertRow(index?: number): HTMLTableRowElement"]
    },
    {
        "kind": "method",
        "interface": "HTMLTableRowElement",
        "name": "insertCell",
        "signatures": ["insertCell(index?: number): HTMLTableCellElement"]
    },
    {
        "kind": "method",
        "interface": "Element",
        "name": "setAttribute",
        "signatures": ["setAttribute(name: string, value: string): void"]
    },
    {
        "kind": "property",
        "interface": "HTMLMediaElement",
        "name": "readyState",
        "type": "number"
    },
    {
        "kind": "property",
        "interface": "IDBDatabase",
        "name": "version",
        "type": "number"
    },
    {
        "kind": "method",
        "interface": "Console",
        "name": "trace",
        "signatures": ["trace(message?: any, ...optionalParams: any[]): void"]
    },
    {
        "kind": "method",
        "interface": "DataTransferItemList",
        "name": "item",
        "signatures": ["item(index: number): DataTransferItem"]
    },
    {
        "kind": "indexer",
        "interface": "DataTransferItemList",
        "signatures": ["[index: number]: DataTransferItem"]
    },
    {
        "kind": "constructor",
        "interface": "StorageEvent",
        "signatures": [
            "new (type: string, eventInitDict?: StorageEventInit): StorageEvent"
        ]
    },
    {
<<<<<<< HEAD
        "kind": "property",
        "interface": "IDBCursor",
        "name": "source",
        "type": "IDBObjectStore | IDBIndex"
    },
    {
        "kind": "method",
        "interface": "IDBDatabase",
        "name": "transaction",
        "signatures": ["transaction(storeNames: string | string[], mode?: string): IDBTransaction"]
    },
    {
        "kind": "property",
        "interface": "IDBObjectStore",
        "name": "keyPath",
        "type": "string | string[]"
    },
    {
        "kind": "property",
        "interface": "IDBRequest",
        "name": "source",
        "type": "IDBObjectStore | IDBIndex | IDBCursor"
    },
    {
        "kind": "interface",
        "name": "WorkerUtils",
        "flavor": "Worker",
        "extends": "Object, WindowBase64, IDBEnvironment"
=======
        "kind": "method",
        "interface": "Window",
        "name": "open",
        "signatures": ["open(url?: string, target?: string, features?: string, replace?: boolean): Window"]
>>>>>>> 2780426b
    }
]<|MERGE_RESOLUTION|>--- conflicted
+++ resolved
@@ -321,7 +321,6 @@
         ]
     },
     {
-<<<<<<< HEAD
         "kind": "property",
         "interface": "IDBCursor",
         "name": "source",
@@ -350,11 +349,11 @@
         "name": "WorkerUtils",
         "flavor": "Worker",
         "extends": "Object, WindowBase64, IDBEnvironment"
-=======
+    },
+    {
         "kind": "method",
         "interface": "Window",
         "name": "open",
         "signatures": ["open(url?: string, target?: string, features?: string, replace?: boolean): Window"]
->>>>>>> 2780426b
     }
 ]