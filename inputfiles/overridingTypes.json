--- conflicted
+++ resolved
@@ -64,15 +64,9 @@
         "interface": "HTMLCanvasElement",
         "name": "getContext",
         "signatures": [
-<<<<<<< HEAD
-            "getContext(contextId: \"2d\", contextAttributes?: Canvas2DContextAttributes): CanvasRenderingContext2D",
-            "getContext(contextId: \"webgl\" | \"experimental-webgl\", contextAttributes?: WebGLContextAttributes): WebGLRenderingContext",
-            "getContext(contextId: string, contextAttributes?: {}): CanvasRenderingContext2D | WebGLRenderingContext"
-=======
-            "getContext(contextId: \"2d\"): CanvasRenderingContext2D | null",
-            "getContext(contextId: \"experimental-webgl\"): WebGLRenderingContext | null",
-            "getContext(contextId: string, ...args: any[]): CanvasRenderingContext2D | WebGLRenderingContext | null"
->>>>>>> adb24369
+            "getContext(contextId: \"2d\", contextAttributes?: Canvas2DContextAttributes): CanvasRenderingContext2D | null",
+            "getContext(contextId: \"webgl\" | \"experimental-webgl\", contextAttributes?: WebGLContextAttributes): WebGLRenderingContext | null",
+            "getContext(contextId: string, contextAttributes?: {}): CanvasRenderingContext2D | WebGLRenderingContext | null"
         ]
     },
     {
