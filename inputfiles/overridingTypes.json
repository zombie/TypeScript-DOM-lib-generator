--- conflicted
+++ resolved
@@ -494,15 +494,13 @@
                         "location": {
                             "readonly": false
                         },
-<<<<<<< HEAD
                         "opener": {
                             "name": "opener",
                             "override-type": "WindowProxy | null",
                             "read-only": 0
-=======
+                        },
                         "onorientationchange": {
                             "deprecated": true
->>>>>>> 5288d88a
                         },
                         "self": {
                             "overrideType": "Window & typeof globalThis"
@@ -1686,7 +1684,6 @@
                 "methods": {
                     "method": {
                         "getRegistration": {
-<<<<<<< HEAD
                             "name": "getRegistration",
                             "override-signatures": [
                                 "getRegistration(clientURL?: string): Promise<ServiceWorkerRegistration | undefined>"
@@ -1696,14 +1693,12 @@
                             "name": "register",
                             "override-signatures": [
                                 "register(scriptURL: string | URL, options?: RegistrationOptions): Promise<ServiceWorkerRegistration>"
-                            ]
-=======
+                            ],
                             "signature": {
                                 "0": {
                                     "overrideType": "Promise<ServiceWorkerRegistration | undefined>"
                                 }
                             }
->>>>>>> 5288d88a
                         }
                     }
                 },
@@ -1914,7 +1909,6 @@
                 }
             },
             "RTCPeerConnection": {
-<<<<<<< HEAD
                 "name": "RTCPeerConnection",
                 "methods": {
                     "method": {
@@ -1950,8 +1944,6 @@
                         }
                     }
                 },
-=======
->>>>>>> 5288d88a
                 "events": {
                     "event": [
                         {
@@ -1965,13 +1957,10 @@
                         {
                             "name": "datachannel",
                             "type": "RTCDataChannelEvent"
-<<<<<<< HEAD
                         },
                         {
                             "name": "isolationchange",
                             "type": "Event"
-=======
->>>>>>> 5288d88a
                         }
                     ]
                 },
@@ -2050,7 +2039,6 @@
                         {
                             "name": "push",
                             "type": "PushEvent"
-<<<<<<< HEAD
                         },
                         {
                             "name": "sync",
@@ -2078,8 +2066,6 @@
                         {
                             "name": "show",
                             "type": "Event"
-=======
->>>>>>> 5288d88a
                         }
                     ]
                 }
