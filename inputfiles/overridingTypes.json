--- conflicted
+++ resolved
@@ -298,11 +298,12 @@
     },
     {
         "kind": "method",
-<<<<<<< HEAD
         "interface": "Console",
         "name": "trace",
         "signatures": ["trace(message?: any, ...optionalParams: any[]): void"]
-=======
+    },
+    {
+        "kind": "method",
         "interface": "DataTransferItemList",
         "name": "item",
         "signatures": ["item(index: number): DataTransferItem"]
@@ -311,6 +312,5 @@
         "kind": "indexer",
         "interface": "DataTransferItemList",
         "signatures": ["[index: number]: DataTransferItem"]
->>>>>>> cb4b6dc5
     }
 ]