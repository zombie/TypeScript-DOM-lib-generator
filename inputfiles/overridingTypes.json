--- conflicted
+++ resolved
@@ -314,17 +314,16 @@
         "signatures": ["[index: number]: DataTransferItem"]
     },
     {
-<<<<<<< HEAD
+        "kind": "constructor",
+        "interface": "StorageEvent",
+        "signatures": [
+            "new (type: string, eventInitDict?: StorageEventInit): StorageEvent"
+        ]
+    },
+    {
         "kind": "method",
         "interface": "Window",
         "name": "open",
         "signatures": ["open(url?: string, target?: string, features?: string, replace?: boolean): Window"]
-=======
-        "kind": "constructor",
-        "interface": "StorageEvent",
-        "signatures": [
-            "new (type: string, eventInitDict?: StorageEventInit): StorageEvent"
-        ]
->>>>>>> 965e812b
     }
 ]