--- conflicted
+++ resolved
@@ -1,896 +1,880 @@
 {
-    "callbackFunctions": {
-        "callbackFunction": {
-            "Function": null,
-            "PerformanceObserverCallback": {
-                "signature": {
-                    "0": {
-                        "param": ["options"]
-                    }
+  "callbackFunctions": {
+    "callbackFunction": {
+      "Function": null,
+      "PerformanceObserverCallback": {
+        "signature": {
+          "0": {
+            "param": ["options"]
+          }
+        }
+      }
+    }
+  },
+  "mixins": {
+    "mixin": {
+      "WebGLRenderingContextBase": {
+        "properties": {
+          "property": {
+            "onformdata": null,
+            "onslotchange": null
+          },
+          "namesakes": {
+            "canvas": null
+          }
+        }
+      },
+      "NavigatorID": {
+        "methods": {
+          "method": {
+            "taintEnabled": null
+          }
+        },
+        "properties": {
+          "property": {
+            "oscpu": null
+          }
+        }
+      },
+      "ParentNode": {
+        "methods": {
+          "method": {
+            "replaceChildren": null
+          }
+        }
+      },
+      "XMLHttpRequestEventTarget": null
+    }
+  },
+  "enums": {
+    "enum": {
+      "ClientType": null,
+      "ConnectionType": {
+        "value": ["wimax"]
+      },
+      "PermissionName": {
+        "value": [
+          "midi",
+          "camera",
+          "microphone",
+          "speaker-selection",
+          "device-info",
+          "background-fetch",
+          "background-sync",
+          "bluetooth",
+          "ambient-light-sensor",
+          "accelerometer",
+          "gyroscope",
+          "magnetometer",
+          "clipboard-read",
+          "clipboard-write",
+          "display-capture",
+          "nfc"
+        ]
+      },
+      "ReadableStreamReaderMode": null,
+      "ReadableStreamType": null,
+      "RTCStatsType": {
+        "value": [
+          "stream",
+          "transceiver",
+          "sender",
+          "receiver",
+          "sctp-transport",
+          "ice-server"
+        ]
+      }
+    }
+  },
+  "interfaces": {
+    "interface": {
+      "AuthenticatorAttestationResponse": {
+        "methods": {
+          "method": {
+            "getAuthenticatorData": null,
+            "getPublicKey": null,
+            "getPublicKeyAlgorithm": null
+          }
+        }
+      },
+      "CSSRule": {
+        "constants": {
+          "constant": {
+            "COUNTER_STYLE_RULE": null,
+            "FONT_FEATURE_VALUES_RULE": null,
+            "FONT_PALETTE_VALUES_RULE": null,
+            "MARGIN_RULE": null,
+            "VIEWPORT_RULE": null
+          }
+        }
+      },
+      "Document": {
+        "implements": ["GeometryUtils"]
+      },
+      "Element": {
+        "implements": ["GeometryUtils", "Region"]
+      },
+      "IDBDatabase": {
+        "methods": {
+          "method": {
+            "transaction": {
+              "signature": {
+                "0": {
+                  "param": ["options"]
                 }
+              }
             }
-        }
+          }
+        }
+      },
+      "Navigator": {
+        "implements": [
+          "NavigatorBadge",
+          "NavigatorDeviceMemory",
+          "NavigatorFonts",
+          "NavigatorGPU",
+          "NavigatorLocks",
+          "NavigatorML",
+          "NavigatorUA"
+        ]
+      },
+      "NetworkInformation": {
+        "properties": {
+          "property": {
+            "effectiveType": null
+          }
+        },
+        "implements": ["NetworkInformationSaveData"]
+      },
+      "ReadableStream": {
+        "methods": {
+          "method": {
+            "getReader": {
+              "signature": {
+                "0": {
+                  "param": ["options"]
+                }
+              }
+            }
+          }
+        }
+      },
+      "ServiceWorkerGlobalScope": {
+        "properties": {
+          "property": {
+            "onpushsubscriptionchange": null,
+            "onsync": null
+          }
+        }
+      },
+      "ServiceWorkerRegistration": {
+        "properties": {
+          "property": {
+            "backgroundPositionBlock": null,
+            "backgroundPositionInline": null,
+            "baselineSource": null,
+            "blockEllipsis": null,
+            "borderBlock": null,
+            "borderBlockColor": null,
+            "borderBlockStyle": null,
+            "borderBlockWidth": null,
+            "borderClip": null,
+            "borderClipBottom": null,
+            "borderClipLeft": null,
+            "borderClipRight": null,
+            "borderClipTop": null,
+            "borderEndEndRadius": null,
+            "borderEndStartRadius": null,
+            "borderInline": null,
+            "borderInlineColor": null,
+            "borderInlineStyle": null,
+            "borderInlineWidth": null,
+            "borderLimit": null,
+            "borderStartEndRadius": null,
+            "borderStartStartRadius": null,
+            "boxDecorationBreak": null,
+            "colorRendering": null,
+            "continue": null,
+            "cornerShape": null,
+            "corners": null,
+            "fillBreak": null,
+            "fillColor": null,
+            "fillImage": null,
+            "fillOrigin": null,
+            "fillPosition": null,
+            "fillRepeat": null,
+            "fillSize": null,
+            "hangingPunctuation": null,
+            "initialLetter": null,
+            "initialLetterAlign": null,
+            "initialLetterWrap": null,
+            "inlineSizing": null,
+            "inset": null,
+            "insetBlock": null,
+            "insetBlockEnd": null,
+            "insetBlockStart": null,
+            "insetInline": null,
+            "insetInlineEnd": null,
+            "insetInlineStart": null,
+            "leadingTrim": null,
+            "leadingTrimOver": null,
+            "leadingTrimUnder": null,
+            "lineClamp": null,
+            "lineSizing": null,
+            "marginBlock": null,
+            "marginInline": null,
+            "maskBorder": null,
+            "maskBorderMode": null,
+            "maskBorderOutset": null,
+            "maskBorderRepeat": null,
+            "maskBorderSlice": null,
+            "maskBorderSource": null,
+            "maskBorderWidth": null,
+            "maskClip": null,
+            "maskMode": null,
+            "maskOrigin": null,
+            "maxLines": null,
+            "overflowBlock": null,
+            "overflowClipMargin": null,
+            "overflowInline": null,
+            "paddingBlock": null,
+            "paddingInline": null,
+            "rubyMerge": null,
+            "rubyOverhang": null,
+            "shapeInside": null,
+            "shapeMargin": null,
+            "shapeSubtract": null,
+            "strokeAlign": null,
+            "strokeBreak": null,
+            "strokeColor": null,
+            "strokeDashCorner": null,
+            "strokeDashJustify": null,
+            "strokeImage": null,
+            "strokeOrigin": null,
+            "strokePosition": null,
+            "strokeRepeat": null,
+            "strokeSize": null,
+            "textAlignAll": null,
+            "textDecorationFill": null,
+            "textDecorationStroke": null,
+            "navigationPreload": null
+          }
+        }
+      },
+      "ElementInternals": null,
+      "FederatedCredential": null,
+      "FormDataEvent": null,
+      "HTMLAreasCollection": null,
+      "HTMLMediaElement": {
+        "methods": {
+          "method": {
+            "getStartDate": null
+          }
+        }
+      },
+      "SVGAltGlyphElement": null,
+      "SVGAnimationElement": {
+        "properties": {
+          "property": {
+            "onbegin": null,
+            "onend": null,
+            "onrepeat": null
+          }
+        }
+      },
+      "SVGElement": {
+        "implements": ["SVGElementInstance"]
+      },
+      "SVGFEGaussianBlurElement": {
+        "constants": {
+          "constant": {
+            "SVG_EDGEMODE_DUPLICATE": null,
+            "SVG_EDGEMODE_NONE": null,
+            "SVG_EDGEMODE_UNKNOWN": null,
+            "SVG_EDGEMODE_WRAP": null
+          }
+        }
+      },
+      "Text": {
+        "implements": ["GeometryUtils"]
+      },
+      "WebGLBuffer": {
+        "extends": null
+      },
+      "WebGLFramebuffer": {
+        "extends": null
+      },
+      "WebGLProgram": {
+        "extends": null
+      },
+      "WebGLQuery": {
+        "extends": null
+      },
+      "WebGLRenderbuffer": {
+        "extends": null
+      },
+      "WebGLSampler": {
+        "extends": null
+      },
+      "WebGLShader": {
+        "extends": null
+      },
+      "WebGLSync": {
+        "extends": null
+      },
+      "WebGLTexture": {
+        "extends": null
+      },
+      "WebGLTransformFeedback": {
+        "extends": null
+      },
+      "WebGLVertexArrayObject": {
+        "extends": null
+      },
+      "WebGLVertexArrayObjectOES": {
+        "extends": null
+      },
+      "WorkerNavigator": {
+        "implements": [
+          "NavigatorBadge",
+          "NavigatorDeviceMemory",
+          "NavigatorFonts",
+          "NavigatorGPU",
+          "NavigatorLocks",
+          "NavigatorML",
+          "NavigatorUA"
+        ]
+      }
+    }
+  },
+  "dictionaries": {
+    "dictionary": {
+      "AuthenticationExtensionsClientInputs": {
+        "members": {
+          "member": {
+            "largeBlob": null
+          }
+        }
+      },
+      "AuthenticationExtensionsClientOutputs": {
+        "members": {
+          "member": {
+            "appidExclude": null,
+            "largeBlob": null
+          }
+        }
+      },
+      "CredentialCreationOptions": {
+        "members": {
+          "member": {
+            "federated": null,
+            "password": null
+          }
+        }
+      },
+      "CredentialRequestOptions": {
+        "members": {
+          "member": {
+            "federated": null,
+            "otp": null,
+            "password": null
+          }
+        }
+      },
+      "MSCredentials": null,
+      "MSDCCEvent": null,
+      "MSDSHEvent": null,
+      "MSMediaKeyMessageEvent": null,
+      "MSMediaKeyNeededEvent": null,
+      "MSPointerEvent": null,
+      "MSStreamReader": null,
+      "PasswordCredential": null,
+      "Position": null,
+      "PositionError": null,
+      "ReadableStream": {
+        "iterator": null
+      },
+      "ReadableStreamReader": null,
+      "ResizeObservation": null,
+      "ResizeObserverEntry": {
+        "properties": {
+          "property": {
+            "devicePixelContentBoxSize": null
+          }
+        }
+      },
+      "ServiceWorkerGlobalScope": {
+        "properties": {
+          "property": {
+            "onpushsubscriptionchange": null
+          }
+        }
+      },
+      "FontFaceDescriptors": {
+        "members": {
+          "member": {
+            "ascentOverride": null,
+            "descentOverride": null,
+            "lineGapOverride": null,
+            "variationSettings": null
+          }
+        }
+      },
+      "KeyframeAnimationOptions": {
+        "members": {
+          "member": {
+            "timeline": null
+          }
+        }
+      },
+      "MediaCapabilitiesDecodingInfo": {
+        "members": {
+          "member": {
+            "keySystemAccess": null
+          }
+        }
+      },
+      "MediaDecodingConfiguration": {
+        "members": {
+          "member": {
+            "keySystemConfiguration": null
+          }
+        }
+      },
+      "MediaRecorderOptions": {
+        "members": {
+          "member": {
+            "audioBitrateMode": null
+          }
+        }
+      },
+      "StorageEvent": {
+        "methods": {
+          "method": {
+            "initStorageEvent": null
+          }
+        }
+      },
+      "MediaTrackCapabilities": {
+        "members": {
+          "member": {
+            "whiteBalanceMode": null,
+            "exposureMode": null,
+            "focusMode": null,
+            "exposureCompensation": null,
+            "exposureTime": null,
+            "colorTemperature": null,
+            "iso": null,
+            "brightness": null,
+            "contrast": null,
+            "saturation": null,
+            "sharpness": null,
+            "focusDistance": null,
+            "pan": null,
+            "tilt": null,
+            "zoom": null,
+            "torch": null,
+            "videoKind": null
+          }
+        }
+      },
+      "MediaTrackConstraintSet": {
+        "members": {
+          "member": {
+            "autoGainControl": null,
+            "cursor": null,
+            "displaySurface": null,
+            "logicalSurface": null,
+            "noiseSuppression": null,
+            "resizeMode": null,
+            "restrictOwnAudio": null,
+            "whiteBalanceMode": null,
+            "exposureMode": null,
+            "focusMode": null,
+            "pointsOfInterest": null,
+            "exposureCompensation": null,
+            "exposureTime": null,
+            "colorTemperature": null,
+            "iso": null,
+            "brightness": null,
+            "contrast": null,
+            "saturation": null,
+            "sharpness": null,
+            "focusDistance": null,
+            "pan": null,
+            "tilt": null,
+            "zoom": null,
+            "torch": null,
+            "videoKind": null
+          }
+        }
+      },
+      "MediaTrackSettings": {
+        "members": {
+          "member": {
+            "autoGainControl": null,
+            "channelCount": null,
+            "cursor": null,
+            "displaySurface": null,
+            "latency": null,
+            "logicalSurface": null,
+            "noiseSuppression": null,
+            "resizeMode": null,
+            "whiteBalanceMode": null,
+            "exposureMode": null,
+            "focusMode": null,
+            "pointsOfInterest": null,
+            "exposureCompensation": null,
+            "exposureTime": null,
+            "colorTemperature": null,
+            "iso": null,
+            "brightness": null,
+            "contrast": null,
+            "saturation": null,
+            "sharpness": null,
+            "focusDistance": null,
+            "pan": null,
+            "tilt": null,
+            "zoom": null,
+            "torch": null,
+            "videoKind": null
+          }
+        }
+      },
+      "MediaTrackSupportedConstraints": {
+        "members": {
+          "member": {
+            "autoGainControl": null,
+            "channelCount": null,
+            "cursor": null,
+            "displaySurface": null,
+            "latency": null,
+            "logicalSurface": null,
+            "noiseSuppression": null,
+            "resizeMode": null,
+            "restrictOwnAudio": null,
+            "whiteBalanceMode": null,
+            "exposureMode": null,
+            "focusMode": null,
+            "pointsOfInterest": null,
+            "exposureCompensation": null,
+            "exposureTime": null,
+            "colorTemperature": null,
+            "iso": null,
+            "brightness": null,
+            "contrast": null,
+            "saturation": null,
+            "sharpness": null,
+            "focusDistance": null,
+            "pan": null,
+            "tilt": null,
+            "zoom": null,
+            "torch": null,
+            "videoKind": null
+          }
+        }
+      },
+      "PerformanceObserverInit": {
+        "members": {
+          "member": {
+            "durationThreshold": null
+          }
+        }
+      },
+      "PointerEventInit": {
+        "members": {
+          "member": {
+            "altitudeAngle": null,
+            "azimuthAngle": null
+          }
+        }
+      },
+      "ReadableStreamBYOBReadResult": null,
+      "ReadableStreamDefaultReadResult": null,
+      "ReadableStreamGetReaderOptions": null,
+      "RTCConfiguration": {
+        "members": {
+          "member": {
+            "peerIdentity": null
+          }
+        }
+      },
+      "RTCDataChannelInit": {
+        "members": {
+          "member": {
+            "priority": null
+          }
+        }
+      },
+      "WebAuthentication": null,
+      "WebAuthnAssertion": null,
+      "WebGLBuffer": {
+        "extends": null
+      },
+      "WebGLFramebuffer": {
+        "extends": null
+      },
+      "WebGLProgram": {
+        "extends": null
+      },
+      "WebGLQuery": {
+        "extends": null
+      },
+      "WebGLRenderbuffer": {
+        "extends": null
+      },
+      "WebGLSampler": {
+        "extends": null
+      },
+      "WebGLShader": {
+        "extends": null
+      },
+      "WebGLSync": {
+        "extends": null
+      },
+      "WebGLTexture": {
+        "extends": null
+      },
+      "WebGLTransformFeedback": {
+        "extends": null
+      },
+      "WebGLVertexArrayObject": {
+        "extends": null
+      },
+      "WebGLVertexArrayObjectOES": {
+        "extends": null
+      },
+      "WebKitCSSMatrix": null,
+      "WebKitDirectoryEntry": null,
+      "WebKitDirectoryReader": null,
+      "WebKitEntry": null,
+      "WebKitFileEntry": null,
+      "WebKitFileSystem": null,
+      "Window": {
+        "properties": {
+          "property": {
+            "browser": null,
+            "caches": null,
+            "crypto": null,
+            "isSecureContext": null,
+            "msCredentials": null,
+            "onmsgesturechange": null,
+            "onmsgesturedoubletap": null,
+            "onmsgestureend": null,
+            "onmsgesturehold": null,
+            "onmsgesturestart": null,
+            "onmsgesturetap": null,
+            "onmsinertiastart": null,
+            "onmspointercancel": null,
+            "onmspointerdown": null,
+            "onmspointerenter": null,
+            "onmspointerleave": null,
+            "onmspointermove": null,
+            "onmspointerout": null,
+            "onmspointerover": null,
+            "onmspointerup": null,
+            "ontouchcancel": null,
+            "ontouchend": null,
+            "ontouchmove": null,
+            "ontouchstart": null,
+            "performance": null
+          }
+        }
+      },
+      "RTCIceCandidatePairStats": {
+        "members": {
+          "member": {
+            "bytesDiscardedOnSend": null,
+            "circuitBreakerTriggerCount": null,
+            "consentExpiredTimestamp": null,
+            "consentRequestBytesSent": null,
+            "consentRequestsSent": null,
+            "firstRequestTimestamp": null,
+            "lastPacketReceivedTimestamp": null,
+            "lastPacketSentTimestamp": null,
+            "lastRequestTimestamp": null,
+            "lastResponseTimestamp": null,
+            "packetsDiscardedOnSend": null,
+            "packetsReceived": null,
+            "packetsSent": null,
+            "requestBytesSent": null,
+            "responseBytesSent": null,
+            "retransmissionsReceived": null,
+            "retransmissionsSent": null
+          }
+        }
+      },
+      "RTCInboundRtpStreamStats": {
+        "members": {
+          "member": {
+            "receiverId": null,
+            "keyFramesDecoded": null,
+            "frameWidth": null,
+            "frameHeight": null,
+            "frameBitDepth": null,
+            "framesPerSecond": null,
+            "totalDecodeTime": null,
+            "totalInterFrameDelay": null,
+            "totalSquaredInterFrameDelay": null,
+            "voiceActivityFlag": null,
+            "lastPacketReceivedTimestamp": null,
+            "averageRtcpInterval": null,
+            "headerBytesReceived": null,
+            "fecPacketsReceived": null,
+            "fecPacketsDiscarded": null,
+            "bytesReceived": null,
+            "packetsFailedDecryption": null,
+            "packetsDuplicated": null,
+            "perDscpPacketsReceived": null,
+            "sliCount": null,
+            "totalProcessingDelay": null,
+            "estimatedPlayoutTimestamp": null,
+            "jitterBufferDelay": null,
+            "jitterBufferEmittedCount": null,
+            "totalSamplesReceived": null,
+            "totalSamplesDecoded": null,
+            "samplesDecodedWithSilk": null,
+            "samplesDecodedWithCelt": null,
+            "concealedSamples": null,
+            "silentConcealedSamples": null,
+            "concealmentEvents": null,
+            "insertedSamplesForDeceleration": null,
+            "removedSamplesForAcceleration": null,
+            "audioLevel": null,
+            "totalAudioEnergy": null,
+            "totalSamplesDuration": null,
+            "framesReceived": null,
+            "decoderImplementation": null
+          }
+        },
+        "events": {
+          "event": ["devicelight"]
+        },
+        "implements": [
+          "GlobalFetch",
+          "IDBEnvironment",
+          "WindowBase64",
+          "WindowTimers",
+          "WindowConsole"
+        ]
+      }
     },
-    "mixins": {
-        "mixin": {
-            "WebGLRenderingContextBase": {
-                "properties": {
-<<<<<<< HEAD
-                    "property": {
-                        "onformdata": null,
-                        "onslotchange": null
-                    }
-                }
-            },
-            "NavigatorID": {
-                "methods": {
-                    "method": {
-                        "taintEnabled": null
-                    }
-                },
-                "properties": {
-                    "property": {
-                        "oscpu": null
-                    }
-                }
-            },
-            "ParentNode": {
-                "methods": {
-                    "method": {
-                        "replaceChildren": null
-                    }
-                }
-            },
-            "XMLHttpRequestEventTarget": null
-=======
-                    "namesakes": {
-                        "canvas": null
-                    }
-                }
-            }
->>>>>>> 5288d88a
-        }
+    "RTCOutboundRtpStreamStats": {
+      "members": {
+        "member": {
+          "rtxSsrc": null,
+          "mediaSourceId": null,
+          "senderId": null,
+          "rid": null,
+          "lastPacketSentTimestamp": null,
+          "headerBytesSent": null,
+          "packetsDiscardedOnSend": null,
+          "bytesDiscardedOnSend": null,
+          "fecPacketsSent": null,
+          "retransmittedPacketsSent": null,
+          "retransmittedBytesSent": null,
+          "targetBitrate": null,
+          "totalEncodedBytesTarget": null,
+          "frameWidth": null,
+          "frameHeight": null,
+          "frameBitDepth": null,
+          "framesPerSecond": null,
+          "framesSent": null,
+          "hugeFramesSent": null,
+          "keyFramesEncoded": null,
+          "framesDiscardedOnSend": null,
+          "totalSamplesSent": null,
+          "samplesEncodedWithSilk": null,
+          "samplesEncodedWithCelt": null,
+          "voiceActivityFlag": null,
+          "totalEncodeTime": null,
+          "totalPacketSendDelay": null,
+          "averageRtcpInterval": null,
+          "qualityLimitationReason": null,
+          "qualityLimitationDurations": null,
+          "qualityLimitationResolutionChanges": null,
+          "perDscpPacketsSent": null,
+          "sliCount": null,
+          "encoderImplementation": null
+        }
+      }
     },
-    "enums": {
-        "enum": {
-            "ClientType": null,
-            "ConnectionType": {
-                "value": ["wimax"]
-            },
-            "PermissionName": {
-                "value": [
-                    "midi",
-                    "camera",
-                    "microphone",
-                    "speaker-selection",
-                    "device-info",
-                    "background-fetch",
-                    "background-sync",
-                    "bluetooth",
-                    "ambient-light-sensor",
-                    "accelerometer",
-                    "gyroscope",
-                    "magnetometer",
-                    "clipboard-read",
-                    "clipboard-write",
-                    "display-capture",
-                    "nfc"
-                ]
-            },
-            "ReadableStreamReaderMode": null,
-            "ReadableStreamType": null,
-            "RTCStatsType": {
-                "value": [
-                    "stream",
-                    "transceiver",
-                    "sender",
-                    "receiver",
-                    "sctp-transport",
-                    "ice-server"
-                ]
-            }
-        }
+    "RTCReceivedRtpStreamStats": {
+      "members": {
+        "member": {
+          "packetsRepaired": null,
+          "burstPacketsLost": null,
+          "burstPacketsDiscarded": null,
+          "burstLossCount": null,
+          "burstDiscardCount": null,
+          "burstLossRate": null,
+          "burstDiscardRate": null,
+          "gapLossRate": null,
+          "gapDiscardRate": null,
+          "framesDropped": null,
+          "partialFramesLost": null,
+          "fullFramesLost": null
+        }
+      }
     },
-    "interfaces": {
-        "interface": {
-<<<<<<< HEAD
-            "AuthenticatorAttestationResponse": {
-                "methods": {
-                    "method": {
-                        "getAuthenticatorData": null,
-                        "getPublicKey": null,
-                        "getPublicKeyAlgorithm": null
-=======
-            "CSSRule": {
-                "constants": {
-                    "constant": {
-                        "COUNTER_STYLE_RULE": null,
-                        "FONT_FEATURE_VALUES_RULE": null,
-                        "FONT_PALETTE_VALUES_RULE": null,
-                        "MARGIN_RULE": null,
-                        "VIEWPORT_RULE": null
->>>>>>> 5288d88a
-                    }
-                }
-            },
-            "Document": {
-                "implements": ["GeometryUtils"]
-            },
-            "Element": {
-                "implements": ["GeometryUtils", "Region"]
-            },
-            "IDBDatabase": {
-                "methods": {
-                    "method": {
-                        "transaction": {
-                            "signature": {
-                                "0": {
-                                    "param": ["options"]
-                                }
-                            }
-                        }
-                    }
-                }
-            },
-            "Navigator": {
-                "implements": [
-                    "NavigatorBadge",
-                    "NavigatorDeviceMemory",
-                    "NavigatorFonts",
-                    "NavigatorGPU",
-                    "NavigatorLocks",
-                    "NavigatorML",
-                    "NavigatorUA"
-                ]
-            },
-            "NetworkInformation": {
-                "properties": {
-                    "property": {
-                        "effectiveType": null
-                    }
-                },
-                "implements": ["NetworkInformationSaveData"]
-            },
-            "ReadableStream": {
-                "methods": {
-                    "method": {
-                        "getReader": {
-                            "signature": {
-                                "0": {
-                                    "param": ["options"]
-                                }
-                            }
-                        }
-                    }
-                }
-            },
-            "ServiceWorkerGlobalScope": {
-                "properties": {
-                    "property": {
-                        "onpushsubscriptionchange": null,
-                        "onsync": null
-                    }
-                }
-            },
-            "ServiceWorkerRegistration": {
-                "properties": {
-                    "property": {
-<<<<<<< HEAD
-                        "backgroundPositionBlock": null,
-                        "backgroundPositionInline": null,
-                        "baselineSource": null,
-                        "blockEllipsis": null,
-                        "borderBlock": null,
-                        "borderBlockColor": null,
-                        "borderBlockStyle": null,
-                        "borderBlockWidth": null,
-                        "borderClip": null,
-                        "borderClipBottom": null,
-                        "borderClipLeft": null,
-                        "borderClipRight": null,
-                        "borderClipTop": null,
-                        "borderEndEndRadius": null,
-                        "borderEndStartRadius": null,
-                        "borderInline": null,
-                        "borderInlineColor": null,
-                        "borderInlineStyle": null,
-                        "borderInlineWidth": null,
-                        "borderLimit": null,
-                        "borderStartEndRadius": null,
-                        "borderStartStartRadius": null,
-                        "boxDecorationBreak": null,
-                        "colorRendering": null,
-                        "continue": null,
-                        "cornerShape": null,
-                        "corners": null,
-                        "fillBreak": null,
-                        "fillColor": null,
-                        "fillImage": null,
-                        "fillOrigin": null,
-                        "fillPosition": null,
-                        "fillRepeat": null,
-                        "fillSize": null,
-                        "hangingPunctuation": null,
-                        "initialLetter": null,
-                        "initialLetterAlign": null,
-                        "initialLetterWrap": null,
-                        "inlineSizing": null,
-                        "inset": null,
-                        "insetBlock": null,
-                        "insetBlockEnd": null,
-                        "insetBlockStart": null,
-                        "insetInline": null,
-                        "insetInlineEnd": null,
-                        "insetInlineStart": null,
-                        "leadingTrim": null,
-                        "leadingTrimOver": null,
-                        "leadingTrimUnder": null,
-                        "lineClamp": null,
-                        "lineSizing": null,
-                        "marginBlock": null,
-                        "marginInline": null,
-                        "maskBorder": null,
-                        "maskBorderMode": null,
-                        "maskBorderOutset": null,
-                        "maskBorderRepeat": null,
-                        "maskBorderSlice": null,
-                        "maskBorderSource": null,
-                        "maskBorderWidth": null,
-                        "maskClip": null,
-                        "maskMode": null,
-                        "maskOrigin": null,
-                        "maxLines": null,
-                        "overflowBlock": null,
-                        "overflowClipMargin": null,
-                        "overflowInline": null,
-                        "paddingBlock": null,
-                        "paddingInline": null,
-                        "rubyMerge": null,
-                        "rubyOverhang": null,
-                        "shapeInside": null,
-                        "shapeMargin": null,
-                        "shapeSubtract": null,
-                        "strokeAlign": null,
-                        "strokeBreak": null,
-                        "strokeColor": null,
-                        "strokeDashCorner": null,
-                        "strokeDashJustify": null,
-                        "strokeImage": null,
-                        "strokeOrigin": null,
-                        "strokePosition": null,
-                        "strokeRepeat": null,
-                        "strokeSize": null,
-                        "textAlignAll": null,
-                        "textDecorationFill": null,
-                        "textDecorationStroke": null
-                    }
-                }
-            },
-            "ElementInternals": null,
-            "FederatedCredential": null,
-            "FormDataEvent": null,
-            "HTMLAreasCollection": null,
-            "HTMLMediaElement": {
-                "methods": {
-                    "method": {
-                        "getStartDate": null
-=======
-                        "navigationPreload": null
-                    }
-                }
-            },
-            "SVGAltGlyphElement": null,
-            "SVGAnimationElement": {
-                "properties": {
-                    "property": {
-                        "onbegin": null,
-                        "onend": null,
-                        "onrepeat": null
-                    }
-                }
-            },
-            "SVGElement": {
-                "implements": ["SVGElementInstance"]
-            },
-            "SVGFEGaussianBlurElement": {
-                "constants": {
-                    "constant": {
-                        "SVG_EDGEMODE_DUPLICATE": null,
-                        "SVG_EDGEMODE_NONE": null,
-                        "SVG_EDGEMODE_UNKNOWN": null,
-                        "SVG_EDGEMODE_WRAP": null
->>>>>>> 5288d88a
-                    }
-                }
-            },
-            "Text": {
-                "implements": ["GeometryUtils"]
-            },
-            "WebGLBuffer": {
-                "extends": null
-            },
-            "WebGLFramebuffer": {
-                "extends": null
-            },
-            "WebGLProgram": {
-                "extends": null
-            },
-            "WebGLQuery": {
-                "extends": null
-            },
-            "WebGLRenderbuffer": {
-                "extends": null
-            },
-            "WebGLSampler": {
-                "extends": null
-            },
-            "WebGLShader": {
-                "extends": null
-            },
-            "WebGLSync": {
-                "extends": null
-            },
-            "WebGLTexture": {
-                "extends": null
-            },
-            "WebGLTransformFeedback": {
-                "extends": null
-            },
-            "WebGLVertexArrayObject": {
-                "extends": null
-            },
-            "WebGLVertexArrayObjectOES": {
-                "extends": null
-            },
-            "WorkerNavigator": {
-                "implements": [
-                    "NavigatorBadge",
-                    "NavigatorDeviceMemory",
-                    "NavigatorFonts",
-                    "NavigatorGPU",
-                    "NavigatorLocks",
-                    "NavigatorML",
-                    "NavigatorUA"
-                ]
-            }
-        }
+    "RTCRtpCodecCapability": {
+      "members": {
+        "member": {
+          "scalabilityModes": null
+        }
+      }
     },
-    "dictionaries": {
-        "dictionary": {
-            "AuthenticationExtensionsClientInputs": {
-                "members": {
-                    "member": {
-                        "largeBlob": null
-                    }
-                }
-            },
-            "AuthenticationExtensionsClientOutputs": {
-                "members": {
-                    "member": {
-                        "appidExclude": null,
-                        "largeBlob": null
-                    }
-                }
-            },
-            "CredentialCreationOptions": {
-                "members": {
-                    "member": {
-                        "federated": null,
-                        "password": null
-                    }
-                }
-            },
-            "CredentialRequestOptions": {
-                "members": {
-                    "member": {
-                        "federated": null,
-                        "otp": null,
-                        "password": null
-                    }
-                }
-            },
-<<<<<<< HEAD
-            "MSCredentials": null,
-            "MSDCCEvent": null,
-            "MSDSHEvent": null,
-            "MSMediaKeyMessageEvent": null,
-            "MSMediaKeyNeededEvent": null,
-            "MSPointerEvent": null,
-            "MSStreamReader": null,
-            "PasswordCredential": null,
-            "Position": null,
-            "PositionError": null,
-            "ReadableStream": {
-                "iterator": null
-            },
-            "ReadableStreamReader": null,
-            "ResizeObservation": null,
-            "ResizeObserverEntry": {
-                "properties": {
-                    "property": {
-                        "devicePixelContentBoxSize": null
-                    }
-                }
-            },
-            "ServiceWorkerGlobalScope": {
-                "properties": {
-                    "property": {
-                        "onpushsubscriptionchange": null
-=======
-            "FontFaceDescriptors": {
-                "members": {
-                    "member": {
-                        "ascentOverride": null,
-                        "descentOverride": null,
-                        "lineGapOverride": null,
-                        "variationSettings": null
-                    }
-                }
-            },
-            "KeyframeAnimationOptions": {
-                "members": {
-                    "member": {
-                        "timeline": null
-                    }
-                }
-            },
-            "MediaCapabilitiesDecodingInfo": {
-                "members": {
-                    "member": {
-                        "keySystemAccess": null
-                    }
-                }
-            },
-            "MediaDecodingConfiguration": {
-                "members": {
-                    "member": {
-                        "keySystemConfiguration": null
->>>>>>> 5288d88a
-                    }
-                }
-            },
-            "MediaRecorderOptions": {
-                "members": {
-                    "member": {
-                        "audioBitrateMode": null
-                    }
-                }
-            },
-<<<<<<< HEAD
-            "StorageEvent": {
-                "methods": {
-                    "method": {
-                        "initStorageEvent": null
-=======
-            "MediaTrackCapabilities": {
-                "members": {
-                    "member": {
-                        "whiteBalanceMode": null,
-                        "exposureMode": null,
-                        "focusMode": null,
-                        "exposureCompensation": null,
-                        "exposureTime": null,
-                        "colorTemperature": null,
-                        "iso": null,
-                        "brightness": null,
-                        "contrast": null,
-                        "saturation": null,
-                        "sharpness": null,
-                        "focusDistance": null,
-                        "pan": null,
-                        "tilt": null,
-                        "zoom": null,
-                        "torch": null,
-                        "videoKind": null
-                    }
-                }
-            },
-            "MediaTrackConstraintSet": {
-                "members": {
-                    "member": {
-                        "autoGainControl": null,
-                        "cursor": null,
-                        "displaySurface": null,
-                        "logicalSurface": null,
-                        "noiseSuppression": null,
-                        "resizeMode": null,
-                        "restrictOwnAudio": null,
-                        "whiteBalanceMode": null,
-                        "exposureMode": null,
-                        "focusMode": null,
-                        "pointsOfInterest": null,
-                        "exposureCompensation": null,
-                        "exposureTime": null,
-                        "colorTemperature": null,
-                        "iso": null,
-                        "brightness": null,
-                        "contrast": null,
-                        "saturation": null,
-                        "sharpness": null,
-                        "focusDistance": null,
-                        "pan": null,
-                        "tilt": null,
-                        "zoom": null,
-                        "torch": null,
-                        "videoKind": null
->>>>>>> 5288d88a
-                    }
-                }
-            },
-            "MediaTrackSettings": {
-                "members": {
-                    "member": {
-                        "autoGainControl": null,
-                        "channelCount": null,
-                        "cursor": null,
-                        "displaySurface": null,
-                        "latency": null,
-                        "logicalSurface": null,
-                        "noiseSuppression": null,
-                        "resizeMode": null,
-                        "whiteBalanceMode": null,
-                        "exposureMode": null,
-                        "focusMode": null,
-                        "pointsOfInterest": null,
-                        "exposureCompensation": null,
-                        "exposureTime": null,
-                        "colorTemperature": null,
-                        "iso": null,
-                        "brightness": null,
-                        "contrast": null,
-                        "saturation": null,
-                        "sharpness": null,
-                        "focusDistance": null,
-                        "pan": null,
-                        "tilt": null,
-                        "zoom": null,
-                        "torch": null,
-                        "videoKind": null
-                    }
-                }
-            },
-            "MediaTrackSupportedConstraints": {
-                "members": {
-                    "member": {
-                        "autoGainControl": null,
-                        "channelCount": null,
-                        "cursor": null,
-                        "displaySurface": null,
-                        "latency": null,
-                        "logicalSurface": null,
-                        "noiseSuppression": null,
-                        "resizeMode": null,
-                        "restrictOwnAudio": null,
-                        "whiteBalanceMode": null,
-                        "exposureMode": null,
-                        "focusMode": null,
-                        "pointsOfInterest": null,
-                        "exposureCompensation": null,
-                        "exposureTime": null,
-                        "colorTemperature": null,
-                        "iso": null,
-                        "brightness": null,
-                        "contrast": null,
-                        "saturation": null,
-                        "sharpness": null,
-                        "focusDistance": null,
-                        "pan": null,
-                        "tilt": null,
-                        "zoom": null,
-                        "torch": null,
-                        "videoKind": null
-                    }
-                }
-            },
-            "PerformanceObserverInit": {
-                "members": {
-                    "member": {
-                        "durationThreshold": null
-                    }
-                }
-            },
-            "PointerEventInit": {
-                "members": {
-                    "member": {
-                        "altitudeAngle": null,
-                        "azimuthAngle": null
-                    }
-                }
-            },
-            "ReadableStreamBYOBReadResult": null,
-            "ReadableStreamDefaultReadResult": null,
-            "ReadableStreamGetReaderOptions": null,
-            "RTCConfiguration": {
-                "members": {
-                    "member": {
-                        "peerIdentity": null
-                    }
-                }
-            },
-            "RTCDataChannelInit": {
-                "members": {
-                    "member": {
-                        "priority": null
-                    }
-                }
-            },
-<<<<<<< HEAD
-            "WebAuthentication": null,
-            "WebAuthnAssertion": null,
-            "WebGLBuffer": {
-                "extends": null
-            },
-            "WebGLFramebuffer": {
-                "extends": null
-            },
-            "WebGLProgram": {
-                "extends": null
-            },
-            "WebGLQuery": {
-                "extends": null
-            },
-            "WebGLRenderbuffer": {
-                "extends": null
-            },
-            "WebGLSampler": {
-                "extends": null
-            },
-            "WebGLShader": {
-                "extends": null
-            },
-            "WebGLSync": {
-                "extends": null
-            },
-            "WebGLTexture": {
-                "extends": null
-            },
-            "WebGLTransformFeedback": {
-                "extends": null
-            },
-            "WebGLVertexArrayObject": {
-                "extends": null
-            },
-            "WebGLVertexArrayObjectOES": {
-                "extends": null
-            },
-            "WebKitCSSMatrix": null,
-            "WebKitDirectoryEntry": null,
-            "WebKitDirectoryReader": null,
-            "WebKitEntry": null,
-            "WebKitFileEntry": null,
-            "WebKitFileSystem": null,
-            "Window": {
-                "properties": {
-                    "property": {
-                        "browser": null,
-                        "caches": null,
-                        "crypto": null,
-                        "isSecureContext": null,
-                        "msCredentials": null,
-                        "onmsgesturechange": null,
-                        "onmsgesturedoubletap": null,
-                        "onmsgestureend": null,
-                        "onmsgesturehold": null,
-                        "onmsgesturestart": null,
-                        "onmsgesturetap": null,
-                        "onmsinertiastart": null,
-                        "onmspointercancel": null,
-                        "onmspointerdown": null,
-                        "onmspointerenter": null,
-                        "onmspointerleave": null,
-                        "onmspointermove": null,
-                        "onmspointerout": null,
-                        "onmspointerover": null,
-                        "onmspointerup": null,
-                        "ontouchcancel": null,
-                        "ontouchend": null,
-                        "ontouchmove": null,
-                        "ontouchstart": null,
-                        "performance": null
-=======
-            "RTCIceCandidatePairStats": {
-                "members": {
-                    "member": {
-                        "bytesDiscardedOnSend": null,
-                        "circuitBreakerTriggerCount": null,
-                        "consentExpiredTimestamp": null,
-                        "consentRequestBytesSent": null,
-                        "consentRequestsSent": null,
-                        "firstRequestTimestamp": null,
-                        "lastPacketReceivedTimestamp": null,
-                        "lastPacketSentTimestamp": null,
-                        "lastRequestTimestamp": null,
-                        "lastResponseTimestamp": null,
-                        "packetsDiscardedOnSend": null,
-                        "packetsReceived": null,
-                        "packetsSent": null,
-                        "requestBytesSent": null,
-                        "responseBytesSent": null,
-                        "retransmissionsReceived": null,
-                        "retransmissionsSent": null
->>>>>>> 5288d88a
-                    }
-                }
-            },
-            "RTCInboundRtpStreamStats": {
-                "members": {
-                    "member": {
-                        "receiverId": null,
-                        "keyFramesDecoded": null,
-                        "frameWidth": null,
-                        "frameHeight": null,
-                        "frameBitDepth": null,
-                        "framesPerSecond": null,
-                        "totalDecodeTime": null,
-                        "totalInterFrameDelay": null,
-                        "totalSquaredInterFrameDelay": null,
-                        "voiceActivityFlag": null,
-                        "lastPacketReceivedTimestamp": null,
-                        "averageRtcpInterval": null,
-                        "headerBytesReceived": null,
-                        "fecPacketsReceived": null,
-                        "fecPacketsDiscarded": null,
-                        "bytesReceived": null,
-                        "packetsFailedDecryption": null,
-                        "packetsDuplicated": null,
-                        "perDscpPacketsReceived": null,
-                        "sliCount": null,
-                        "totalProcessingDelay": null,
-                        "estimatedPlayoutTimestamp": null,
-                        "jitterBufferDelay": null,
-                        "jitterBufferEmittedCount": null,
-                        "totalSamplesReceived": null,
-                        "totalSamplesDecoded": null,
-                        "samplesDecodedWithSilk": null,
-                        "samplesDecodedWithCelt": null,
-                        "concealedSamples": null,
-                        "silentConcealedSamples": null,
-                        "concealmentEvents": null,
-                        "insertedSamplesForDeceleration": null,
-                        "removedSamplesForAcceleration": null,
-                        "audioLevel": null,
-                        "totalAudioEnergy": null,
-                        "totalSamplesDuration": null,
-                        "framesReceived": null,
-                        "decoderImplementation": null
-                    }
-<<<<<<< HEAD
-                },
-                "events": {
-                    "event": [
-                        "devicelight"
-                    ]
-                },
-                "implements": [
-                    "GlobalFetch",
-                    "IDBEnvironment",
-                    "WindowBase64",
-                    "WindowTimers",
-                    "WindowConsole"
-                ]
-=======
-                }
->>>>>>> 5288d88a
-            },
-            "RTCOutboundRtpStreamStats": {
-                "members": {
-                    "member": {
-                        "rtxSsrc": null,
-                        "mediaSourceId": null,
-                        "senderId": null,
-                        "rid": null,
-                        "lastPacketSentTimestamp": null,
-                        "headerBytesSent": null,
-                        "packetsDiscardedOnSend": null,
-                        "bytesDiscardedOnSend": null,
-                        "fecPacketsSent": null,
-                        "retransmittedPacketsSent": null,
-                        "retransmittedBytesSent": null,
-                        "targetBitrate": null,
-                        "totalEncodedBytesTarget": null,
-                        "frameWidth": null,
-                        "frameHeight": null,
-                        "frameBitDepth": null,
-                        "framesPerSecond": null,
-                        "framesSent": null,
-                        "hugeFramesSent": null,
-                        "keyFramesEncoded": null,
-                        "framesDiscardedOnSend": null,
-                        "totalSamplesSent": null,
-                        "samplesEncodedWithSilk": null,
-                        "samplesEncodedWithCelt": null,
-                        "voiceActivityFlag": null,
-                        "totalEncodeTime": null,
-                        "totalPacketSendDelay": null,
-                        "averageRtcpInterval": null,
-                        "qualityLimitationReason": null,
-                        "qualityLimitationDurations": null,
-                        "qualityLimitationResolutionChanges": null,
-                        "perDscpPacketsSent": null,
-                        "sliCount": null,
-                        "encoderImplementation": null
-                    }
-                }
-            },
-            "RTCReceivedRtpStreamStats": {
-                "members": {
-                    "member": {
-                        "packetsRepaired": null,
-                        "burstPacketsLost": null,
-                        "burstPacketsDiscarded": null,
-                        "burstLossCount": null,
-                        "burstDiscardCount": null,
-                        "burstLossRate": null,
-                        "burstDiscardRate": null,
-                        "gapLossRate": null,
-                        "gapDiscardRate": null,
-                        "framesDropped": null,
-                        "partialFramesLost": null,
-                        "fullFramesLost": null
-                    }
-                }
-            },
-            "RTCRtpCodecCapability": {
-                "members": {
-                    "member": {
-                        "scalabilityModes": null
-                    }
-                }
-            },
-            "RTCRtpEncodingParameters": {
-                "members": {
-                    "member": {
-                        "networkPriority": null,
-                        "scalabilityMode": null
-                    }
-                }
-            },
-            "RTCTransportStats": {
-                "members": {
-                    "member": {
-                        "packetsSent": null,
-                        "packetsReceived": null,
-                        "iceRole": null,
-                        "iceLocalUsernameFragment": null,
-                        "iceState": null,
-                        "tlsGroup": null,
-                        "selectedCandidatePairChanges": null
-                    }
-                }
-            },
-            "UIEventInit": {
-                "members": {
-                    "member": {
-                        "sourceCapabilities": null
-                    }
-                }
-            },
-            "UnderlyingSource": {
-                "members": {
-                    "member": {
-                        "autoAllocateChunkSize": null
-                    }
-                }
-            },
-            "VideoConfiguration": {
-                "members": {
-                    "member": {
-                        "hasAlphaChannel": null
-                    }
-                }
-            },
-            "WebGLContextAttributes": {
-                "members": {
-                    "member": {
-                        "xrCompatible": null
-                    }
-                }
-            }
-        }
+    "RTCRtpEncodingParameters": {
+      "members": {
+        "member": {
+          "networkPriority": null,
+          "scalabilityMode": null
+        }
+      }
     },
-    "typedefs": {
-        "typedef": [
-            "ArrayBufferView"
-        ]
+    "RTCTransportStats": {
+      "members": {
+        "member": {
+          "packetsSent": null,
+          "packetsReceived": null,
+          "iceRole": null,
+          "iceLocalUsernameFragment": null,
+          "iceState": null,
+          "tlsGroup": null,
+          "selectedCandidatePairChanges": null
+        }
+      }
+    },
+    "UIEventInit": {
+      "members": {
+        "member": {
+          "sourceCapabilities": null
+        }
+      }
+    },
+    "UnderlyingSource": {
+      "members": {
+        "member": {
+          "autoAllocateChunkSize": null
+        }
+      }
+    },
+    "VideoConfiguration": {
+      "members": {
+        "member": {
+          "hasAlphaChannel": null
+        }
+      }
+    },
+    "WebGLContextAttributes": {
+      "members": {
+        "member": {
+          "xrCompatible": null
+        }
+      }
     }
+  },
+  "typedefs": {
+    "typedef": ["ArrayBufferView"]
+  }
 }