{
    "callback-functions": {
        "callback-function": {
            "ErrorEventHandler": null,
            "Function": null
        }
    },
    "mixins": {
        "mixin": {
            "GlobalEventHandlers": {
                "properties": {
                    "property": {
                        "onformdata": null,
                        "onslotchange": null
                    }
                }
            },
            "NavigatorID": {
                "methods": {
                    "method": {
                        "taintEnabled": null
                    }
                },
                "properties": {
                    "property": {
                        "oscpu": null
                    }
                }
            },
            "ParentNode": {
                "methods": {
                    "method": {
                        "replaceChildren": null
                    }
                }
            },
            "XMLHttpRequestEventTarget": null,
            "WorkerUtils": {
                "methods": {
                    "method": {
                        "clearImmediate": null,
                        "clearInterval": null,
                        "clearTimeout": null,
                        "setImmediate": null,
                        "setInterval": null,
                        "setTimeout": null
                    }
                }
            }
        }
    },
    "callback-interfaces": {
        "interface": {
            "WebKitEntriesCallback": null,
            "WebKitErrorCallback": null,
            "WebKitFileCallback": null
        }
    },
    "enums": {
        "enum": {
            "ClientType": null,
            "ReadableStreamReaderMode": null,
            "ReadableStreamType": null,
            "RequestType": null
        }
    },
    "interfaces": {
        "interface": {
            "AudioTrackList": null,
            "AuthenticatorAttestationResponse": {
                "methods": {
                    "method": {
                        "getAuthenticatorData": null,
                        "getPublicKey": null,
                        "getPublicKeyAlgorithm": null,
                        "getTransports": null
                    }
                }
            },
            "CanvasRenderingContext2D": {
                "methods": {
                    "method": {
                        "getContextAttributes": null
                    }
                }
            },
            "Clipboard": {
                "methods": {
                    "method": {
                        "read": null,
                        "write": null
                    }
                }
            },
            "ClipboardItem": null,
            "Console": null,
            "Coordinates": null,
            "CSS": null,
            "CSSMarginRule": null,
            "CSSRule": {
                "constants": {
                    "constant": {
                        "MARGIN_RULE": null
                    }
                }
            },
            "CSSStyleDeclaration": {
                "properties": {
                    "property": {
                        "backgroundPositionBlock": null,
                        "backgroundPositionInline": null,
                        "baselineSource": null,
                        "blockEllipsis": null,
                        "borderBlock": null,
                        "borderBlockColor": null,
                        "borderBlockStyle": null,
                        "borderBlockWidth": null,
                        "borderClip": null,
                        "borderClipBottom": null,
                        "borderClipLeft": null,
                        "borderClipRight": null,
                        "borderClipTop": null,
                        "borderEndEndRadius": null,
                        "borderEndStartRadius": null,
                        "borderInline": null,
                        "borderInlineColor": null,
                        "borderInlineStyle": null,
                        "borderInlineWidth": null,
                        "borderLimit": null,
                        "borderStartEndRadius": null,
                        "borderStartStartRadius": null,
                        "boxDecorationBreak": null,
                        "colorRendering": null,
                        "continue": null,
                        "cornerShape": null,
                        "corners": null,
                        "fillBreak": null,
                        "fillColor": null,
                        "fillImage": null,
                        "fillOrigin": null,
                        "fillPosition": null,
                        "fillRepeat": null,
                        "fillSize": null,
                        "hangingPunctuation": null,
                        "initialLetter": null,
                        "initialLetterAlign": null,
                        "initialLetterWrap": null,
                        "inlineSizing": null,
                        "inset": null,
                        "insetBlock": null,
                        "insetBlockEnd": null,
                        "insetBlockStart": null,
                        "insetInline": null,
                        "insetInlineEnd": null,
                        "insetInlineStart": null,
                        "leadingTrim": null,
                        "leadingTrimOver": null,
                        "leadingTrimUnder": null,
                        "lineClamp": null,
                        "lineSizing": null,
                        "marginBlock": null,
                        "marginInline": null,
                        "maskBorder": null,
                        "maskBorderMode": null,
                        "maskBorderOutset": null,
                        "maskBorderRepeat": null,
                        "maskBorderSlice": null,
                        "maskBorderSource": null,
                        "maskBorderWidth": null,
                        "maskClip": null,
                        "maskMode": null,
                        "maskOrigin": null,
                        "maxLines": null,
                        "overflowBlock": null,
                        "overflowClipMargin": null,
                        "overflowInline": null,
                        "paddingBlock": null,
                        "paddingInline": null,
                        "rubyMerge": null,
                        "rubyOverhang": null,
                        "shapeInside": null,
                        "shapeMargin": null,
                        "shapeSubtract": null,
                        "strokeAlign": null,
                        "strokeBreak": null,
                        "strokeColor": null,
                        "strokeDashCorner": null,
                        "strokeDashJustify": null,
                        "strokeImage": null,
                        "strokeOrigin": null,
                        "strokePosition": null,
                        "strokeRepeat": null,
                        "strokeSize": null,
                        "textAlignAll": null,
                        "textDecorationFill": null,
                        "textDecorationStroke": null
                    }
                }
            },
            "ElementInternals": null,
            "FederatedCredential": null,
            "FormDataEvent": null,
            "HTMLAreasCollection": null,
            "HTMLMediaElement": {
                "properties": {
                    "property": {
                        "audioTracks": null,
                        "videoTracks": null
                    }
                },
                "methods": {
                    "method": {
                        "getStartDate": null
                    }
                }
            },
            "HTMLFormElement": {
                "properties": {
                    "property": {
                        "rel": null,
                        "relList": null
                    }
                },
                "methods": {
                    "method": {
                        "requestSubmit": null
                    }
                }
            },
            "HTMLElement": {
                "methods": {
                    "method": {
                        "attachInternals": null
                    }
                }
            },
            "MessageEvent": {
                "methods": {
                    "method": {
                        "initMessageEvent": null
                    }
                }
            },
            "MSCredentials": null,
            "MSDCCEvent": null,
            "MSDSHEvent": null,
            "MSStreamReader": null,
            "PasswordCredential": null,
            "Position": null,
            "PositionError": null,
<<<<<<< HEAD
            "ResizeObservation": null,
            "ResizeObserverEntry": {
                "properties": {
                    "property": {
                        "devicePixelContentBoxSize": null
                    }
                }
            },
=======
            "ReadableByteStreamController": null,
            "ReadableStream": {
                "iterator": null
            },
            "ReadableStreamBYOBReader": null,
            "ReadableStreamBYOBRequest": null,
            "ReadableStreamReader": null,
>>>>>>> 7345e8db
            "RTCDataChannel": {
                "properties": {
                    "property": {
                        "onclosing": null
                    }
                }
            },
            "RTCIceCandidate": {
                "properties": {
                    "property": {
                        "address": null
                    }
                }
            },
            "RTCPeerConnection": {
                "methods": {
                    "method": {
                        "restartIce": null
                    }
                }
            },
            "ShadowRoot": {
                "properties": {
                    "property": {
                        "onslotchange": null
                    }
                }
            },
            "SourceBuffer": {
                "properties": {
                    "property": {
                        "audioTracks": null,
                        "textTracks": null,
                        "videoTracks": null
                    }
                }
            },
            "StorageEvent": {
                "methods": {
                    "method": {
                        "initStorageEvent": null
                    }
                }
            },
            "SVGElementInstance": {
                "properties": {
                    "property": {
                        "childNodes": null,
                        "firstChild": null,
                        "lastChild": null,
                        "nextSibling": null,
                        "parentNode": null,
                        "previousSibling": null
                    }
                }
            },
            "SVGFEGaussianBlurElement": {
                "properties": {
                    "property": {
                        "edgeMode": null
                    }
                },
                "constants": {
                    "constant": {
                        "SVG_EDGEMODE_DUPLICATE": null,
                        "SVG_EDGEMODE_NONE": null,
                        "SVG_EDGEMODE_UNKNOWN": null,
                        "SVG_EDGEMODE_WRAP": null
                    }
                }
            },
            "SVGFEImageElement": {
                "properties": {
                    "property": {
                        "crossOrigin": null
                    }
                }
            },
            "SVGMatrix": null,
            "SVGMarkerElement": {
                "properties": {
                    "property": {
                        "orient": null
                    }
                }
            },
            "SVGPoint": null,
            "SVGRect": null,
            "SVGSVGElement": {
                "properties": {
                    "property": {
                        "onabort": null,
                        "onerror": null,
                        "onresize": null,
                        "onscroll": null
                    }
                }
            },
            "VideoTrackList": null,
            "WebKitCSSMatrix": null,
            "WebKitDirectoryEntry": null,
            "WebKitDirectoryReader": null,
            "WebKitEntry": null,
            "WebKitFileEntry": null,
            "WebKitFileSystem": null,
            "Window": {
                "properties": {
                    "property": {
                        "browser": null,
                        "caches": null,
                        "crypto": null,
                        "isSecureContext": null,
                        "msCredentials": null,
                        "ontouchcancel": null,
                        "ontouchend": null,
                        "ontouchmove": null,
                        "ontouchstart": null,
                        "performance": null
                    }
                },
                "methods": {
                    "method": {
                        "cancelAnimationFrame": null,
                        "requestAnimationFrame": null
                    }
                },
                "implements": [
                    "GlobalFetch",
                    "IDBEnvironment",
                    "WindowBase64",
                    "WindowTimers",
                    "WindowConsole"
                ]
            },
            "WritableStream": {
                "methods": {
                    "method": {
                        "close": null
                    }
                }
            },
            "XPathNSResolver": null
        }
    },
    "dictionaries": {
        "dictionary": {
            "CredentialCreationOptions": {
                "members": {
                    "member": {
                        "federated": null,
                        "password": null
                    }
                }
            },
            "CredentialRequestOptions": {
                "members": {
                    "member": {
                        "federated": null,
                        "password": null
                    }
                }
            },
            "ObjectURLOptions": null,
            "ReadableStreamBYOBReadResult": null,
            "ReadableStreamDefaultReadResult": null,
            "ReadableStreamGetReaderOptions": null,
            "RTCIceGatherOptions": {
                "members": {
                    "member": {
                        "portRange": null
                    }
                }
            },
            "UnderlyingSource": {
                "members": {
                    "member": {
                        "autoAllocateChunkSize": null
                    }
                }
            }
        }
    },
    "typedefs": {
        "typedef": [
            "ArrayBufferView"
        ]
    }
}<|MERGE_RESOLUTION|>--- conflicted
+++ resolved
@@ -248,16 +248,6 @@
             "PasswordCredential": null,
             "Position": null,
             "PositionError": null,
-<<<<<<< HEAD
-            "ResizeObservation": null,
-            "ResizeObserverEntry": {
-                "properties": {
-                    "property": {
-                        "devicePixelContentBoxSize": null
-                    }
-                }
-            },
-=======
             "ReadableByteStreamController": null,
             "ReadableStream": {
                 "iterator": null
@@ -265,7 +255,14 @@
             "ReadableStreamBYOBReader": null,
             "ReadableStreamBYOBRequest": null,
             "ReadableStreamReader": null,
->>>>>>> 7345e8db
+            "ResizeObservation": null,
+            "ResizeObserverEntry": {
+                "properties": {
+                    "property": {
+                        "devicePixelContentBoxSize": null
+                    }
+                }
+            },
             "RTCDataChannel": {
                 "properties": {
                     "property": {
