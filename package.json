--- conflicted
+++ resolved
@@ -8,11 +8,8 @@
     "fetch": "echo This could take a few minutes... && npm run fetch-idl && npm run fetch-mdn",
     "baseline-accept": "cpx \"generated\\*\" baselines\\",
     "test": "tsc -p ./tsconfig.json && node ./lib/index.js && node ./lib/test.js",
-<<<<<<< HEAD
-    "danger": "danger"
-=======
+    "danger": "danger",
     "migrate": "node ./lib/migrate-to-tsc.js"
->>>>>>> 575087a6
   },
   "dependencies": {
     "@types/jsdom": "^16.2.4",
