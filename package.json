--- conflicted
+++ resolved
@@ -1,36 +1,7 @@
 {
-<<<<<<< HEAD
   "name": "typescript-dom-lib-generator",
+  "version": "0.0.1",
   "private": true,
-  "engines": {
-    "node": ">=15"
-  },
-  "scripts": {
-    "build": "tsc -p ./tsconfig.json && node ./lib/build.js",
-    "fetch-idl": "tsc -p ./tsconfig.json && node ./lib/fetch-idl.js",
-    "fetch-mdn": "npm run build && node ./lib/fetch-mdn.js",
-    "fetch": "echo This could take a few minutes... && npm run fetch-idl && npm run fetch-mdn",
-    "baseline-accept": "cpx \"generated\\*\" baselines\\",
-    "lint": "eslint --max-warnings 0 src",
-    "test": "npm run lint && npm run build && node ./lib/test.js",
-    "danger": "danger",
-    "migrate": "node ./lib/migrate.js"
-  },
-  "dependencies": {
-    "@mdn/browser-compat-data": "2.0.7",
-    "@octokit/core": "^3.5.1",
-    "@types/jsdom": "^16.2.10",
-    "@types/node": "^15.6.1",
-    "@types/node-fetch": "^2.5.10",
-    "@types/webidl2": "^23.13.5",
-    "@typescript-eslint/eslint-plugin": "^4.25.0",
-    "@typescript-eslint/parser": "^4.25.0",
-    "cpx2": "^3.0.0",
-    "danger": "^10.6.4",
-    "eslint": "^7.27.0",
-=======
-  "name": "types-web",
-  "version": "0.1.19",
   "description": "Provides TypeScript types for the latest web APIs.",
   "keywords": [
     "typescript",
@@ -56,9 +27,12 @@
     "email": "saschanaz@outlook.com",
     "url": "https://github.com/saschanaz"
   },
+  "contributors": [
+    "Microsoft Corp."
+  ],
   "repository": {
     "type": "git",
-    "url": "https://github.com/saschanaz/types-web/"
+    "url": "https://github.com/microsoft/TypeScript-DOM-lib-generator/"
   },
   "license": "Apache-2.0",
   "type": "module",
@@ -75,29 +49,14 @@
     "@webref/idl": "2.2.4",
     "cpx2": "^3.0.0",
     "eslint": "^7.29.0",
->>>>>>> 5288d88a
     "eslint-config-prettier": "^8.3.0",
     "eslint-plugin-prettier": "^3.4.0",
     "jsdom": "^16.6.0",
     "node-fetch": "^2.6.1",
-<<<<<<< HEAD
-    "parse-diff": "^0.8.1",
-    "prettier": "^2.3.0",
-    "print-diff": "^1.0.0",
-    "semver": "^7.3.5",
-    "styleless-innertext": "^1.1.3",
-    "typescript": "^4.3.0-dev.20210327",
-    "webidl2": "^24.1.1"
-  }
-=======
     "prettier": "^2.3.2",
     "print-diff": "^1.0.0",
     "styleless-innertext": "^1.1.3",
     "typescript": "^4.3.4",
     "webidl2": "^24.1.2"
-  },
-  "files": [
-    "baselines/*"
-  ]
->>>>>>> 5288d88a
+  }
 }