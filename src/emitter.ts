--- conflicted
+++ resolved
@@ -349,17 +349,8 @@
                 else return originalType + " | null";
         }
     }
-
-<<<<<<< HEAD
+ 
     function nameWithForwardedTypes (i: Browser.Interface) {
-=======
-    function convertDomTypeToNullableTsType(obj: Browser.Typed) {
-        const resolvedType = convertDomTypeToTsType(obj);
-        return obj.nullable ? makeNullable(resolvedType) : resolvedType;
-    }
-
-    function nameWithForwardedTypes(i: Browser.Interface) {
->>>>>>> 6ec9795c
         const typeParameters = i["type-parameters"];
 
         if (!typeParameters) return i.name;
