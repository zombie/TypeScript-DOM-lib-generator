--- conflicted
+++ resolved
@@ -13,16 +13,11 @@
 
 async function fetchIDLs() {
     const idlSources = require("../inputfiles/idlSources.json") as IDLSource[];
-    await Promise.all(idlSources.map(async source =>{
+    await Promise.all(idlSources.map(async source => {
         const idl = await fetchIDL(source);
-<<<<<<< HEAD
         const title = source.deprecated ? `${source.title}.deprecated` : source.title;
         fs.writeFileSync(path.join(__dirname, `../inputfiles/idl/${title}.widl`), idl + '\n');
-    }
-=======
-        fs.writeFileSync(path.join(__dirname, `../inputfiles/idl/${source.title}.widl`), idl + '\n');
     }));
->>>>>>> 73d5b0d5
 }
 
 async function fetchIDL(source: IDLSource) {
