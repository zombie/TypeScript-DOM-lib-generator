--- conflicted
+++ resolved
@@ -13,21 +13,14 @@
 
 async function fetchIDLs() {
     const idlSources = require("../inputfiles/idlSources.json") as IDLSource[];
-<<<<<<< HEAD
-    for (const source of idlSources) {
+    await Promise.all(idlSources.map(async source => {
         const { idl, comments } = await fetchIDL(source);
-        fs.writeFileSync(path.join(__dirname, `../inputfiles/idl/${source.title}.widl`), idl + '\n');
+        const title = source.deprecated ? `${source.title}.deprecated` : source.title;
+        fs.writeFileSync(path.join(__dirname, `../inputfiles/idl/${title}.widl`), idl + '\n');
         if (comments) {
             fs.writeFileSync(path.join(__dirname, `../inputfiles/idl/${source.title}.commentmap.json`), comments + '\n');
         }
-    }
-=======
-    await Promise.all(idlSources.map(async source => {
-        const idl = await fetchIDL(source);
-        const title = source.deprecated ? `${source.title}.deprecated` : source.title;
-        fs.writeFileSync(path.join(__dirname, `../inputfiles/idl/${title}.widl`), idl + '\n');
     }));
->>>>>>> 00b699f0
 }
 
 async function fetchIDL(source: IDLSource) {
