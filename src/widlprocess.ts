--- conflicted
+++ resolved
@@ -118,12 +118,8 @@
             addComments(result.constants!.constant[member.name], commentMap, i.name, member.name);
         }
         else if (member.type === "attribute") {
-<<<<<<< HEAD
-            result.properties!.property[member.name] = convertAttribute(member);
+            result.properties!.property[member.name] = convertAttribute(member, result.exposed);
             addComments(result.properties!.property[member.name], commentMap, i.name, member.name);
-=======
-            result.properties!.property[member.name] = convertAttribute(member, result.exposed);
->>>>>>> 00b699f0
         }
         else if (member.type === "operation" && member.idlType) {
             const operation = convertOperation(member, result.exposed);
@@ -137,7 +133,9 @@
             else {
                 method[member.name] = operation as Browser.Method;
             }
-            addComments(method[member.name], commentMap, i.name, member.name);
+            if (member.name) {
+                addComments(method[member.name], commentMap, i.name, member.name);
+            }
         }
         else if (member.type === "iterable" || member.type === "maplike" || member.type === "setlike") {
             result.iterator = {
