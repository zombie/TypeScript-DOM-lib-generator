--- conflicted
+++ resolved
@@ -1,13 +1,8 @@
 {
     "compilerOptions": {
-<<<<<<< HEAD
-        "target": "es2019",
-        "module": "commonjs",
-=======
         "target": "es2020",
         "module": "esnext",
         "moduleResolution": "node",
->>>>>>> 5288d88a
         "outDir": "./lib",
         "strict": true,
         "esModuleInterop": true,
